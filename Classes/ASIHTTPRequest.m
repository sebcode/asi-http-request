//
//  ASIHTTPRequest.m
//
//  Created by Ben Copsey on 04/10/2007.
//  Copyright 2007-2010 All-Seeing Interactive. All rights reserved.
//
//  A guide to the main features is available at:
//  http://allseeing-i.com/ASIHTTPRequest
//
//  Portions are based on the ImageClient example from Apple:
//  See: http://developer.apple.com/samplecode/ImageClient/listing37.html

#import "ASIHTTPRequest.h"

#if TARGET_OS_IPHONE
#import "Reachability.h"
#import "ASIAuthenticationDialog.h"
#import <MobileCoreServices/MobileCoreServices.h>
#else
#import <SystemConfiguration/SystemConfiguration.h>
#endif
#import "ASIInputStream.h"
#import "ASIDataDecompressor.h"
#import "ASIDataCompressor.h"

// Automatically set on build
<<<<<<< HEAD
NSString *ASIHTTPRequestVersion = @"v1.8-25 2010-12-14";
=======
NSString *ASIHTTPRequestVersion = @"v1.8-46 2011-02-05";
>>>>>>> f314293f

NSString* const NetworkRequestErrorDomain = @"ASIHTTPRequestErrorDomain";

static NSString *ASIHTTPRequestRunLoopMode = @"ASIHTTPRequestRunLoopMode";

static const CFOptionFlags kNetworkEvents =  kCFStreamEventHasBytesAvailable | kCFStreamEventEndEncountered | kCFStreamEventErrorOccurred;

// In memory caches of credentials, used on when useSessionPersistence is YES
static NSMutableArray *sessionCredentialsStore = nil;
static NSMutableArray *sessionProxyCredentialsStore = nil;

// This lock mediates access to session credentials
static NSRecursiveLock *sessionCredentialsLock = nil;

// We keep track of cookies we have received here so we can remove them from the sharedHTTPCookieStorage later
static NSMutableArray *sessionCookies = nil;

// The number of times we will allow requests to redirect before we fail with a redirection error
const int RedirectionLimit = 5;

// The default number of seconds to use for a timeout
static NSTimeInterval defaultTimeOutSeconds = 10;

static void ReadStreamClientCallBack(CFReadStreamRef readStream, CFStreamEventType type, void *clientCallBackInfo) {
    [((ASIHTTPRequest*)clientCallBackInfo) handleNetworkEvent: type];
}

// This lock prevents the operation from being cancelled while it is trying to update the progress, and vice versa
static NSRecursiveLock *progressLock;

static NSError *ASIRequestCancelledError;
static NSError *ASIRequestTimedOutError;
static NSError *ASIAuthenticationError;
static NSError *ASIUnableToCreateRequestError;
static NSError *ASITooMuchRedirectionError;

static NSMutableArray *bandwidthUsageTracker = nil;
static unsigned long averageBandwidthUsedPerSecond = 0;


// These are used for queuing persistent connections on the same connection

// Incremented every time we specify we want a new connection
static unsigned int nextConnectionNumberToCreate = 0;

// An array of connectionInfo dictionaries.
// When attempting a persistent connection, we look here to try to find an existing connection to the same server that is currently not in use
static NSMutableArray *persistentConnectionsPool = nil;

// Mediates access to the persistent connections pool
static NSRecursiveLock *connectionsLock = nil;

// Each request gets a new id, we store this rather than a ref to the request itself in the connectionInfo dictionary.
// We do this so we don't have to keep the request around while we wait for the connection to expire
static unsigned int nextRequestID = 0;

// Records how much bandwidth all requests combined have used in the last second
static unsigned long bandwidthUsedInLastSecond = 0; 

// A date one second in the future from the time it was created
static NSDate *bandwidthMeasurementDate = nil;

// Since throttling variables are shared among all requests, we'll use a lock to mediate access
static NSLock *bandwidthThrottlingLock = nil;

// the maximum number of bytes that can be transmitted in one second
static unsigned long maxBandwidthPerSecond = 0;

// A default figure for throttling bandwidth on mobile devices
unsigned long const ASIWWANBandwidthThrottleAmount = 14800;

#if TARGET_OS_IPHONE
// YES when bandwidth throttling is active
// This flag does not denote whether throttling is turned on - rather whether it is currently in use
// It will be set to NO when throttling was turned on with setShouldThrottleBandwidthForWWAN, but a WI-FI connection is active
static BOOL isBandwidthThrottled = NO;

// When YES, bandwidth will be automatically throttled when using WWAN (3G/Edge/GPRS)
// Wifi will not be throttled
static BOOL shouldThrottleBandwithForWWANOnly = NO;
#endif

// Mediates access to the session cookies so requests
static NSRecursiveLock *sessionCookiesLock = nil;

// This lock ensures delegates only receive one notification that authentication is required at once
// When using ASIAuthenticationDialogs, it also ensures only one dialog is shown at once
// If a request can't acquire the lock immediately, it means a dialog is being shown or a delegate is handling the authentication challenge
// Once it gets the lock, it will try to look for existing credentials again rather than showing the dialog / notifying the delegate
// This is so it can make use of any credentials supplied for the other request, if they are appropriate
static NSRecursiveLock *delegateAuthenticationLock = nil;

// When throttling bandwidth, Set to a date in future that we will allow all requests to wake up and reschedule their streams
static NSDate *throttleWakeUpTime = nil;

static id <ASICacheDelegate> defaultCache = nil;


// Used for tracking when requests are using the network
static unsigned int runningRequestCount = 0;


// You can use [ASIHTTPRequest setShouldUpdateNetworkActivityIndicator:NO] if you want to manage it yourself
// Alternatively, override showNetworkActivityIndicator / hideNetworkActivityIndicator
// By default this does nothing on Mac OS X, but again override the above methods for a different behaviour
static BOOL shouldUpdateNetworkActivityIndicator = YES;


//**Queue stuff**/

// The thread all requests will run on
// Hangs around forever, but will be blocked unless there are requests underway
static NSThread *networkThread = nil;

static NSOperationQueue *sharedQueue = nil;

// Private stuff
@interface ASIHTTPRequest ()

- (void)cancelLoad;

- (void)destroyReadStream;
- (void)scheduleReadStream;
- (void)unscheduleReadStream;

- (BOOL)willAskDelegateForCredentials;
- (BOOL)willAskDelegateForProxyCredentials;
- (void)askDelegateForProxyCredentials;
- (void)askDelegateForCredentials;
- (void)failAuthentication;

+ (void)measureBandwidthUsage;
+ (void)recordBandwidthUsage;

- (void)startRequest;
- (void)updateStatus:(NSTimer *)timer;
- (void)checkRequestStatus;
- (void)reportFailure;
- (void)reportFinished;
- (void)markAsFinished;
- (void)performRedirect;
- (BOOL)shouldTimeOut;

+ (void)performInvocation:(NSInvocation *)invocation onTarget:(id *)target releasingObject:(id)objectToRelease;
+ (void)hideNetworkActivityIndicatorAfterDelay;
+ (void)hideNetworkActivityIndicatorIfNeeeded;
+ (void)runRequests;

// Handling Proxy autodetection and PAC file downloads
- (BOOL)configureProxies;
- (void)fetchPACFile;
- (void)finishedDownloadingPACFile:(ASIHTTPRequest *)theRequest;
- (void)runPACScript:(NSString *)script;
- (void)timeOutPACRead;

- (void)useDataFromCache;

// Called to update the size of a partial download when starting a request, or retrying after a timeout
- (void)updatePartialDownloadSize;

#if TARGET_OS_IPHONE
+ (void)registerForNetworkReachabilityNotifications;
+ (void)unsubscribeFromNetworkReachabilityNotifications;
// Called when the status of the network changes
+ (void)reachabilityChanged:(NSNotification *)note;
#endif

#if NS_BLOCKS_AVAILABLE
- (void)performBlockOnMainThread:(ASIBasicBlock)block;
- (void)releaseBlocksOnMainThread;
+ (void)releaseBlocks:(NSArray *)blocks;
- (void)callBlock:(ASIBasicBlock)block;
#endif





@property (assign) BOOL complete;
@property (retain) NSArray *responseCookies;
@property (assign) int responseStatusCode;
@property (retain, nonatomic) NSDate *lastActivityTime;

@property (assign) unsigned long long partialDownloadSize;
@property (assign, nonatomic) unsigned long long uploadBufferSize;
@property (retain, nonatomic) NSOutputStream *postBodyWriteStream;
@property (retain, nonatomic) NSInputStream *postBodyReadStream;
@property (assign, nonatomic) unsigned long long lastBytesRead;
@property (assign, nonatomic) unsigned long long lastBytesSent;
@property (retain) NSRecursiveLock *cancelledLock;
@property (retain, nonatomic) NSOutputStream *fileDownloadOutputStream;
@property (retain, nonatomic) NSOutputStream *inflatedFileDownloadOutputStream;
@property (assign) int authenticationRetryCount;
@property (assign) int proxyAuthenticationRetryCount;
@property (assign, nonatomic) BOOL updatedProgress;
@property (assign, nonatomic) BOOL needsRedirect;
@property (assign, nonatomic) int redirectCount;
@property (retain, nonatomic) NSData *compressedPostBody;
@property (retain, nonatomic) NSString *compressedPostBodyFilePath;
@property (retain) NSString *authenticationRealm;
@property (retain) NSString *proxyAuthenticationRealm;
@property (retain) NSString *responseStatusMessage;
@property (assign) BOOL inProgress;
@property (assign) int retryCount;
@property (assign) BOOL connectionCanBeReused;
@property (retain, nonatomic) NSMutableDictionary *connectionInfo;
@property (retain, nonatomic) NSInputStream *readStream;
@property (assign) ASIAuthenticationState authenticationNeeded;
@property (assign, nonatomic) BOOL readStreamIsScheduled;
@property (assign, nonatomic) BOOL downloadComplete;
@property (retain) NSNumber *requestID;
@property (assign, nonatomic) NSString *runLoopMode;
@property (retain, nonatomic) NSTimer *statusTimer;
@property (assign) BOOL didUseCachedResponse;
@property (retain, nonatomic) NSURL *redirectURL;

@property (assign, nonatomic) BOOL isPACFileRequest;
@property (retain, nonatomic) ASIHTTPRequest *PACFileRequest;
@property (retain, nonatomic) NSInputStream *PACFileReadStream;
@property (retain, nonatomic) NSMutableData *PACFileData;

@property (assign, nonatomic, setter=setSynchronous:) BOOL isSynchronous;
@end


@implementation ASIHTTPRequest

#pragma mark init / dealloc

+ (void)initialize
{
	if (self == [ASIHTTPRequest class]) {
		persistentConnectionsPool = [[NSMutableArray alloc] init];
		connectionsLock = [[NSRecursiveLock alloc] init];
		progressLock = [[NSRecursiveLock alloc] init];
		bandwidthThrottlingLock = [[NSLock alloc] init];
		sessionCookiesLock = [[NSRecursiveLock alloc] init];
		sessionCredentialsLock = [[NSRecursiveLock alloc] init];
		delegateAuthenticationLock = [[NSRecursiveLock alloc] init];
		bandwidthUsageTracker = [[NSMutableArray alloc] initWithCapacity:5];
		ASIRequestTimedOutError = [[NSError alloc] initWithDomain:NetworkRequestErrorDomain code:ASIRequestTimedOutErrorType userInfo:[NSDictionary dictionaryWithObjectsAndKeys:@"The request timed out",NSLocalizedDescriptionKey,nil]];  
		ASIAuthenticationError = [[NSError alloc] initWithDomain:NetworkRequestErrorDomain code:ASIAuthenticationErrorType userInfo:[NSDictionary dictionaryWithObjectsAndKeys:@"Authentication needed",NSLocalizedDescriptionKey,nil]];
		ASIRequestCancelledError = [[NSError alloc] initWithDomain:NetworkRequestErrorDomain code:ASIRequestCancelledErrorType userInfo:[NSDictionary dictionaryWithObjectsAndKeys:@"The request was cancelled",NSLocalizedDescriptionKey,nil]];
		ASIUnableToCreateRequestError = [[NSError alloc] initWithDomain:NetworkRequestErrorDomain code:ASIUnableToCreateRequestErrorType userInfo:[NSDictionary dictionaryWithObjectsAndKeys:@"Unable to create request (bad url?)",NSLocalizedDescriptionKey,nil]];
		ASITooMuchRedirectionError = [[NSError alloc] initWithDomain:NetworkRequestErrorDomain code:ASITooMuchRedirectionErrorType userInfo:[NSDictionary dictionaryWithObjectsAndKeys:@"The request failed because it redirected too many times",NSLocalizedDescriptionKey,nil]];
		sharedQueue = [[NSOperationQueue alloc] init];
		[sharedQueue setMaxConcurrentOperationCount:4];

	}
}


- (id)initWithURL:(NSURL *)newURL
{
	self = [self init];
	[self setRequestMethod:@"GET"];

	[self setRunLoopMode:NSDefaultRunLoopMode];
	[self setShouldAttemptPersistentConnection:YES];
	[self setPersistentConnectionTimeoutSeconds:60.0];
	[self setShouldPresentCredentialsBeforeChallenge:YES];
	[self setShouldRedirect:YES];
	[self setShowAccurateProgress:YES];
	[self setShouldResetDownloadProgress:YES];
	[self setShouldResetUploadProgress:YES];
	[self setAllowCompressedResponse:YES];
	[self setShouldWaitToInflateCompressedResponses:YES];
	[self setDefaultResponseEncoding:NSISOLatin1StringEncoding];
	[self setShouldPresentProxyAuthenticationDialog:YES];
	
	[self setTimeOutSeconds:[ASIHTTPRequest defaultTimeOutSeconds]];
	[self setUseSessionPersistence:YES];
	[self setUseCookiePersistence:YES];
	[self setValidatesSecureCertificate:YES];
	[self setRequestCookies:[[[NSMutableArray alloc] init] autorelease]];
	[self setDidStartSelector:@selector(requestStarted:)];
	[self setDidReceiveResponseHeadersSelector:@selector(request:didReceiveResponseHeaders:)];
	[self setWillRedirectSelector:@selector(request:willRedirectToURL:)];
	[self setDidFinishSelector:@selector(requestFinished:)];
	[self setDidFailSelector:@selector(requestFailed:)];
	[self setDidReceiveDataSelector:@selector(request:didReceiveData:)];
	[self setURL:newURL];
	[self setCancelledLock:[[[NSRecursiveLock alloc] init] autorelease]];
	[self setDownloadCache:[[self class] defaultCache]];
	return self;
}

+ (id)requestWithURL:(NSURL *)newURL
{
	return [[[self alloc] initWithURL:newURL] autorelease];
}

+ (id)requestWithURL:(NSURL *)newURL usingCache:(id <ASICacheDelegate>)cache
{
	return [self requestWithURL:newURL usingCache:cache andCachePolicy:ASIUseDefaultCachePolicy];
}

+ (id)requestWithURL:(NSURL *)newURL usingCache:(id <ASICacheDelegate>)cache andCachePolicy:(ASICachePolicy)policy
{
	ASIHTTPRequest *request = [[[self alloc] initWithURL:newURL] autorelease];
	[request setDownloadCache:cache];
	[request setCachePolicy:policy];
	return request;
}

- (void)dealloc
{
	[self setAuthenticationNeeded:ASINoAuthenticationNeededYet];
	if (requestAuthentication) {
		CFRelease(requestAuthentication);
	}
	if (proxyAuthentication) {
		CFRelease(proxyAuthentication);
	}
	if (request) {
		CFRelease(request);
	}
	if (clientCertificateIdentity) {
		CFRelease(clientCertificateIdentity);
	}
	[self cancelLoad];
	[redirectURL release];
	[statusTimer invalidate];
	[statusTimer release];
	[queue release];
	[userInfo release];
	[postBody release];
	[compressedPostBody release];
	[error release];
	[requestHeaders release];
	[requestCookies release];
	[downloadDestinationPath release];
	[temporaryFileDownloadPath release];
	[temporaryUncompressedDataDownloadPath release];
	[fileDownloadOutputStream release];
	[inflatedFileDownloadOutputStream release];
	[username release];
	[password release];
	[domain release];
	[authenticationRealm release];
	[authenticationScheme release];
	[requestCredentials release];
	[proxyHost release];
	[proxyType release];
	[proxyUsername release];
	[proxyPassword release];
	[proxyDomain release];
	[proxyAuthenticationRealm release];
	[proxyAuthenticationScheme release];
	[proxyCredentials release];
	[url release];
	[originalURL release];
	[lastActivityTime release];
	[responseCookies release];
	[rawResponseData release];
	[responseHeaders release];
	[requestMethod release];
	[cancelledLock release];
	[postBodyFilePath release];
	[compressedPostBodyFilePath release];
	[postBodyWriteStream release];
	[postBodyReadStream release];
	[PACurl release];
	[clientCertificates release];
	[responseStatusMessage release];
	[connectionInfo release];
	[requestID release];
	[dataDecompressor release];

	#if NS_BLOCKS_AVAILABLE
	[self releaseBlocksOnMainThread];
	#endif

	[super dealloc];
}

#if NS_BLOCKS_AVAILABLE
- (void)releaseBlocksOnMainThread
{
	NSMutableArray *blocks = [NSMutableArray array];
	if (completionBlock) {
		[blocks addObject:completionBlock];
		[completionBlock release];
		completionBlock = nil;
	}
	if (failureBlock) {
		[blocks addObject:failureBlock];
		[failureBlock release];
		failureBlock = nil;
	}
	if (startedBlock) {
		[blocks addObject:startedBlock];
		[startedBlock release];
		startedBlock = nil;
	}
	if (headersReceivedBlock) {
		[blocks addObject:headersReceivedBlock];
		[headersReceivedBlock release];
		headersReceivedBlock = nil;
	}
	if (bytesReceivedBlock) {
		[blocks addObject:bytesReceivedBlock];
		[bytesReceivedBlock release];
		bytesReceivedBlock = nil;
	}
	if (bytesSentBlock) {
		[blocks addObject:bytesSentBlock];
		[bytesSentBlock release];
		bytesSentBlock = nil;
	}
	if (downloadSizeIncrementedBlock) {
		[blocks addObject:downloadSizeIncrementedBlock];
		[downloadSizeIncrementedBlock release];
		downloadSizeIncrementedBlock = nil;
	}
	if (uploadSizeIncrementedBlock) {
		[blocks addObject:uploadSizeIncrementedBlock];
		[uploadSizeIncrementedBlock release];
		uploadSizeIncrementedBlock = nil;
	}
	if (dataReceivedBlock) {
		[blocks addObject:dataReceivedBlock];
		[dataReceivedBlock release];
		dataReceivedBlock = nil;
	}
	if (proxyAuthenticationNeededBlock) {
		[blocks addObject:proxyAuthenticationNeededBlock];
		[proxyAuthenticationNeededBlock release];
		proxyAuthenticationNeededBlock = nil;
	}
	if (authenticationNeededBlock) {
		[blocks addObject:authenticationNeededBlock];
		[authenticationNeededBlock release];
		authenticationNeededBlock = nil;
	}
	[[self class] performSelectorOnMainThread:@selector(releaseBlocks:) withObject:blocks waitUntilDone:[NSThread isMainThread]];
}
// Always called on main thread
+ (void)releaseBlocks:(NSArray *)blocks
{
	// Blocks will be released when this method exits
}
#endif


#pragma mark setup request

- (void)addRequestHeader:(NSString *)header value:(NSString *)value
{
	if (!requestHeaders) {
		[self setRequestHeaders:[NSMutableDictionary dictionaryWithCapacity:1]];
	}
	[requestHeaders setObject:value forKey:header];
}

// This function will be called either just before a request starts, or when postLength is needed, whichever comes first
// postLength must be set by the time this function is complete
- (void)buildPostBody
{

	if ([self haveBuiltPostBody]) {
		return;
	}
	
	// Are we submitting the request body from a file on disk
	if ([self postBodyFilePath]) {
		
		// If we were writing to the post body via appendPostData or appendPostDataFromFile, close the write stream
		if ([self postBodyWriteStream]) {
			[[self postBodyWriteStream] close];
			[self setPostBodyWriteStream:nil];
		}

		
		NSString *path;
		if ([self shouldCompressRequestBody]) {
			if (![self compressedPostBodyFilePath]) {
				[self setCompressedPostBodyFilePath:[NSTemporaryDirectory() stringByAppendingPathComponent:[[NSProcessInfo processInfo] globallyUniqueString]]];
				
				NSError *err = nil;
				if (![ASIDataCompressor compressDataFromFile:[self postBodyFilePath] toFile:[self compressedPostBodyFilePath] error:&err]) {
					[self failWithError:err];
					return;
				}
			}
			path = [self compressedPostBodyFilePath];
		} else {
			path = [self postBodyFilePath];
		}
		NSError *err = nil;
		[self setPostLength:[[[[[NSFileManager alloc] init] autorelease] attributesOfItemAtPath:path error:&err] fileSize]];
		if (err) {
			[self failWithError:[NSError errorWithDomain:NetworkRequestErrorDomain code:ASIFileManagementError userInfo:[NSDictionary dictionaryWithObjectsAndKeys:[NSString stringWithFormat:@"Failed to get attributes for file at path '%@'",path],NSLocalizedDescriptionKey,error,NSUnderlyingErrorKey,nil]]];
			return;
		}
		
	// Otherwise, we have an in-memory request body
	} else {
		if ([self shouldCompressRequestBody]) {
			NSError *err = nil;
			NSData *compressedBody = [ASIDataCompressor compressData:[self postBody] error:&err];
			if (err) {
				[self failWithError:err];
				return;
			}
			[self setCompressedPostBody:compressedBody];
			[self setPostLength:[[self compressedPostBody] length]];
		} else {
			[self setPostLength:[[self postBody] length]];
		}
	}
		
	if ([self postLength] > 0) {
		if ([requestMethod isEqualToString:@"GET"] || [requestMethod isEqualToString:@"DELETE"] || [requestMethod isEqualToString:@"HEAD"]) {
			[self setRequestMethod:@"POST"];
		}
		[self addRequestHeader:@"Content-Length" value:[NSString stringWithFormat:@"%llu",[self postLength]]];
	}
	[self setHaveBuiltPostBody:YES];

}

// Sets up storage for the post body
- (void)setupPostBody
{
	if ([self shouldStreamPostDataFromDisk]) {
		if (![self postBodyFilePath]) {
			[self setPostBodyFilePath:[NSTemporaryDirectory() stringByAppendingPathComponent:[[NSProcessInfo processInfo] globallyUniqueString]]];
			[self setDidCreateTemporaryPostDataFile:YES];
		}
		if (![self postBodyWriteStream]) {
			[self setPostBodyWriteStream:[[[NSOutputStream alloc] initToFileAtPath:[self postBodyFilePath] append:NO] autorelease]];
			[[self postBodyWriteStream] open];
		}
	} else {
		if (![self postBody]) {
			[self setPostBody:[[[NSMutableData alloc] init] autorelease]];
		}
	}	
}

- (void)appendPostData:(NSData *)data
{
	[self setupPostBody];
	if ([data length] == 0) {
		return;
	}
	if ([self shouldStreamPostDataFromDisk]) {
		[[self postBodyWriteStream] write:[data bytes] maxLength:[data length]];
	} else {
		[[self postBody] appendData:data];
	}
}

- (void)appendPostDataFromFile:(NSString *)file
{
	[self setupPostBody];
	NSInputStream *stream = [[[NSInputStream alloc] initWithFileAtPath:file] autorelease];
	[stream open];
	NSUInteger bytesRead;
	while ([stream hasBytesAvailable]) {
		
		unsigned char buffer[1024*256];
		bytesRead = [stream read:buffer maxLength:sizeof(buffer)];
		if (bytesRead == 0) {
			break;
		}
		if ([self shouldStreamPostDataFromDisk]) {
			[[self postBodyWriteStream] write:buffer maxLength:bytesRead];
		} else {
			[[self postBody] appendData:[NSData dataWithBytes:buffer length:bytesRead]];
		}
	}
	[stream close];
}

- (NSURL *)url
{
	[[self cancelledLock] lock];
	NSURL *u = url;
	[[self cancelledLock] unlock];
	return u;
}


- (void)setURL:(NSURL *)newURL
{
	[[self cancelledLock] lock];
	if ([newURL isEqual:[self url]]) {
		[[self cancelledLock] unlock];
		return;
	}
	[url release];
	url = [newURL retain];
	if (requestAuthentication) {
		CFRelease(requestAuthentication);
		requestAuthentication = NULL;
	}
	if (proxyAuthentication) {
		CFRelease(proxyAuthentication);
		proxyAuthentication = NULL;
	}
	if (request) {
		CFRelease(request);
		request = NULL;
	}
	[self setRedirectURL:nil];
	[[self cancelledLock] unlock];
}

- (id)delegate
{
	[[self cancelledLock] lock];
	id d = delegate;
	[[self cancelledLock] unlock];
	return d;
}

- (void)setDelegate:(id)newDelegate
{
	[[self cancelledLock] lock];
	delegate = newDelegate;
	[[self cancelledLock] unlock];
}

- (id)queue
{
	[[self cancelledLock] lock];
	id q = queue;
	[[self cancelledLock] unlock];
	return q;
}


- (void)setQueue:(id)newQueue
{
	[[self cancelledLock] lock];
	if (newQueue != queue) {
		[queue release];
		queue = [newQueue retain];
	}
	[[self cancelledLock] unlock];
}

#pragma mark get information about this request

// cancel the request - this must be run on the same thread as the request is running on
- (void)cancelOnRequestThread
{
	#if DEBUG_REQUEST_STATUS
	NSLog(@"Request cancelled: %@",self);
	#endif
    
	[[self cancelledLock] lock];

    if ([self isCancelled] || [self complete]) {
		[[self cancelledLock] unlock];
		return;
	}
	[self failWithError:ASIRequestCancelledError];
	[self setComplete:YES];
	[self cancelLoad];
	
	CFRetain(self);
    [self willChangeValueForKey:@"isCancelled"];
    cancelled = YES;
    [self didChangeValueForKey:@"isCancelled"];
    
	[[self cancelledLock] unlock];
	CFRelease(self);
}

- (void)cancel
{
    [self performSelector:@selector(cancelOnRequestThread) onThread:[[self class] threadForRequest:self] withObject:nil waitUntilDone:NO];    
}

- (void)clearDelegatesAndCancel
{
	[[self cancelledLock] lock];

	// Clear delegates
	[self setDelegate:nil];
	[self setQueue:nil];
	[self setDownloadProgressDelegate:nil];
	[self setUploadProgressDelegate:nil];

	#if NS_BLOCKS_AVAILABLE
	// Clear blocks
	[self releaseBlocksOnMainThread];
	#endif

	[[self cancelledLock] unlock];
	[self cancel];
}


- (BOOL)isCancelled
{
    BOOL result;
    
	[[self cancelledLock] lock];
    result = cancelled;
    [[self cancelledLock] unlock];
    
    return result;
}

// Call this method to get the received data as an NSString. Don't use for binary data!
- (NSString *)responseString
{
	NSData *data = [self responseData];
	if (!data) {
		return nil;
	}
	
	return [[[NSString alloc] initWithBytes:[data bytes] length:[data length] encoding:[self responseEncoding]] autorelease];
}

- (BOOL)isResponseCompressed
{
	NSString *encoding = [[self responseHeaders] objectForKey:@"Content-Encoding"];
	return encoding && [encoding rangeOfString:@"gzip"].location != NSNotFound;
}

- (NSData *)responseData
{	
	if ([self isResponseCompressed] && [self shouldWaitToInflateCompressedResponses]) {
		return [ASIDataDecompressor uncompressData:[self rawResponseData] error:NULL];
	} else {
		return [self rawResponseData];
	}
	return nil;
}

#pragma mark running a request

- (void)startSynchronous
{
#if DEBUG_REQUEST_STATUS || DEBUG_THROTTLING
	NSLog(@"Starting synchronous request %@",self);
#endif
	[self setSynchronous:YES];
	[self setRunLoopMode:ASIHTTPRequestRunLoopMode];
	[self setInProgress:YES];

	if (![self isCancelled] && ![self complete]) {
		[self main];
		while (!complete) {
			[[NSRunLoop currentRunLoop] runMode:[self runLoopMode] beforeDate:[NSDate distantFuture]];
		}
	}

	[self setInProgress:NO];
}

- (void)start
{
	[self setInProgress:YES];
	[self performSelector:@selector(main) onThread:[[self class] threadForRequest:self] withObject:nil waitUntilDone:NO];
}

- (void)startAsynchronous
{
#if DEBUG_REQUEST_STATUS || DEBUG_THROTTLING
	NSLog(@"Starting asynchronous request %@",self);
#endif
	[sharedQueue addOperation:self];
}

#pragma mark concurrency

- (BOOL)isConcurrent
{
    return YES;
}

- (BOOL)isFinished 
{
	return finished;
}

- (BOOL)isExecuting {
	return [self inProgress];
}

#pragma mark request logic

// Create the request
- (void)main
{
	@try {
		
		[[self cancelledLock] lock];
		
		#if TARGET_OS_IPHONE && __IPHONE_OS_VERSION_MAX_ALLOWED >= __IPHONE_4_0
		if ([ASIHTTPRequest isMultitaskingSupported] && [self shouldContinueWhenAppEntersBackground]) {
			backgroundTask = [[UIApplication sharedApplication] beginBackgroundTaskWithExpirationHandler:^{
				// Synchronize the cleanup call on the main thread in case
				// the task actually finishes at around the same time.
				dispatch_async(dispatch_get_main_queue(), ^{
					if (backgroundTask != UIBackgroundTaskInvalid)
					{
						[[UIApplication sharedApplication] endBackgroundTask:backgroundTask];
						backgroundTask = UIBackgroundTaskInvalid;
						[self cancel];
					}
				});
			}];
		}
		#endif


		// A HEAD request generated by an ASINetworkQueue may have set the error already. If so, we should not proceed.
		if ([self error]) {
			[self setComplete:YES];
			[self markAsFinished];
			return;		
		}

		[self setComplete:NO];
		[self setDidUseCachedResponse:NO];
		
		if (![self url]) {
			[self failWithError:ASIUnableToCreateRequestError];
			return;		
		}
		
		// Must call before we create the request so that the request method can be set if needs be
		if (![self mainRequest]) {
			[self buildPostBody];
		}
		
		if (![[self requestMethod] isEqualToString:@"GET"]) {
			[self setDownloadCache:nil];
		}
		
		
		// If we're redirecting, we'll already have a CFHTTPMessageRef
		if (request) {
			CFRelease(request);
		}

		// Create a new HTTP request.
		request = CFHTTPMessageCreateRequest(kCFAllocatorDefault, (CFStringRef)[self requestMethod], (CFURLRef)[self url], [self useHTTPVersionOne] ? kCFHTTPVersion1_0 : kCFHTTPVersion1_1);
		if (!request) {
			[self failWithError:ASIUnableToCreateRequestError];
			return;
		}

		//If this is a HEAD request generated by an ASINetworkQueue, we need to let the main request generate its headers first so we can use them
		if ([self mainRequest]) {
			[[self mainRequest] buildRequestHeaders];
		}
		
		// Even if this is a HEAD request with a mainRequest, we still need to call to give subclasses a chance to add their own to HEAD requests (ASIS3Request does this)
		[self buildRequestHeaders];
		
		if ([self downloadCache]) {

			// If this request should use the default policy, set its policy to the download cache's default policy
			if (![self cachePolicy]) {
				[self setCachePolicy:[[self downloadCache] defaultCachePolicy]];
			}

			// If have have cached data that is valid for this request, use that and stop
			if ([[self downloadCache] canUseCachedDataForRequest:self]) {
				[self useDataFromCache];
				return;
			}

			// If cached data is stale, or we have been told to ask the server if it has been modified anyway, we need to add headers for a conditional GET
			if ([self cachePolicy] & (ASIAskServerIfModifiedWhenStaleCachePolicy|ASIAskServerIfModifiedCachePolicy)) {

				NSDictionary *cachedHeaders = [[self downloadCache] cachedResponseHeadersForURL:[self url]];
				if (cachedHeaders) {
					NSString *etag = [cachedHeaders objectForKey:@"Etag"];
					if (etag) {
						[[self requestHeaders] setObject:etag forKey:@"If-None-Match"];
					}
					NSString *lastModified = [cachedHeaders objectForKey:@"Last-Modified"];
					if (lastModified) {
						[[self requestHeaders] setObject:lastModified forKey:@"If-Modified-Since"];
					}
				}
			}
		}

		[self applyAuthorizationHeader];
		
		
		NSString *header;
		for (header in [self requestHeaders]) {
			CFHTTPMessageSetHeaderFieldValue(request, (CFStringRef)header, (CFStringRef)[[self requestHeaders] objectForKey:header]);
		}

		// If we immediately have access to proxy settings, start the request
		// Otherwise, we'll start downloading the proxy PAC file, and call startRequest once that process is complete
		if ([self configureProxies]) {
			[self startRequest];
		}

	} @catch (NSException *exception) {
		NSError *underlyingError = [NSError errorWithDomain:NetworkRequestErrorDomain code:ASIUnhandledExceptionError userInfo:[exception userInfo]];
		[self failWithError:[NSError errorWithDomain:NetworkRequestErrorDomain code:ASIUnhandledExceptionError userInfo:[NSDictionary dictionaryWithObjectsAndKeys:[exception name],NSLocalizedDescriptionKey,[exception reason],NSLocalizedFailureReasonErrorKey,underlyingError,NSUnderlyingErrorKey,nil]]];

	} @finally {
		[[self cancelledLock] unlock];
	}
}

- (void)applyAuthorizationHeader
{
	// Do we want to send credentials before we are asked for them?
	if (![self shouldPresentCredentialsBeforeChallenge]) {
		return;
	}
		
	// First, see if we have any credentials we can use in the session store
	NSDictionary *credentials = nil;
	if ([self useSessionPersistence]) {
		credentials = [self findSessionAuthenticationCredentials];
	}
	
	
	// Are any credentials set on this request that might be used for basic authentication?
	if ([self username] && [self password] && ![self domain]) {
		
		// If we have stored credentials, is this server asking for basic authentication? If we don't have credentials, we'll assume basic
		if (!credentials || (CFStringRef)[credentials objectForKey:@"AuthenticationScheme"] == kCFHTTPAuthenticationSchemeBasic) {
			[self addBasicAuthenticationHeaderWithUsername:[self username] andPassword:[self password]];
		}
	}
	
	if (credentials && ![[self requestHeaders] objectForKey:@"Authorization"]) {
		
		// When the Authentication key is set, the credentials were stored after an authentication challenge, so we can let CFNetwork apply them
		// (credentials for Digest and NTLM will always be stored like this)
		if ([credentials objectForKey:@"Authentication"]) {
			
			// If we've already talked to this server and have valid credentials, let's apply them to the request
			if (!CFHTTPMessageApplyCredentialDictionary(request, (CFHTTPAuthenticationRef)[credentials objectForKey:@"Authentication"], (CFDictionaryRef)[credentials objectForKey:@"Credentials"], NULL)) {
				[[self class] removeAuthenticationCredentialsFromSessionStore:[credentials objectForKey:@"Credentials"]];
			}
			
			// If the Authentication key is not set, these credentials were stored after a username and password set on a previous request passed basic authentication
			// When this happens, we'll need to create the Authorization header ourselves
		} else {
			NSDictionary *usernameAndPassword = [credentials objectForKey:@"Credentials"];
			[self addBasicAuthenticationHeaderWithUsername:[usernameAndPassword objectForKey:(NSString *)kCFHTTPAuthenticationUsername] andPassword:[usernameAndPassword objectForKey:(NSString *)kCFHTTPAuthenticationPassword]];
		}
	}
	if ([self useSessionPersistence]) {
		credentials = [self findSessionProxyAuthenticationCredentials];
		if (credentials) {
			if (!CFHTTPMessageApplyCredentialDictionary(request, (CFHTTPAuthenticationRef)[credentials objectForKey:@"Authentication"], (CFDictionaryRef)[credentials objectForKey:@"Credentials"], NULL)) {
				[[self class] removeProxyAuthenticationCredentialsFromSessionStore:[credentials objectForKey:@"Credentials"]];
			}
		}
	}
}

- (void)applyCookieHeader
{
	// Add cookies from the persistent (mac os global) store
	if ([self useCookiePersistence]) {
		NSArray *cookies = [[NSHTTPCookieStorage sharedHTTPCookieStorage] cookiesForURL:[[self url] absoluteURL]];
		if (cookies) {
			[[self requestCookies] addObjectsFromArray:cookies];
		}
	}
	
	// Apply request cookies
	NSArray *cookies;
	if ([self mainRequest]) {
		cookies = [[self mainRequest] requestCookies];
	} else {
		cookies = [self requestCookies];
	}
	if ([cookies count] > 0) {
		NSHTTPCookie *cookie;
		NSString *cookieHeader = nil;
		for (cookie in cookies) {
			if (!cookieHeader) {
				cookieHeader = [NSString stringWithFormat: @"%@=%@",[cookie name],[cookie value]];
			} else {
				cookieHeader = [NSString stringWithFormat: @"%@; %@=%@",cookieHeader,[cookie name],[cookie value]];
			}
		}
		if (cookieHeader) {
			[self addRequestHeader:@"Cookie" value:cookieHeader];
		}
	}	
}

- (void)buildRequestHeaders
{
	if ([self haveBuiltRequestHeaders]) {
		return;
	}
	[self setHaveBuiltRequestHeaders:YES];
	
	if ([self mainRequest]) {
		for (NSString *header in [[self mainRequest] requestHeaders]) {
			[self addRequestHeader:header value:[[[self mainRequest] requestHeaders] valueForKey:header]];
		}
		return;
	}
	
	[self applyCookieHeader];
	
	// Build and set the user agent string if the request does not already have a custom user agent specified
	if (![[self requestHeaders] objectForKey:@"User-Agent"]) {
		NSString *userAgentString = [ASIHTTPRequest defaultUserAgentString];
		if (userAgentString) {
			[self addRequestHeader:@"User-Agent" value:userAgentString];
		}
	}
	
	
	// Accept a compressed response
	if ([self allowCompressedResponse]) {
		[self addRequestHeader:@"Accept-Encoding" value:@"gzip"];
	}
	
	// Configure a compressed request body
	if ([self shouldCompressRequestBody]) {
		[self addRequestHeader:@"Content-Encoding" value:@"gzip"];
	}
	
	// Should this request resume an existing download?
	[self updatePartialDownloadSize];
	if ([self partialDownloadSize]) {
		[self addRequestHeader:@"Range" value:[NSString stringWithFormat:@"bytes=%llu-",[self partialDownloadSize]]];
	}
}

- (void)updatePartialDownloadSize
{
	NSFileManager *fileManager = [[[NSFileManager alloc] init] autorelease];

	if ([self allowResumeForFileDownloads] && [self downloadDestinationPath] && [self temporaryFileDownloadPath] && [fileManager fileExistsAtPath:[self temporaryFileDownloadPath]]) {
		NSError *err = nil;
		[self setPartialDownloadSize:[[fileManager attributesOfItemAtPath:[self temporaryFileDownloadPath] error:&err] fileSize]];
		if (err) {
			[self failWithError:[NSError errorWithDomain:NetworkRequestErrorDomain code:ASIFileManagementError userInfo:[NSDictionary dictionaryWithObjectsAndKeys:[NSString stringWithFormat:@"Failed to get attributes for file at path '%@'",[self temporaryFileDownloadPath]],NSLocalizedDescriptionKey,error,NSUnderlyingErrorKey,nil]]];
			return;
		}
	}
}

- (void)startRequest
{
	if ([self isCancelled]) {
		return;
	}
	
	[self performSelectorOnMainThread:@selector(requestStarted) withObject:nil waitUntilDone:[NSThread isMainThread]];
	
	[self setDownloadComplete:NO];
	[self setComplete:NO];
	[self setTotalBytesRead:0];
	[self setLastBytesRead:0];
	
	if ([self redirectCount] == 0) {
		[self setOriginalURL:[self url]];
	}
	
	// If we're retrying a request, let's remove any progress we made
	if ([self lastBytesSent] > 0) {
		[self removeUploadProgressSoFar];
	}
	
	[self setLastBytesSent:0];
	[self setContentLength:0];
	[self setResponseHeaders:nil];
	if (![self downloadDestinationPath]) {
		[self setRawResponseData:[[[NSMutableData alloc] init] autorelease]];
    }
	
	
    //
	// Create the stream for the request
	//

	NSFileManager *fileManager = [[[NSFileManager alloc] init] autorelease];

	[self setReadStreamIsScheduled:NO];
	
	// Do we need to stream the request body from disk
	if ([self shouldStreamPostDataFromDisk] && [self postBodyFilePath] && [fileManager fileExistsAtPath:[self postBodyFilePath]]) {
		
		// Are we gzipping the request body?
		if ([self compressedPostBodyFilePath] && [fileManager fileExistsAtPath:[self compressedPostBodyFilePath]]) {
			[self setPostBodyReadStream:[ASIInputStream inputStreamWithFileAtPath:[self compressedPostBodyFilePath] request:self]];
		} else {
			[self setPostBodyReadStream:[ASIInputStream inputStreamWithFileAtPath:[self postBodyFilePath] request:self]];
		}
		[self setReadStream:[(NSInputStream *)CFReadStreamCreateForStreamedHTTPRequest(kCFAllocatorDefault, request,(CFReadStreamRef)[self postBodyReadStream]) autorelease]];
    } else {
		
		// If we have a request body, we'll stream it from memory using our custom stream, so that we can measure bandwidth use and it can be bandwidth-throttled if necessary
		if ([self postBody] && [[self postBody] length] > 0) {
			if ([self shouldCompressRequestBody] && [self compressedPostBody]) {
				[self setPostBodyReadStream:[ASIInputStream inputStreamWithData:[self compressedPostBody] request:self]];
			} else if ([self postBody]) {
				[self setPostBodyReadStream:[ASIInputStream inputStreamWithData:[self postBody] request:self]];
			}
			[self setReadStream:[(NSInputStream *)CFReadStreamCreateForStreamedHTTPRequest(kCFAllocatorDefault, request,(CFReadStreamRef)[self postBodyReadStream]) autorelease]];
		
		} else {
			[self setReadStream:[(NSInputStream *)CFReadStreamCreateForHTTPRequest(kCFAllocatorDefault, request) autorelease]];
		}
	}

	if (![self readStream]) {
		[self failWithError:[NSError errorWithDomain:NetworkRequestErrorDomain code:ASIInternalErrorWhileBuildingRequestType userInfo:[NSDictionary dictionaryWithObjectsAndKeys:@"Unable to create read stream",NSLocalizedDescriptionKey,nil]]];
        return;
    }


    
    
    //
    // Handle SSL certificate settings
    //

    if([[[[self url] scheme] lowercaseString] isEqualToString:@"https"]) {

        NSMutableDictionary *sslProperties = [NSMutableDictionary dictionaryWithCapacity:1];

        // Tell CFNetwork not to validate SSL certificates
        if (![self validatesSecureCertificate]) {
            [sslProperties setObject:(NSString *)kCFBooleanFalse forKey:(NSString *)kCFStreamSSLValidatesCertificateChain];
        }

        // Tell CFNetwork to use a client certificate
        if (clientCertificateIdentity) {

			NSMutableArray *certificates = [NSMutableArray arrayWithCapacity:[clientCertificates count]+1];

			// The first object in the array is our SecIdentityRef
			[certificates addObject:(id)clientCertificateIdentity];

			// If we've added any additional certificates, add them too
			for (id cert in clientCertificates) {
				[certificates addObject:cert];
			}
            [sslProperties setObject:certificates forKey:(NSString *)kCFStreamSSLCertificates];
        }

        CFReadStreamSetProperty((CFReadStreamRef)[self readStream], kCFStreamPropertySSLSettings, sslProperties);
    }

	//
	// Handle proxy settings
	//

 	if ([self proxyHost] && [self proxyPort]) {
		NSString *hostKey;
		NSString *portKey;

		if (![self proxyType]) {
			[self setProxyType:(NSString *)kCFProxyTypeHTTP];
		}

		if ([[self proxyType] isEqualToString:(NSString *)kCFProxyTypeSOCKS]) {
			hostKey = (NSString *)kCFStreamPropertySOCKSProxyHost;
			portKey = (NSString *)kCFStreamPropertySOCKSProxyPort;
		} else {
			hostKey = (NSString *)kCFStreamPropertyHTTPProxyHost;
			portKey = (NSString *)kCFStreamPropertyHTTPProxyPort;
			if ([[[[self url] scheme] lowercaseString] isEqualToString:@"https"]) {
				hostKey = (NSString *)kCFStreamPropertyHTTPSProxyHost;
				portKey = (NSString *)kCFStreamPropertyHTTPSProxyPort;
			}
		}
		NSMutableDictionary *proxyToUse = [NSMutableDictionary dictionaryWithObjectsAndKeys:[self proxyHost],hostKey,[NSNumber numberWithInt:[self proxyPort]],portKey,nil];

		if ([[self proxyType] isEqualToString:(NSString *)kCFProxyTypeSOCKS]) {
			CFReadStreamSetProperty((CFReadStreamRef)[self readStream], kCFStreamPropertySOCKSProxy, proxyToUse);
		} else {
			CFReadStreamSetProperty((CFReadStreamRef)[self readStream], kCFStreamPropertyHTTPProxy, proxyToUse);
		}
	}


	//
	// Handle persistent connections
	//
	
	[ASIHTTPRequest expirePersistentConnections];

	[connectionsLock lock];
	
	
	if (![[self url] host] || ![[self url] scheme]) {
		[self setConnectionInfo:nil];
		[self setShouldAttemptPersistentConnection:NO];
	}
	
	// Will store the old stream that was using this connection (if there was one) so we can clean it up once we've opened our own stream
	NSInputStream *oldStream = nil;
	
	// Use a persistent connection if possible
	if ([self shouldAttemptPersistentConnection]) {
		

		// If we are redirecting, we will re-use the current connection only if we are connecting to the same server
		if ([self connectionInfo]) {
			
			if (![[[self connectionInfo] objectForKey:@"host"] isEqualToString:[[self url] host]] || ![[[self connectionInfo] objectForKey:@"scheme"] isEqualToString:[[self url] scheme]] || [(NSNumber *)[[self connectionInfo] objectForKey:@"port"] intValue] != [[[self url] port] intValue]) {
				[self setConnectionInfo:nil];
				
			// Check if we should have expired this connection
			} else if ([[[self connectionInfo] objectForKey:@"expires"] timeIntervalSinceNow] < 0) {
				#if DEBUG_PERSISTENT_CONNECTIONS
				NSLog(@"Not re-using connection #%i because it has expired",[[[self connectionInfo] objectForKey:@"id"] intValue]);
				#endif
				[persistentConnectionsPool removeObject:[self connectionInfo]];
				[self setConnectionInfo:nil];
			}
		}
		
		
		
		if (![self connectionInfo] && [[self url] host] && [[self url] scheme]) { // We must have a proper url with a host and scheme, or this will explode
			
			// Look for a connection to the same server in the pool
			for (NSMutableDictionary *existingConnection in persistentConnectionsPool) {
				if (![existingConnection objectForKey:@"request"] && [[existingConnection objectForKey:@"host"] isEqualToString:[[self url] host]] && [[existingConnection objectForKey:@"scheme"] isEqualToString:[[self url] scheme]] && [(NSNumber *)[existingConnection objectForKey:@"port"] intValue] == [[[self url] port] intValue]) {
					[self setConnectionInfo:existingConnection];
				}
			}
		}
		
		if ([[self connectionInfo] objectForKey:@"stream"]) {
			oldStream = [[[self connectionInfo] objectForKey:@"stream"] retain];

		}
		
		// No free connection was found in the pool matching the server/scheme/port we're connecting to, we'll need to create a new one
		if (![self connectionInfo]) {
			[self setConnectionInfo:[NSMutableDictionary dictionary]];
			nextConnectionNumberToCreate++;
			[[self connectionInfo] setObject:[NSNumber numberWithInt:nextConnectionNumberToCreate] forKey:@"id"];
			[[self connectionInfo] setObject:[[self url] host] forKey:@"host"];
			[[self connectionInfo] setObject:[NSNumber numberWithInt:[[[self url] port] intValue]] forKey:@"port"];
			[[self connectionInfo] setObject:[[self url] scheme] forKey:@"scheme"];
			[persistentConnectionsPool addObject:[self connectionInfo]];
		}
		
		// If we are retrying this request, it will already have a requestID
		if (![self requestID]) {
			nextRequestID++;
			[self setRequestID:[NSNumber numberWithUnsignedInt:nextRequestID]];
		}
		[[self connectionInfo] setObject:[self requestID] forKey:@"request"];		
		[[self connectionInfo] setObject:[self readStream] forKey:@"stream"];
		CFReadStreamSetProperty((CFReadStreamRef)[self readStream],  kCFStreamPropertyHTTPAttemptPersistentConnection, kCFBooleanTrue);
		
		#if DEBUG_PERSISTENT_CONNECTIONS
		NSLog(@"Request #%@ will use connection #%i",[self requestID],[[[self connectionInfo] objectForKey:@"id"] intValue]);
		#endif
		
		
		// Tag the stream with an id that tells it which connection to use behind the scenes
		// See http://lists.apple.com/archives/macnetworkprog/2008/Dec/msg00001.html for details on this approach
		
		CFReadStreamSetProperty((CFReadStreamRef)[self readStream], CFSTR("ASIStreamID"), [[self connectionInfo] objectForKey:@"id"]);
	
	}
	
	[connectionsLock unlock];

	// Schedule the stream
	if (![self readStreamIsScheduled] && (!throttleWakeUpTime || [throttleWakeUpTime timeIntervalSinceDate:[NSDate date]] < 0)) {
		[self scheduleReadStream];
	}
	
	BOOL streamSuccessfullyOpened = NO;


   // Start the HTTP connection
	CFStreamClientContext ctxt = {0, self, NULL, NULL, NULL};
    if (CFReadStreamSetClient((CFReadStreamRef)[self readStream], kNetworkEvents, ReadStreamClientCallBack, &ctxt)) {
		if (CFReadStreamOpen((CFReadStreamRef)[self readStream])) {
			streamSuccessfullyOpened = YES;
		}
	}
	
	// Here, we'll close the stream that was previously using this connection, if there was one
	// We've kept it open until now (when we've just opened a new stream) so that the new stream can make use of the old connection
	// http://lists.apple.com/archives/Macnetworkprog/2006/Mar/msg00119.html
	if (oldStream) {
		[oldStream close];
		[oldStream release];
		oldStream = nil;
	}

	if (!streamSuccessfullyOpened) {
		[self setConnectionCanBeReused:NO];
		[self destroyReadStream];
		[self failWithError:[NSError errorWithDomain:NetworkRequestErrorDomain code:ASIInternalErrorWhileBuildingRequestType userInfo:[NSDictionary dictionaryWithObjectsAndKeys:@"Unable to start HTTP connection",NSLocalizedDescriptionKey,nil]]];
		return;	
	}
	
	if (![self mainRequest]) {
		if ([self shouldResetUploadProgress]) {
			if ([self showAccurateProgress]) {
				[self incrementUploadSizeBy:[self postLength]];
			} else {
				[self incrementUploadSizeBy:1];	 
			}
			[ASIHTTPRequest updateProgressIndicator:&uploadProgressDelegate withProgress:0 ofTotal:1];
		}
		if ([self shouldResetDownloadProgress] && ![self partialDownloadSize]) {
			[ASIHTTPRequest updateProgressIndicator:&downloadProgressDelegate withProgress:0 ofTotal:1];
		}
	}	
	
	
	// Record when the request started, so we can timeout if nothing happens
	[self setLastActivityTime:[NSDate date]];
	[self setStatusTimer:[NSTimer timerWithTimeInterval:0.25 target:self selector:@selector(updateStatus:) userInfo:nil repeats:YES]];
	[[NSRunLoop currentRunLoop] addTimer:[self statusTimer] forMode:[self runLoopMode]];
}

- (void)setStatusTimer:(NSTimer *)timer
{
	CFRetain(self);
	// We must invalidate the old timer here, not before we've created and scheduled a new timer
	// This is because the timer may be the only thing retaining an asynchronous request
	if (statusTimer && timer != statusTimer) {
		[statusTimer invalidate];
		[statusTimer release];
	}
	statusTimer = [timer retain];
	CFRelease(self);
}

// This gets fired every 1/4 of a second to update the progress and work out if we need to timeout
- (void)updateStatus:(NSTimer*)timer
{
	[self checkRequestStatus];
	if (![self inProgress]) {
		[self setStatusTimer:nil];
	}
}

- (void)performRedirect
{
	[self setURL:[self redirectURL]];
	[self setComplete:YES];
	[self setNeedsRedirect:NO];
	[self setRedirectCount:[self redirectCount]+1];

	if ([self redirectCount] > RedirectionLimit) {
		// Some naughty / badly coded website is trying to force us into a redirection loop. This is not cool.
		[self failWithError:ASITooMuchRedirectionError];
		[self setComplete:YES];
	} else {
		// Go all the way back to the beginning and build the request again, so that we can apply any new cookies
		[self main];
	}
}

// Called by delegate to resume loading with a new url after the delegate received request:willRedirectToURL:
- (void)redirectToURL:(NSURL *)newURL
{
	[self setRedirectURL:newURL];
	[self performSelector:@selector(performRedirect) onThread:[[self class] threadForRequest:self] withObject:nil waitUntilDone:NO];
}

- (BOOL)shouldTimeOut
{
	NSTimeInterval secondsSinceLastActivity = [[NSDate date] timeIntervalSinceDate:lastActivityTime];
	// See if we need to timeout
	if ([self readStream] && [self readStreamIsScheduled] && [self lastActivityTime] && [self timeOutSeconds] > 0 && secondsSinceLastActivity > [self timeOutSeconds]) {
		
		// We have no body, or we've sent more than the upload buffer size,so we can safely time out here
		if ([self postLength] == 0 || ([self uploadBufferSize] > 0 && [self totalBytesSent] > [self uploadBufferSize])) {
			return YES;
			
		// ***Black magic warning***
		// We have a body, but we've taken longer than timeOutSeconds to upload the first small chunk of data
		// Since there's no reliable way to track upload progress for the first 32KB (iPhone) or 128KB (Mac) with CFNetwork, we'll be slightly more forgiving on the timeout, as there's a strong chance our connection is just very slow.
		} else if (secondsSinceLastActivity > [self timeOutSeconds]*1.5) {
			return YES;
		}
	}
	return NO;
}

- (void)checkRequestStatus
{
	// We won't let the request cancel while we're updating progress / checking for a timeout
	[[self cancelledLock] lock];
	// See if our NSOperationQueue told us to cancel
	if ([self isCancelled] || [self complete]) {
		[[self cancelledLock] unlock];
		return;
	}
	
	[self performThrottling];
	
	if ([self shouldTimeOut]) {			
		// Do we need to auto-retry this request?
		if ([self numberOfTimesToRetryOnTimeout] > [self retryCount]) {

			// If we are resuming a download, we may need to update the Range header to take account of data we've just downloaded
			[self updatePartialDownloadSize];
			if ([self partialDownloadSize]) {
				CFHTTPMessageSetHeaderFieldValue(request, (CFStringRef)@"Range", (CFStringRef)[NSString stringWithFormat:@"bytes=%llu-",[self partialDownloadSize]]);
			}
			[self setRetryCount:[self retryCount]+1];
			[self unscheduleReadStream];
			[[self cancelledLock] unlock];
			[self startRequest];
			return;
		}
		[self failWithError:ASIRequestTimedOutError];
		[self cancelLoad];
		[self setComplete:YES];
		[[self cancelledLock] unlock];
		return;
	}

	// readStream will be null if we aren't currently running (perhaps we're waiting for a delegate to supply credentials)
	if ([self readStream]) {
		
		// If we have a post body
		if ([self postLength]) {
		
			[self setLastBytesSent:totalBytesSent];	
			
			// Find out how much data we've uploaded so far
			[self setTotalBytesSent:[NSMakeCollectable([(NSNumber *)CFReadStreamCopyProperty((CFReadStreamRef)[self readStream], kCFStreamPropertyHTTPRequestBytesWrittenCount) autorelease]) unsignedLongLongValue]];
			if (totalBytesSent > lastBytesSent) {
				
				// We've uploaded more data,  reset the timeout
				[self setLastActivityTime:[NSDate date]];
				[ASIHTTPRequest incrementBandwidthUsedInLastSecond:(unsigned long)(totalBytesSent-lastBytesSent)];		
						
				#if DEBUG_REQUEST_STATUS
				if ([self totalBytesSent] == [self postLength]) {
					NSLog(@"Request %@ finished uploading data",self);
				}
				#endif
			}
		}
			
		[self updateProgressIndicators];

	}
	
	[[self cancelledLock] unlock];
}


// Cancel loading and clean up. DO NOT USE THIS TO CANCEL REQUESTS - use [request cancel] instead
- (void)cancelLoad
{
	// If we're in the middle of downloading a PAC file, let's stop that first
	if (PACFileReadStream) {
		[PACFileReadStream setDelegate:nil];
		[PACFileReadStream close];
		[self setPACFileReadStream:nil];
		[self setPACFileData:nil];
	} else if (PACFileRequest) {
		[PACFileRequest setDelegate:nil];
		[PACFileRequest cancel];
		[self setPACFileRequest:nil];
	}

    [self destroyReadStream];
	
	[[self postBodyReadStream] close];
	[self setPostBodyReadStream:nil];
	
    if ([self rawResponseData]) {
		[self setRawResponseData:nil];
	
	// If we were downloading to a file
	} else if ([self temporaryFileDownloadPath]) {
		[[self fileDownloadOutputStream] close];
		[self setFileDownloadOutputStream:nil];
		
		[[self inflatedFileDownloadOutputStream] close];
		[self setInflatedFileDownloadOutputStream:nil];
		
		// If we haven't said we might want to resume, let's remove the temporary file too
		if (![self allowResumeForFileDownloads]) {
			[self removeTemporaryDownloadFile];
		}
		[self removeTemporaryUncompressedDownloadFile];
	}
	
	// Clean up any temporary file used to store request body for streaming
	if (![self authenticationNeeded] && [self didCreateTemporaryPostDataFile]) {
		[self removeTemporaryUploadFile];
		[self removeTemporaryCompressedUploadFile];
		[self setDidCreateTemporaryPostDataFile:NO];
	}
	
	[self setResponseHeaders:nil];
}

#pragma mark HEAD request

// Used by ASINetworkQueue to create a HEAD request appropriate for this request with the same headers (though you can use it yourself)
- (ASIHTTPRequest *)HEADRequest
{
	ASIHTTPRequest *headRequest = [[self class] requestWithURL:[self url]];
	
	// Copy the properties that make sense for a HEAD request
	[headRequest setRequestHeaders:[[[self requestHeaders] mutableCopy] autorelease]];
	[headRequest setRequestCookies:[[[self requestCookies] mutableCopy] autorelease]];
	[headRequest setUseCookiePersistence:[self useCookiePersistence]];
	[headRequest setUseKeychainPersistence:[self useKeychainPersistence]];
	[headRequest setUseSessionPersistence:[self useSessionPersistence]];
	[headRequest setAllowCompressedResponse:[self allowCompressedResponse]];
	[headRequest setUsername:[self username]];
	[headRequest setPassword:[self password]];
	[headRequest setDomain:[self domain]];
	[headRequest setProxyUsername:[self proxyUsername]];
	[headRequest setProxyPassword:[self proxyPassword]];
	[headRequest setProxyDomain:[self proxyDomain]];
	[headRequest setProxyHost:[self proxyHost]];
	[headRequest setProxyPort:[self proxyPort]];
	[headRequest setProxyType:[self proxyType]];
	[headRequest setShouldPresentAuthenticationDialog:[self shouldPresentAuthenticationDialog]];
	[headRequest setShouldPresentProxyAuthenticationDialog:[self shouldPresentProxyAuthenticationDialog]];
	[headRequest setTimeOutSeconds:[self timeOutSeconds]];
	[headRequest setUseHTTPVersionOne:[self useHTTPVersionOne]];
	[headRequest setValidatesSecureCertificate:[self validatesSecureCertificate]];
    [headRequest setClientCertificateIdentity:clientCertificateIdentity];
	[headRequest setClientCertificates:[[clientCertificates copy] autorelease]];
	[headRequest setPACurl:[self PACurl]];
	[headRequest setShouldPresentCredentialsBeforeChallenge:[self shouldPresentCredentialsBeforeChallenge]];
	[headRequest setNumberOfTimesToRetryOnTimeout:[self numberOfTimesToRetryOnTimeout]];
	[headRequest setShouldUseRFC2616RedirectBehaviour:[self shouldUseRFC2616RedirectBehaviour]];
	[headRequest setShouldAttemptPersistentConnection:[self shouldAttemptPersistentConnection]];
	[headRequest setPersistentConnectionTimeoutSeconds:[self persistentConnectionTimeoutSeconds]];
	
	[headRequest setMainRequest:self];
	[headRequest setRequestMethod:@"HEAD"];
	return headRequest;
}


#pragma mark upload/download progress


- (void)updateProgressIndicators
{
	//Only update progress if this isn't a HEAD request used to preset the content-length
	if (![self mainRequest]) {
		if ([self showAccurateProgress] || ([self complete] && ![self updatedProgress])) {
			[self updateUploadProgress];
			[self updateDownloadProgress];
		}
	}
}

- (id)uploadProgressDelegate
{
	[[self cancelledLock] lock];
	id d = [[uploadProgressDelegate retain] autorelease];
	[[self cancelledLock] unlock];
	return d;
}

- (void)setUploadProgressDelegate:(id)newDelegate
{
	[[self cancelledLock] lock];
	uploadProgressDelegate = newDelegate;

	#if !TARGET_OS_IPHONE
	// If the uploadProgressDelegate is an NSProgressIndicator, we set its MaxValue to 1.0 so we can update it as if it were a UIProgressView
	double max = 1.0;
	[ASIHTTPRequest performSelector:@selector(setMaxValue:) onTarget:&uploadProgressDelegate withObject:nil amount:&max callerToRetain:nil];
	#endif
	[[self cancelledLock] unlock];
}

- (id)downloadProgressDelegate
{
	[[self cancelledLock] lock];
	id d = [[downloadProgressDelegate retain] autorelease];
	[[self cancelledLock] unlock];
	return d;
}

- (void)setDownloadProgressDelegate:(id)newDelegate
{
	[[self cancelledLock] lock];
	downloadProgressDelegate = newDelegate;

	#if !TARGET_OS_IPHONE
	// If the downloadProgressDelegate is an NSProgressIndicator, we set its MaxValue to 1.0 so we can update it as if it were a UIProgressView
	double max = 1.0;
	[ASIHTTPRequest performSelector:@selector(setMaxValue:) onTarget:&downloadProgressDelegate withObject:nil amount:&max callerToRetain:nil];	
	#endif
	[[self cancelledLock] unlock];
}


- (void)updateDownloadProgress
{
	// We won't update download progress until we've examined the headers, since we might need to authenticate
	if (![self responseHeaders] || [self needsRedirect] || !([self contentLength] || [self complete])) {
		return;
	}
		
	unsigned long long bytesReadSoFar = [self totalBytesRead]+[self partialDownloadSize];
	unsigned long long value = 0;
	
	if ([self showAccurateProgress] && [self contentLength]) {
		value = bytesReadSoFar-[self lastBytesRead];
		if (value == 0) {
			return;
		}
	} else {
		value = 1;
		[self setUpdatedProgress:YES];
	}
	if (!value) {
		return;
	}

	[ASIHTTPRequest performSelector:@selector(request:didReceiveBytes:) onTarget:&queue withObject:self amount:&value callerToRetain:self];
	[ASIHTTPRequest performSelector:@selector(request:didReceiveBytes:) onTarget:&downloadProgressDelegate withObject:self amount:&value callerToRetain:self];

	[ASIHTTPRequest updateProgressIndicator:&downloadProgressDelegate withProgress:[self totalBytesRead]+[self partialDownloadSize] ofTotal:[self contentLength]+[self partialDownloadSize]];

	#if NS_BLOCKS_AVAILABLE
    if (bytesReceivedBlock) {
		unsigned long long totalSize = [self contentLength] + [self partialDownloadSize];
		[self performBlockOnMainThread:^{ if (bytesReceivedBlock) { bytesReceivedBlock(value, totalSize); }}];
    }
	#endif
	[self setLastBytesRead:bytesReadSoFar];
}

- (void)updateUploadProgress
{
	if ([self isCancelled] || [self totalBytesSent] == 0) {
		return;
	}
	
	// If this is the first time we've written to the buffer, totalBytesSent will be the size of the buffer (currently seems to be 128KB on both Leopard and iPhone 2.2.1, 32KB on iPhone 3.0)
	// If request body is less than the buffer size, totalBytesSent will be the total size of the request body
	// We will remove this from any progress display, as kCFStreamPropertyHTTPRequestBytesWrittenCount does not tell us how much data has actually be written
	if ([self uploadBufferSize] == 0 && [self totalBytesSent] != [self postLength]) {
		[self setUploadBufferSize:[self totalBytesSent]];
		[self incrementUploadSizeBy:-[self uploadBufferSize]];
	}
	
	unsigned long long value = 0;
	
	if ([self showAccurateProgress]) {
		if ([self totalBytesSent] == [self postLength] || [self lastBytesSent] > 0) {
			value = [self totalBytesSent]-[self lastBytesSent];
		} else {
			return;
		}
	} else {
		value = 1;
		[self setUpdatedProgress:YES];
	}
	
	if (!value) {
		return;
	}
	
	[ASIHTTPRequest performSelector:@selector(request:didSendBytes:) onTarget:&queue withObject:self amount:&value callerToRetain:self];
	[ASIHTTPRequest performSelector:@selector(request:didSendBytes:) onTarget:&uploadProgressDelegate withObject:self amount:&value callerToRetain:self];
	[ASIHTTPRequest updateProgressIndicator:&uploadProgressDelegate withProgress:[self totalBytesSent]-[self uploadBufferSize] ofTotal:[self postLength]-[self uploadBufferSize]];

	#if NS_BLOCKS_AVAILABLE
    if(bytesSentBlock){
		unsigned long long totalSize = [self postLength];
		[self performBlockOnMainThread:^{ if (bytesSentBlock) { bytesSentBlock(value, totalSize); }}];
	}
	#endif
}


- (void)incrementDownloadSizeBy:(long long)length
{
	[ASIHTTPRequest performSelector:@selector(request:incrementDownloadSizeBy:) onTarget:&queue withObject:self amount:&length callerToRetain:self];
	[ASIHTTPRequest performSelector:@selector(request:incrementDownloadSizeBy:) onTarget:&downloadProgressDelegate withObject:self amount:&length callerToRetain:self];

	#if NS_BLOCKS_AVAILABLE
    if(downloadSizeIncrementedBlock){
		[self performBlockOnMainThread:^{ if (downloadSizeIncrementedBlock) { downloadSizeIncrementedBlock(length); }}];
    }
	#endif
}

- (void)incrementUploadSizeBy:(long long)length
{
	[ASIHTTPRequest performSelector:@selector(request:incrementUploadSizeBy:) onTarget:&queue withObject:self amount:&length callerToRetain:self];
	[ASIHTTPRequest performSelector:@selector(request:incrementUploadSizeBy:) onTarget:&uploadProgressDelegate withObject:self amount:&length callerToRetain:self];

	#if NS_BLOCKS_AVAILABLE
    if(uploadSizeIncrementedBlock) {
		[self performBlockOnMainThread:^{ if (uploadSizeIncrementedBlock) { uploadSizeIncrementedBlock(length); }}];
    }
	#endif
}


-(void)removeUploadProgressSoFar
{
	long long progressToRemove = -[self totalBytesSent];
	[ASIHTTPRequest performSelector:@selector(request:didSendBytes:) onTarget:&queue withObject:self amount:&progressToRemove callerToRetain:self];
	[ASIHTTPRequest performSelector:@selector(request:didSendBytes:) onTarget:&uploadProgressDelegate withObject:self amount:&progressToRemove callerToRetain:self];
	[ASIHTTPRequest updateProgressIndicator:&uploadProgressDelegate withProgress:0 ofTotal:[self postLength]];

	#if NS_BLOCKS_AVAILABLE
    if(bytesSentBlock){
		unsigned long long totalSize = [self postLength];
		[self performBlockOnMainThread:^{  if (bytesSentBlock) { bytesSentBlock(progressToRemove, totalSize); }}];
	}
	#endif
}

#if NS_BLOCKS_AVAILABLE
- (void)performBlockOnMainThread:(ASIBasicBlock)block
{
	[self performSelectorOnMainThread:@selector(callBlock:) withObject:[[block copy] autorelease] waitUntilDone:[NSThread isMainThread]];
}

- (void)callBlock:(ASIBasicBlock)block
{
	block();
}
#endif


+ (void)performSelector:(SEL)selector onTarget:(id *)target withObject:(id)object amount:(void *)amount callerToRetain:(id)callerToRetain
{
	if ([*target respondsToSelector:selector]) {
		NSMethodSignature *signature = nil;
		signature = [*target methodSignatureForSelector:selector];
		NSInvocation *invocation = [NSInvocation invocationWithMethodSignature:signature];

		[invocation setSelector:selector];
		
		int argumentNumber = 2;
		
		// If we got an object parameter, we pass a pointer to the object pointer
		if (object) {
			[invocation setArgument:&object atIndex:argumentNumber];
			argumentNumber++;
		}
		
		// For the amount we'll just pass the pointer directly so NSInvocation will call the method using the number itself rather than a pointer to it
		if (amount) {
			[invocation setArgument:amount atIndex:argumentNumber];
		}

        SEL callback = @selector(performInvocation:onTarget:releasingObject:);
        NSMethodSignature *cbSignature = [ASIHTTPRequest methodSignatureForSelector:callback];
        NSInvocation *cbInvocation = [NSInvocation invocationWithMethodSignature:cbSignature];
        [cbInvocation setSelector:callback];
        [cbInvocation setTarget:self];
        [cbInvocation setArgument:&invocation atIndex:2];
        [cbInvocation setArgument:&target atIndex:3];
		if (callerToRetain) {
			[cbInvocation setArgument:&callerToRetain atIndex:4];
		}

		CFRetain(invocation);

		// Used to pass in a request that we must retain until after the call
		// We're using CFRetain rather than [callerToRetain retain] so things to avoid earthquakes when using garbage collection
		if (callerToRetain) {
			CFRetain(callerToRetain);
		}
        [cbInvocation performSelectorOnMainThread:@selector(invoke) withObject:nil waitUntilDone:[NSThread isMainThread]];
    }
}

+ (void)performInvocation:(NSInvocation *)invocation onTarget:(id *)target releasingObject:(id)objectToRelease
{
    if (*target && [*target respondsToSelector:[invocation selector]]) {
        [invocation invokeWithTarget:*target];
    }
	CFRelease(invocation);
	if (objectToRelease) {
		CFRelease(objectToRelease);
	}
}
	
	
+ (void)updateProgressIndicator:(id *)indicator withProgress:(unsigned long long)progress ofTotal:(unsigned long long)total
{
	#if TARGET_OS_IPHONE
		// Cocoa Touch: UIProgressView
		SEL selector = @selector(setProgress:);
		float progressAmount = (float)((progress*1.0)/(total*1.0));
		
	#else
		// Cocoa: NSProgressIndicator
		double progressAmount = progressAmount = (progress*1.0)/(total*1.0);
		SEL selector = @selector(setDoubleValue:);
	#endif
	
	if (![*indicator respondsToSelector:selector]) {
		return;
	}
	
	[progressLock lock];
	[ASIHTTPRequest performSelector:selector onTarget:indicator withObject:nil amount:&progressAmount callerToRetain:nil];
	[progressLock unlock];
}


#pragma mark talking to delegates / calling blocks

/* ALWAYS CALLED ON MAIN THREAD! */
- (void)requestStarted
{
	if ([self error] || [self mainRequest]) {
		return;
	}
	if (delegate && [delegate respondsToSelector:didStartSelector]) {
		[delegate performSelector:didStartSelector withObject:self];
	}
	if (queue && [queue respondsToSelector:@selector(requestStarted:)]) {
		[queue performSelector:@selector(requestStarted:) withObject:self];
	}
	#if NS_BLOCKS_AVAILABLE
	if(startedBlock){
		startedBlock();
	}
	#endif
}

/* ALWAYS CALLED ON MAIN THREAD! */
- (void)requestRedirected
{
	if ([self error] || [self mainRequest]) {
		return;
	}

	if([[self delegate] respondsToSelector:@selector(requestRedirected:)]){
		[[self delegate] performSelector:@selector(requestRedirected:) withObject:self];
	}
	#if NS_BLOCKS_AVAILABLE
	if(requestRedirectedBlock){
		requestRedirectedBlock();
	}
	#endif
}


/* ALWAYS CALLED ON MAIN THREAD! */
- (void)requestReceivedResponseHeaders:(NSMutableDictionary *)newResponseHeaders
{
	if ([self error] || [self mainRequest]) {
		return;
	}

	if (delegate && [delegate respondsToSelector:didReceiveResponseHeadersSelector]) {
		[delegate performSelector:didReceiveResponseHeadersSelector withObject:self withObject:newResponseHeaders];
	}
	if (queue && [queue respondsToSelector:@selector(request:didReceiveResponseHeaders:)]) {
		[queue performSelector:@selector(request:didReceiveResponseHeaders:) withObject:self withObject:newResponseHeaders];
	}
    
	#if NS_BLOCKS_AVAILABLE
	if(headersReceivedBlock){
		headersReceivedBlock(newResponseHeaders);
    }
	#endif
}

/* ALWAYS CALLED ON MAIN THREAD! */
- (void)requestWillRedirectToURL:(NSURL *)newURL
{
	if ([self error] || [self mainRequest]) {
		return;
	}
	if (delegate && [delegate respondsToSelector:willRedirectSelector]) {
		[delegate performSelector:willRedirectSelector withObject:self withObject:newURL];
	}
	if (queue && [queue respondsToSelector:@selector(request:willRedirectToURL:)]) {
		[queue performSelector:@selector(request:willRedirectToURL:) withObject:self withObject:newURL];
	}
}

// Subclasses might override this method to process the result in the same thread
// If you do this, don't forget to call [super requestFinished] to let the queue / delegate know we're done
- (void)requestFinished
{
#if DEBUG_REQUEST_STATUS || DEBUG_THROTTLING
	NSLog(@"Request finished: %@",self);
#endif
	if ([self error] || [self mainRequest]) {
		return;
	}
	if ([self isPACFileRequest]) {
		[self reportFinished];
	} else {
		[self performSelectorOnMainThread:@selector(reportFinished) withObject:nil waitUntilDone:[NSThread isMainThread]];
	}
}

/* ALWAYS CALLED ON MAIN THREAD! */
- (void)reportFinished
{
	if (delegate && [delegate respondsToSelector:didFinishSelector]) {
		[delegate performSelector:didFinishSelector withObject:self];
	}
	if (queue && [queue respondsToSelector:@selector(requestFinished:)]) {
		[queue performSelector:@selector(requestFinished:) withObject:self];
	}
#if NS_BLOCKS_AVAILABLE
	if(completionBlock){
		completionBlock();
	}
#endif
}

/* ALWAYS CALLED ON MAIN THREAD! */
- (void)reportFailure
{
	if (delegate && [delegate respondsToSelector:didFailSelector]) {
		[delegate performSelector:didFailSelector withObject:self];
	}
	if (queue && [queue respondsToSelector:@selector(requestFailed:)]) {
		[queue performSelector:@selector(requestFailed:) withObject:self];
	}
	#if NS_BLOCKS_AVAILABLE
    if(failureBlock){
        failureBlock();
    }
	#endif
}

/* ALWAYS CALLED ON MAIN THREAD! */
- (void)passOnReceivedData:(NSData *)data
{
	if (delegate && [delegate respondsToSelector:didReceiveDataSelector]) {
		[delegate performSelector:didReceiveDataSelector withObject:self withObject:data];
	}

	#if NS_BLOCKS_AVAILABLE
	if (dataReceivedBlock) {
		dataReceivedBlock(data);
	}
	#endif
}

// Subclasses might override this method to perform error handling in the same thread
// If you do this, don't forget to call [super failWithError:] to let the queue / delegate know we're done
- (void)failWithError:(NSError *)theError
{
#if DEBUG_REQUEST_STATUS || DEBUG_THROTTLING
	NSLog(@"Request %@: %@",self,(theError == ASIRequestCancelledError ? @"Cancelled" : @"Failed"));
#endif
	[self setComplete:YES];
	
	// Invalidate the current connection so subsequent requests don't attempt to reuse it
	if (theError && [theError code] != ASIAuthenticationErrorType && [theError code] != ASITooMuchRedirectionErrorType) {
		[connectionsLock lock];
		#if DEBUG_PERSISTENT_CONNECTIONS
		NSLog(@"Request #%@ failed and will invalidate connection #%@",[self requestID],[[self connectionInfo] objectForKey:@"id"]);
		#endif
		[[self connectionInfo] removeObjectForKey:@"request"];
		[persistentConnectionsPool removeObject:[self connectionInfo]];
		[connectionsLock unlock];
		[self destroyReadStream];
	}
	if ([self connectionCanBeReused]) {
		[[self connectionInfo] setObject:[NSDate dateWithTimeIntervalSinceNow:[self persistentConnectionTimeoutSeconds]] forKey:@"expires"];
	}
	
    if ([self isCancelled] || [self error]) {
		return;
	}
	
	// If we have cached data, use it and ignore the error when using ASIFallbackToCacheIfLoadFailsCachePolicy
	if ([self downloadCache] && ([self cachePolicy] & ASIFallbackToCacheIfLoadFailsCachePolicy)) {
		if ([[self downloadCache] canUseCachedDataForRequest:self]) {
			[self useDataFromCache];
			return;
		}
	}
	
	
	[self setError:theError];
	
	ASIHTTPRequest *failedRequest = self;
	
	// If this is a HEAD request created by an ASINetworkQueue or compatible queue delegate, make the main request fail
	if ([self mainRequest]) {
		failedRequest = [self mainRequest];
		[failedRequest setError:theError];
	}

	if ([self isPACFileRequest]) {
		[failedRequest reportFailure];
	} else {
		[failedRequest performSelectorOnMainThread:@selector(reportFailure) withObject:nil waitUntilDone:[NSThread isMainThread]];
	}
	
    if (!inProgress)
    {
        // if we're not in progress, we can't notify the queue we've finished (doing so can cause a crash later on)
        // "markAsFinished" will be at the start of main() when we are started
        return;
    }
	[self markAsFinished];
}

#pragma mark parsing HTTP response headers

- (void)readResponseHeaders
{
	[self setAuthenticationNeeded:ASINoAuthenticationNeededYet];

	CFHTTPMessageRef message = (CFHTTPMessageRef)CFReadStreamCopyProperty((CFReadStreamRef)[self readStream], kCFStreamPropertyHTTPResponseHeader);
	if (!message) {
		return;
	}
	
	// Make sure we've received all the headers
	if (!CFHTTPMessageIsHeaderComplete(message)) {
		CFRelease(message);
		return;
	}

	#if DEBUG_REQUEST_STATUS
	if ([self totalBytesSent] == [self postLength]) {
		NSLog(@"Request %@ received response headers",self);
	}
	#endif		

	CFDictionaryRef headerFields = CFHTTPMessageCopyAllHeaderFields(message);
	[self setResponseHeaders:(NSDictionary *)headerFields];

	CFRelease(headerFields);
	
	[self setResponseStatusCode:(int)CFHTTPMessageGetResponseStatusCode(message)];
	[self setResponseStatusMessage:[(NSString *)CFHTTPMessageCopyResponseStatusLine(message) autorelease]];
	
	if ([self downloadCache] && ([[self downloadCache] canUseCachedDataForRequest:self])) {
		// Read the response from the cache
		[self useDataFromCache];
		// Update the response headers (this will usually move the expiry date into the future)
		[[self downloadCache] storeResponseForRequest:self maxAge:[self secondsToCache]];
		CFRelease(message);
		return;
	}

	// Is the server response a challenge for credentials?
	if ([self responseStatusCode] == 401) {
		[self setAuthenticationNeeded:ASIHTTPAuthenticationNeeded];
	} else if ([self responseStatusCode] == 407) {
		[self setAuthenticationNeeded:ASIProxyAuthenticationNeeded];
	}
		
	// Authentication succeeded, or no authentication was required
	if (![self authenticationNeeded]) {

		// Did we get here without an authentication challenge? (which can happen when shouldPresentCredentialsBeforeChallenge is YES and basic auth was successful)
		if (!requestAuthentication && [self username] && [self password] && [self useSessionPersistence]) {
			
			NSMutableDictionary *newCredentials = [NSMutableDictionary dictionaryWithCapacity:2];
			[newCredentials setObject:[self username] forKey:(NSString *)kCFHTTPAuthenticationUsername];
			[newCredentials setObject:[self password] forKey:(NSString *)kCFHTTPAuthenticationPassword];
			
			// Store the credentials in the session 
			NSMutableDictionary *sessionCredentials = [NSMutableDictionary dictionary];
			[sessionCredentials setObject:newCredentials forKey:@"Credentials"];
			[sessionCredentials setObject:[self url] forKey:@"URL"];
			[sessionCredentials setObject:(NSString *)kCFHTTPAuthenticationSchemeBasic forKey:@"AuthenticationScheme"];
			[[self class] storeAuthenticationCredentialsInSessionStore:sessionCredentials];
		}
	}

	// Read response textEncoding
	[self parseStringEncodingFromHeaders];

	// Handle cookies
	NSArray *newCookies = [NSHTTPCookie cookiesWithResponseHeaderFields:[self responseHeaders] forURL:[self url]];
	[self setResponseCookies:newCookies];
	
	if ([self useCookiePersistence]) {
		
		// Store cookies in global persistent store
		[[NSHTTPCookieStorage sharedHTTPCookieStorage] setCookies:newCookies forURL:[self url] mainDocumentURL:nil];
		
		// We also keep any cookies in the sessionCookies array, so that we have a reference to them if we need to remove them later
		NSHTTPCookie *cookie;
		for (cookie in newCookies) {
			[ASIHTTPRequest addSessionCookie:cookie];
		}
	}
	
	// Do we need to redirect?
	// Note that ASIHTTPRequest does not currently support 305 Use Proxy
	if ([self shouldRedirect] && [responseHeaders valueForKey:@"Location"]) {
		if (([self responseStatusCode] > 300 && [self responseStatusCode] < 304) || [self responseStatusCode] == 307) {
            
			[self performSelectorOnMainThread:@selector(requestRedirected) withObject:nil waitUntilDone:[NSThread isMainThread]];
			
			// By default, we redirect 301 and 302 response codes as GET requests
			// According to RFC 2616 this is wrong, but this is what most browsers do, so it's probably what you're expecting to happen
			// See also:
			// http://allseeing-i.lighthouseapp.com/projects/27881/tickets/27-302-redirection-issue
							
			if ([self responseStatusCode] != 307 && (![self shouldUseRFC2616RedirectBehaviour] || [self responseStatusCode] == 303)) {
				[self setRequestMethod:@"GET"];
				[self setPostBody:nil];
				[self setPostLength:0];

				// Perhaps there are other headers we should be preserving, but it's hard to know what we need to keep and what to throw away.
				NSString *userAgentHeader = [[self requestHeaders] objectForKey:@"User-Agent"];
				NSString *acceptHeader = [[self requestHeaders] objectForKey:@"Accept"];
				[self setRequestHeaders:nil];
				if (userAgentHeader) {
					[self addRequestHeader:@"User-Agent" value:userAgentHeader];
				}
				if (acceptHeader) {
					[self addRequestHeader:@"Accept" value:acceptHeader];
				}
				[self setHaveBuiltRequestHeaders:NO];
			} else {
			
				// Force rebuild the cookie header incase we got some new cookies from this request
				// All other request headers will remain as they are for 301 / 302 redirects
				[self applyCookieHeader];
			}

			// Force the redirected request to rebuild the request headers (if not a 303, it will re-use old ones, and add any new ones)
			[self setRedirectURL:[[NSURL URLWithString:[responseHeaders valueForKey:@"Location"] relativeToURL:[self url]] absoluteURL]];
			[self setNeedsRedirect:YES];
			
			// Clear the request cookies
			// This means manually added cookies will not be added to the redirect request - only those stored in the global persistent store
			// But, this is probably the safest option - we might be redirecting to a different domain
			[self setRequestCookies:[NSMutableArray array]];
			
			#if DEBUG_REQUEST_STATUS
				NSLog(@"Request will redirect (code: %i): %@",[self responseStatusCode],self);
			#endif
			
		}
	}

	if (![self needsRedirect]) {
		// See if we got a Content-length header
		NSString *cLength = [responseHeaders valueForKey:@"Content-Length"];
		ASIHTTPRequest *theRequest = self;
		if ([self mainRequest]) {
			theRequest = [self mainRequest];
		}

		if (cLength) {
			unsigned long long length = strtoull([cLength UTF8String], NULL, 0);

			// Workaround for Apache HEAD requests for dynamically generated content returning the wrong Content-Length when using gzip
			if ([self mainRequest] && [self allowCompressedResponse] && length == 20 && [self showAccurateProgress] && [self shouldResetDownloadProgress]) {
				[[self mainRequest] setShowAccurateProgress:NO];
				[[self mainRequest] incrementDownloadSizeBy:1];

			} else {
				[theRequest setContentLength:length];
				if ([self showAccurateProgress] && [self shouldResetDownloadProgress]) {
					[theRequest incrementDownloadSizeBy:[theRequest contentLength]+[theRequest partialDownloadSize]];
				}
			}

		} else if ([self showAccurateProgress] && [self shouldResetDownloadProgress]) {
			[theRequest setShowAccurateProgress:NO];
			[theRequest incrementDownloadSizeBy:1];
		}
	}

	// Handle connection persistence
	if ([self shouldAttemptPersistentConnection]) {
		
		NSString *connectionHeader = [[[self responseHeaders] objectForKey:@"Connection"] lowercaseString];
		NSString *httpVersion = NSMakeCollectable([(NSString *)CFHTTPMessageCopyVersion(message) autorelease]);
		
		// Don't re-use the connection if the server is HTTP 1.0 and didn't send Connection: Keep-Alive
		if (![httpVersion isEqualToString:(NSString *)kCFHTTPVersion1_0] || [connectionHeader isEqualToString:@"keep-alive"]) {

			// See if server explicitly told us to close the connection
			if (![connectionHeader isEqualToString:@"close"]) {
				
				NSString *keepAliveHeader = [[self responseHeaders] objectForKey:@"Keep-Alive"];
				
				// If we got a keep alive header, we'll reuse the connection for as long as the server tells us
				if (keepAliveHeader) { 
					int timeout = 0;
					int max = 0;
					NSScanner *scanner = [NSScanner scannerWithString:keepAliveHeader];
					[scanner scanString:@"timeout=" intoString:NULL];
					[scanner scanInt:&timeout];
					[scanner scanUpToString:@"max=" intoString:NULL];
					[scanner scanString:@"max=" intoString:NULL];
					[scanner scanInt:&max];
					if (max > 5) {
						[self setConnectionCanBeReused:YES];
						[self setPersistentConnectionTimeoutSeconds:timeout];
						#if DEBUG_PERSISTENT_CONNECTIONS
							NSLog(@"Got a keep-alive header, will keep this connection open for %f seconds", [self persistentConnectionTimeoutSeconds]);
						#endif					
					}
				
				// Otherwise, we'll assume we can keep this connection open
				} else {
					[self setConnectionCanBeReused:YES];
					#if DEBUG_PERSISTENT_CONNECTIONS
						NSLog(@"Got no keep-alive header, will keep this connection open for %f seconds", [self persistentConnectionTimeoutSeconds]);
					#endif
				}
			}
		}
	}

	CFRelease(message);
	[self performSelectorOnMainThread:@selector(requestReceivedResponseHeaders:) withObject:[[[self responseHeaders] copy] autorelease] waitUntilDone:[NSThread isMainThread]];
}

- (void)parseStringEncodingFromHeaders
{
	// Handle response text encoding
	NSStringEncoding charset = 0;
	NSString *mimeType = nil;
	[[self class] parseMimeType:&mimeType andResponseEncoding:&charset fromContentType:[[self responseHeaders] valueForKey:@"Content-Type"]];
	if (charset != 0) {
		[self setResponseEncoding:charset];
	} else {
		[self setResponseEncoding:[self defaultResponseEncoding]];
	}
}

#pragma mark http authentication

- (void)saveProxyCredentialsToKeychain:(NSDictionary *)newCredentials
{
	NSURLCredential *authenticationCredentials = [NSURLCredential credentialWithUser:[newCredentials objectForKey:(NSString *)kCFHTTPAuthenticationUsername] password:[newCredentials objectForKey:(NSString *)kCFHTTPAuthenticationPassword] persistence:NSURLCredentialPersistencePermanent];
	if (authenticationCredentials) {
		[ASIHTTPRequest saveCredentials:authenticationCredentials forProxy:[self proxyHost] port:[self proxyPort] realm:[self proxyAuthenticationRealm]];
	}	
}


- (void)saveCredentialsToKeychain:(NSDictionary *)newCredentials
{
	NSURLCredential *authenticationCredentials = [NSURLCredential credentialWithUser:[newCredentials objectForKey:(NSString *)kCFHTTPAuthenticationUsername] password:[newCredentials objectForKey:(NSString *)kCFHTTPAuthenticationPassword] persistence:NSURLCredentialPersistencePermanent];
	
	if (authenticationCredentials) {
		[ASIHTTPRequest saveCredentials:authenticationCredentials forHost:[[self url] host] port:[[[self url] port] intValue] protocol:[[self url] scheme] realm:[self authenticationRealm]];
	}	
}

- (BOOL)applyProxyCredentials:(NSDictionary *)newCredentials
{
	[self setProxyAuthenticationRetryCount:[self proxyAuthenticationRetryCount]+1];
	
	if (newCredentials && proxyAuthentication && request) {

		// Apply whatever credentials we've built up to the old request
		if (CFHTTPMessageApplyCredentialDictionary(request, proxyAuthentication, (CFMutableDictionaryRef)newCredentials, NULL)) {
			
			//If we have credentials and they're ok, let's save them to the keychain
			if (useKeychainPersistence) {
				[self saveProxyCredentialsToKeychain:newCredentials];
			}
			if (useSessionPersistence) {
				NSMutableDictionary *sessionProxyCredentials = [NSMutableDictionary dictionary];
				[sessionProxyCredentials setObject:(id)proxyAuthentication forKey:@"Authentication"];
				[sessionProxyCredentials setObject:newCredentials forKey:@"Credentials"];
				[sessionProxyCredentials setObject:[self proxyHost] forKey:@"Host"];
				[sessionProxyCredentials setObject:[NSNumber numberWithInt:[self proxyPort]] forKey:@"Port"];
				[sessionProxyCredentials setObject:[self proxyAuthenticationScheme] forKey:@"AuthenticationScheme"];
				[[self class] storeProxyAuthenticationCredentialsInSessionStore:sessionProxyCredentials];
			}
			[self setProxyCredentials:newCredentials];
			return YES;
		} else {
			[[self class] removeProxyAuthenticationCredentialsFromSessionStore:newCredentials];
		}
	}
	return NO;
}

- (BOOL)applyCredentials:(NSDictionary *)newCredentials
{
	[self setAuthenticationRetryCount:[self authenticationRetryCount]+1];
	
	if (newCredentials && requestAuthentication && request) {
		// Apply whatever credentials we've built up to the old request
		if (CFHTTPMessageApplyCredentialDictionary(request, requestAuthentication, (CFMutableDictionaryRef)newCredentials, NULL)) {
			
			//If we have credentials and they're ok, let's save them to the keychain
			if (useKeychainPersistence) {
				[self saveCredentialsToKeychain:newCredentials];
			}
			if (useSessionPersistence) {
				
				NSMutableDictionary *sessionCredentials = [NSMutableDictionary dictionary];
				[sessionCredentials setObject:(id)requestAuthentication forKey:@"Authentication"];
				[sessionCredentials setObject:newCredentials forKey:@"Credentials"];
				[sessionCredentials setObject:[self url] forKey:@"URL"];
				[sessionCredentials setObject:[self authenticationScheme] forKey:@"AuthenticationScheme"];
				if ([self authenticationRealm]) {
					[sessionCredentials setObject:[self authenticationRealm] forKey:@"AuthenticationRealm"];
				}
				[[self class] storeAuthenticationCredentialsInSessionStore:sessionCredentials];

			}
			[self setRequestCredentials:newCredentials];
			return YES;
		} else {
			[[self class] removeAuthenticationCredentialsFromSessionStore:newCredentials];
		}
	}
	return NO;
}

- (NSMutableDictionary *)findProxyCredentials
{
	NSMutableDictionary *newCredentials = [[[NSMutableDictionary alloc] init] autorelease];
	
	NSString *user = nil;
	NSString *pass = nil;
	

	// If this is a HEAD request generated by an ASINetworkQueue, we'll try to use the details from the main request
	if ([self mainRequest] && [[self mainRequest] proxyUsername] && [[self mainRequest] proxyPassword]) {
		user = [[self mainRequest] proxyUsername];
		pass = [[self mainRequest] proxyPassword];
		
		// Let's try to use the ones set in this object
	} else if ([self proxyUsername] && [self proxyPassword]) {
		user = [self proxyUsername];
		pass = [self proxyPassword];
	}		

	
	// Ok, that didn't work, let's try the keychain
	// For authenticating proxies, we'll look in the keychain regardless of the value of useKeychainPersistence
	if ((!user || !pass)) {
		NSURLCredential *authenticationCredentials = [ASIHTTPRequest savedCredentialsForProxy:[self proxyHost] port:[self proxyPort] protocol:[[self url] scheme] realm:[self proxyAuthenticationRealm]];
		if (authenticationCredentials) {
			user = [authenticationCredentials user];
			pass = [authenticationCredentials password];
		}
		
	}

	// Handle NTLM, which requires a domain to be set too
	if (CFHTTPAuthenticationRequiresAccountDomain(proxyAuthentication)) {

		NSString *ntlmDomain = [self proxyDomain];

		// If we have no domain yet, let's try to extract it from the username
		if (!ntlmDomain || [ntlmDomain length] == 0) {
			ntlmDomain = @"";
			NSArray* ntlmComponents = [user componentsSeparatedByString:@"\\"];
			if ([ntlmComponents count] == 2) {
				ntlmDomain = [ntlmComponents objectAtIndex:0];
				user = [ntlmComponents objectAtIndex:1];
			}
		}
		[newCredentials setObject:ntlmDomain forKey:(NSString *)kCFHTTPAuthenticationAccountDomain];
	}


	// If we have a username and password, let's apply them to the request and continue
	if (user && pass) {
		[newCredentials setObject:user forKey:(NSString *)kCFHTTPAuthenticationUsername];
		[newCredentials setObject:pass forKey:(NSString *)kCFHTTPAuthenticationPassword];
		return newCredentials;
	}
	return nil;
}


- (NSMutableDictionary *)findCredentials
{
	NSMutableDictionary *newCredentials = [[[NSMutableDictionary alloc] init] autorelease];
	
	
	// First, let's look at the url to see if the username and password were included
	NSString *user = [[self url] user];
	NSString *pass = [[self url] password];
	
	// If the username and password weren't in the url
	if (!user || !pass) {
		
		// If this is a HEAD request generated by an ASINetworkQueue, we'll try to use the details from the main request
		if ([self mainRequest] && [[self mainRequest] username] && [[self mainRequest] password]) {
			user = [[self mainRequest] username];
			pass = [[self mainRequest] password];
			
		// Let's try to use the ones set in this object
		} else if ([self username] && [self password]) {
			user = [self username];
			pass = [self password];
		}		
		
	}
	
	// Ok, that didn't work, let's try the keychain
	if ((!user || !pass) && useKeychainPersistence) {
		NSURLCredential *authenticationCredentials = [ASIHTTPRequest savedCredentialsForHost:[[self url] host] port:[[[self url] port] intValue] protocol:[[self url] scheme] realm:[self authenticationRealm]];
		if (authenticationCredentials) {
			user = [authenticationCredentials user];
			pass = [authenticationCredentials password];
		}
		
	}

	// Handle NTLM, which requires a domain to be set too
	if (CFHTTPAuthenticationRequiresAccountDomain(requestAuthentication)) {

		NSString *ntlmDomain = [self domain];

		// If we have no domain yet, let's try to extract it from the username
		if (!ntlmDomain || [ntlmDomain length] == 0) {
			ntlmDomain = @"";
			NSArray* ntlmComponents = [user componentsSeparatedByString:@"\\"];
			if ([ntlmComponents count] == 2) {
				ntlmDomain = [ntlmComponents objectAtIndex:0];
				user = [ntlmComponents objectAtIndex:1];
			}
		}
		[newCredentials setObject:ntlmDomain forKey:(NSString *)kCFHTTPAuthenticationAccountDomain];
	}

	// If we have a username and password, let's apply them to the request and continue
	if (user && pass) {
		[newCredentials setObject:user forKey:(NSString *)kCFHTTPAuthenticationUsername];
		[newCredentials setObject:pass forKey:(NSString *)kCFHTTPAuthenticationPassword];
		return newCredentials;
	}
	return nil;
}

// Called by delegate or authentication dialog to resume loading once authentication info has been populated
- (void)retryUsingSuppliedCredentials
{
	//If the url was changed by the delegate, our CFHTTPMessageRef will be NULL and we'll go back to the start
	if (!request) {
		[self performSelector:@selector(main) onThread:[[self class] threadForRequest:self] withObject:nil waitUntilDone:NO];
		return;
	}
	[self performSelector:@selector(attemptToApplyCredentialsAndResume) onThread:[[self class] threadForRequest:self] withObject:nil waitUntilDone:NO];
}

// Called by delegate or authentication dialog to cancel authentication
- (void)cancelAuthentication
{
	[self performSelector:@selector(failAuthentication) onThread:[[self class] threadForRequest:self] withObject:nil waitUntilDone:NO];
}

- (void)failAuthentication
{
	[self failWithError:ASIAuthenticationError];
}

- (BOOL)showProxyAuthenticationDialog
{
// Mac authentication dialog coming soon!
#if TARGET_OS_IPHONE
	if ([self shouldPresentProxyAuthenticationDialog]) {
		[ASIAuthenticationDialog performSelectorOnMainThread:@selector(presentAuthenticationDialogForRequest:) withObject:self waitUntilDone:[NSThread isMainThread]];
		return YES;
	}
	return NO;
#else
	return NO;
#endif
}


- (BOOL)willAskDelegateForProxyCredentials
{
	// If we have a delegate, we'll see if it can handle proxyAuthenticationNeededForRequest:.
	// Otherwise, we'll try the queue (if this request is part of one) and it will pass the message on to its own delegate
	id authenticationDelegate = [self delegate];
	if (!authenticationDelegate) {
		authenticationDelegate = [self queue];
	}
	
	BOOL delegateOrBlockWillHandleAuthentication = NO;

	if ([authenticationDelegate respondsToSelector:@selector(proxyAuthenticationNeededForRequest:)]) {
		delegateOrBlockWillHandleAuthentication = YES;
	}

	#if NS_BLOCKS_AVAILABLE
	if(proxyAuthenticationNeededBlock){
		delegateOrBlockWillHandleAuthentication = YES;
	}
	#endif

	if (delegateOrBlockWillHandleAuthentication) {
		[self performSelectorOnMainThread:@selector(askDelegateForProxyCredentials) withObject:nil waitUntilDone:NO];
	}
	
	return delegateOrBlockWillHandleAuthentication;
}

/* ALWAYS CALLED ON MAIN THREAD! */
- (void)askDelegateForProxyCredentials
{
	id authenticationDelegate = [self delegate];
	if (!authenticationDelegate) {
		authenticationDelegate = [self queue];
	}
	if ([authenticationDelegate respondsToSelector:@selector(proxyAuthenticationNeededForRequest:)]) {
		[authenticationDelegate performSelector:@selector(proxyAuthenticationNeededForRequest:) withObject:self];
		return;
	}
	#if NS_BLOCKS_AVAILABLE
	if(proxyAuthenticationNeededBlock){
		proxyAuthenticationNeededBlock();
	}
	#endif
}


- (BOOL)willAskDelegateForCredentials
{
	// If we have a delegate, we'll see if it can handle proxyAuthenticationNeededForRequest:.
	// Otherwise, we'll try the queue (if this request is part of one) and it will pass the message on to its own delegate
	id authenticationDelegate = [self delegate];
	if (!authenticationDelegate) {
		authenticationDelegate = [self queue];
	}

	BOOL delegateOrBlockWillHandleAuthentication = NO;

	if ([authenticationDelegate respondsToSelector:@selector(authenticationNeededForRequest:)]) {
		delegateOrBlockWillHandleAuthentication = YES;
	}

	#if NS_BLOCKS_AVAILABLE
	if (authenticationNeededBlock) {
		delegateOrBlockWillHandleAuthentication = YES;
	}
	#endif

	if (delegateOrBlockWillHandleAuthentication) {
		[self performSelectorOnMainThread:@selector(askDelegateForCredentials) withObject:nil waitUntilDone:NO];
	}
	return delegateOrBlockWillHandleAuthentication;
}

/* ALWAYS CALLED ON MAIN THREAD! */
- (void)askDelegateForCredentials
{
	id authenticationDelegate = [self delegate];
	if (!authenticationDelegate) {
		authenticationDelegate = [self queue];
	}
	
	if ([authenticationDelegate respondsToSelector:@selector(authenticationNeededForRequest:)]) {
		[authenticationDelegate performSelector:@selector(authenticationNeededForRequest:) withObject:self];
		return;
	}
	
	#if NS_BLOCKS_AVAILABLE
	if (authenticationNeededBlock) {
		authenticationNeededBlock();
	}
	#endif	
}

- (void)attemptToApplyProxyCredentialsAndResume
{
	
	if ([self error] || [self isCancelled]) {
		return;
	}
	
	// Read authentication data
	if (!proxyAuthentication) {
		CFHTTPMessageRef responseHeader = (CFHTTPMessageRef) CFReadStreamCopyProperty((CFReadStreamRef)[self readStream],kCFStreamPropertyHTTPResponseHeader);
		proxyAuthentication = CFHTTPAuthenticationCreateFromResponse(NULL, responseHeader);
		CFRelease(responseHeader);
		[self setProxyAuthenticationScheme:[(NSString *)CFHTTPAuthenticationCopyMethod(proxyAuthentication) autorelease]];
	}
	
	// If we haven't got a CFHTTPAuthenticationRef by now, something is badly wrong, so we'll have to give up
	if (!proxyAuthentication) {
		[self cancelLoad];
		[self failWithError:[NSError errorWithDomain:NetworkRequestErrorDomain code:ASIInternalErrorWhileApplyingCredentialsType userInfo:[NSDictionary dictionaryWithObjectsAndKeys:@"Failed to get authentication object from response headers",NSLocalizedDescriptionKey,nil]]];
		return;
	}
	
	// Get the authentication realm
	[self setProxyAuthenticationRealm:nil];
	if (!CFHTTPAuthenticationRequiresAccountDomain(proxyAuthentication)) {
		[self setProxyAuthenticationRealm:[(NSString *)CFHTTPAuthenticationCopyRealm(proxyAuthentication) autorelease]];
	}
	
	// See if authentication is valid
	CFStreamError err;		
	if (!CFHTTPAuthenticationIsValid(proxyAuthentication, &err)) {
		
		CFRelease(proxyAuthentication);
		proxyAuthentication = NULL;
		
		// check for bad credentials, so we can give the delegate a chance to replace them
		if (err.domain == kCFStreamErrorDomainHTTP && (err.error == kCFStreamErrorHTTPAuthenticationBadUserName || err.error == kCFStreamErrorHTTPAuthenticationBadPassword)) {
			
			// Prevent more than one request from asking for credentials at once
			[delegateAuthenticationLock lock];
			
			// We know the credentials we just presented are bad, we should remove them from the session store too
			[[self class] removeProxyAuthenticationCredentialsFromSessionStore:proxyCredentials];
			[self setProxyCredentials:nil];
			
			
			// If the user cancelled authentication via a dialog presented by another request, our queue may have cancelled us
			if ([self error] || [self isCancelled]) {
				[delegateAuthenticationLock unlock];
				return;
			}
			
			
			// Now we've acquired the lock, it may be that the session contains credentials we can re-use for this request
			if ([self useSessionPersistence]) {
				NSDictionary *credentials = [self findSessionProxyAuthenticationCredentials];
				if (credentials && [self applyProxyCredentials:[credentials objectForKey:@"Credentials"]]) {
					[delegateAuthenticationLock unlock];
					[self startRequest];
					return;
				}
			}
			
			[self setLastActivityTime:nil];
			
			if ([self willAskDelegateForProxyCredentials]) {
				[self attemptToApplyProxyCredentialsAndResume];
				[delegateAuthenticationLock unlock];
				return;
			}
			if ([self showProxyAuthenticationDialog]) {
				[self attemptToApplyProxyCredentialsAndResume];
				[delegateAuthenticationLock unlock];
				return;
			}
			[delegateAuthenticationLock unlock];
		}
		[self cancelLoad];
		[self failWithError:ASIAuthenticationError];
		return;
	}

	[self cancelLoad];
	
	if (proxyCredentials) {
		
		// We use startRequest rather than starting all over again in load request because NTLM requires we reuse the request
		if ((([self proxyAuthenticationScheme] != (NSString *)kCFHTTPAuthenticationSchemeNTLM) || [self proxyAuthenticationRetryCount] < 2) && [self applyProxyCredentials:proxyCredentials]) {
			[self startRequest];
			
		// We've failed NTLM authentication twice, we should assume our credentials are wrong
		} else if ([self proxyAuthenticationScheme] == (NSString *)kCFHTTPAuthenticationSchemeNTLM && [self proxyAuthenticationRetryCount] == 2) {
			[self failWithError:ASIAuthenticationError];
			
		// Something went wrong, we'll have to give up
		} else {
			[self failWithError:[NSError errorWithDomain:NetworkRequestErrorDomain code:ASIInternalErrorWhileApplyingCredentialsType userInfo:[NSDictionary dictionaryWithObjectsAndKeys:@"Failed to apply proxy credentials to request",NSLocalizedDescriptionKey,nil]]];
		}
		
	// Are a user name & password needed?
	}  else if (CFHTTPAuthenticationRequiresUserNameAndPassword(proxyAuthentication)) {
		
		// Prevent more than one request from asking for credentials at once
		[delegateAuthenticationLock lock];
		
		// If the user cancelled authentication via a dialog presented by another request, our queue may have cancelled us
		if ([self error] || [self isCancelled]) {
			[delegateAuthenticationLock unlock];
			return;
		}
		
		// Now we've acquired the lock, it may be that the session contains credentials we can re-use for this request
		if ([self useSessionPersistence]) {
			NSDictionary *credentials = [self findSessionProxyAuthenticationCredentials];
			if (credentials && [self applyProxyCredentials:[credentials objectForKey:@"Credentials"]]) {
				[delegateAuthenticationLock unlock];
				[self startRequest];
				return;
			}
		}
		
		NSMutableDictionary *newCredentials = [self findProxyCredentials];
		
		//If we have some credentials to use let's apply them to the request and continue
		if (newCredentials) {
			
			if ([self applyProxyCredentials:newCredentials]) {
				[delegateAuthenticationLock unlock];
				[self startRequest];
			} else {
				[delegateAuthenticationLock unlock];
				[self failWithError:[NSError errorWithDomain:NetworkRequestErrorDomain code:ASIInternalErrorWhileApplyingCredentialsType userInfo:[NSDictionary dictionaryWithObjectsAndKeys:@"Failed to apply proxy credentials to request",NSLocalizedDescriptionKey,nil]]];
			}
			
			return;
		}
		
		if ([self willAskDelegateForProxyCredentials]) {
			[delegateAuthenticationLock unlock];
			return;
		}
		
		if ([self showProxyAuthenticationDialog]) {
			[delegateAuthenticationLock unlock];
			return;
		}
		[delegateAuthenticationLock unlock];
		
		// The delegate isn't interested and we aren't showing the authentication dialog, we'll have to give up
		[self failWithError:ASIAuthenticationError];
		return;
	}
	
}

- (BOOL)showAuthenticationDialog
{
// Mac authentication dialog coming soon!
#if TARGET_OS_IPHONE
	if ([self shouldPresentAuthenticationDialog]) {
		[ASIAuthenticationDialog performSelectorOnMainThread:@selector(presentAuthenticationDialogForRequest:) withObject:self waitUntilDone:[NSThread isMainThread]];
		return YES;
	}
	return NO;
#else
	return NO;
#endif
}



- (void)attemptToApplyCredentialsAndResume
{
	if ([self error] || [self isCancelled]) {
		return;
	}
	
	if ([self authenticationNeeded] == ASIProxyAuthenticationNeeded) {
		[self attemptToApplyProxyCredentialsAndResume];
		return;
	}
	
	// Read authentication data
	if (!requestAuthentication) {
		CFHTTPMessageRef responseHeader = (CFHTTPMessageRef) CFReadStreamCopyProperty((CFReadStreamRef)[self readStream],kCFStreamPropertyHTTPResponseHeader);
		requestAuthentication = CFHTTPAuthenticationCreateFromResponse(NULL, responseHeader);
		CFRelease(responseHeader);
		[self setAuthenticationScheme:[(NSString *)CFHTTPAuthenticationCopyMethod(requestAuthentication) autorelease]];
	}
	
	if (!requestAuthentication) {
		[self cancelLoad];
		[self failWithError:[NSError errorWithDomain:NetworkRequestErrorDomain code:ASIInternalErrorWhileApplyingCredentialsType userInfo:[NSDictionary dictionaryWithObjectsAndKeys:@"Failed to get authentication object from response headers",NSLocalizedDescriptionKey,nil]]];
		return;
	}
	
	// Get the authentication realm
	[self setAuthenticationRealm:nil];
	if (!CFHTTPAuthenticationRequiresAccountDomain(requestAuthentication)) {
		[self setAuthenticationRealm:[(NSString *)CFHTTPAuthenticationCopyRealm(requestAuthentication) autorelease]];
	}
	
	// See if authentication is valid
	CFStreamError err;		
	if (!CFHTTPAuthenticationIsValid(requestAuthentication, &err)) {
		
		CFRelease(requestAuthentication);
		requestAuthentication = NULL;
		
		// check for bad credentials, so we can give the delegate a chance to replace them
		if (err.domain == kCFStreamErrorDomainHTTP && (err.error == kCFStreamErrorHTTPAuthenticationBadUserName || err.error == kCFStreamErrorHTTPAuthenticationBadPassword)) {
			
			// Prevent more than one request from asking for credentials at once
			[delegateAuthenticationLock lock];
			
			// We know the credentials we just presented are bad, we should remove them from the session store too
			[[self class] removeAuthenticationCredentialsFromSessionStore:requestCredentials];
			[self setRequestCredentials:nil];
			
			// If the user cancelled authentication via a dialog presented by another request, our queue may have cancelled us
			if ([self error] || [self isCancelled]) {
				[delegateAuthenticationLock unlock];
				return;
			}
			
			// Now we've acquired the lock, it may be that the session contains credentials we can re-use for this request
			if ([self useSessionPersistence]) {
				NSDictionary *credentials = [self findSessionAuthenticationCredentials];
				if (credentials && [self applyCredentials:[credentials objectForKey:@"Credentials"]]) {
					[delegateAuthenticationLock unlock];
					[self startRequest];
					return;
				}
			}
			
			
			
			[self setLastActivityTime:nil];
			
			if ([self willAskDelegateForCredentials]) {
				[delegateAuthenticationLock unlock];
				return;
			}
			if ([self showAuthenticationDialog]) {
				[delegateAuthenticationLock unlock];
				return;
			}
			[delegateAuthenticationLock unlock];
		}
		[self cancelLoad];
		[self failWithError:ASIAuthenticationError];
		return;
	}
	
	[self cancelLoad];
	
	if (requestCredentials) {
		
		if ((([self authenticationScheme] != (NSString *)kCFHTTPAuthenticationSchemeNTLM) || [self authenticationRetryCount] < 2) && [self applyCredentials:requestCredentials]) {
			[self startRequest];
			
			// We've failed NTLM authentication twice, we should assume our credentials are wrong
		} else if ([self authenticationScheme] == (NSString *)kCFHTTPAuthenticationSchemeNTLM && [self authenticationRetryCount ] == 2) {
			[self failWithError:ASIAuthenticationError];
			
		} else {
			[self failWithError:[NSError errorWithDomain:NetworkRequestErrorDomain code:ASIInternalErrorWhileApplyingCredentialsType userInfo:[NSDictionary dictionaryWithObjectsAndKeys:@"Failed to apply credentials to request",NSLocalizedDescriptionKey,nil]]];
		}
		
		// Are a user name & password needed?
	}  else if (CFHTTPAuthenticationRequiresUserNameAndPassword(requestAuthentication)) {
		
		// Prevent more than one request from asking for credentials at once
		[delegateAuthenticationLock lock];
		
		// If the user cancelled authentication via a dialog presented by another request, our queue may have cancelled us
		if ([self error] || [self isCancelled]) {
			[delegateAuthenticationLock unlock];
			return;
		}
		
		// Now we've acquired the lock, it may be that the session contains credentials we can re-use for this request
		if ([self useSessionPersistence]) {
			NSDictionary *credentials = [self findSessionAuthenticationCredentials];
			if (credentials && [self applyCredentials:[credentials objectForKey:@"Credentials"]]) {
				[delegateAuthenticationLock unlock];
				[self startRequest];
				return;
			}
		}
		

		NSMutableDictionary *newCredentials = [self findCredentials];
		
		//If we have some credentials to use let's apply them to the request and continue
		if (newCredentials) {
			
			if ([self applyCredentials:newCredentials]) {
				[delegateAuthenticationLock unlock];
				[self startRequest];
			} else {
				[delegateAuthenticationLock unlock];
				[self failWithError:[NSError errorWithDomain:NetworkRequestErrorDomain code:ASIInternalErrorWhileApplyingCredentialsType userInfo:[NSDictionary dictionaryWithObjectsAndKeys:@"Failed to apply credentials to request",NSLocalizedDescriptionKey,nil]]];
			}
			return;
		}
		if ([self willAskDelegateForCredentials]) {
			[delegateAuthenticationLock unlock];
			return;
		}
		
		if ([self showAuthenticationDialog]) {
			[delegateAuthenticationLock unlock];
			return;
		}
		[delegateAuthenticationLock unlock];
		
		[self failWithError:ASIAuthenticationError];

		return;
	}
	
}

- (void)addBasicAuthenticationHeaderWithUsername:(NSString *)theUsername andPassword:(NSString *)thePassword
{
	[self addRequestHeader:@"Authorization" value:[NSString stringWithFormat:@"Basic %@",[ASIHTTPRequest base64forData:[[NSString stringWithFormat:@"%@:%@",theUsername,thePassword] dataUsingEncoding:NSUTF8StringEncoding]]]];	
}


#pragma mark stream status handlers

- (void)handleNetworkEvent:(CFStreamEventType)type
{	
	NSAutoreleasePool *pool = [[NSAutoreleasePool alloc] init];

	[[self cancelledLock] lock];
	
	if ([self complete] || [self isCancelled]) {
		[[self cancelledLock] unlock];
		[pool release];
		return;
	}

	CFRetain(self);

    // Dispatch the stream events.
    switch (type) {
        case kCFStreamEventHasBytesAvailable:
            [self handleBytesAvailable];
            break;
            
        case kCFStreamEventEndEncountered:
            [self handleStreamComplete];
            break;
            
        case kCFStreamEventErrorOccurred:
            [self handleStreamError];
            break;
            
        default:
            break;
    }
	
	[self performThrottling];
	
	[[self cancelledLock] unlock];
	
	if ([self downloadComplete] && [self needsRedirect]) {

		// We must lock again to ensure delegate / queue aren't changed while we check them
		[[self cancelledLock] lock];
		// Here we perform an initial check to see if either the delegate or the queue wants to be asked about the redirect, because if not we should redirect straight away
		// We will check again on the main thread later
		BOOL needToAskDelegateAboutRedirect = (([self delegate] && [[self delegate] respondsToSelector:[self willRedirectSelector]]) || ([self queue] && [[self queue] respondsToSelector:@selector(request:willRedirectToURL:)]));
		[[self cancelledLock] unlock];

		// Either the delegate or the queue's delegate is interested in being told when we are about to redirect
		if (needToAskDelegateAboutRedirect) {
			NSURL *newURL = [[[self redirectURL] copy] autorelease];
			[self setRedirectURL:nil];
			[self performSelectorOnMainThread:@selector(requestWillRedirectToURL:) withObject:newURL waitUntilDone:[NSThread isMainThread]];

		// If neither the delegate nor the queue's delegate implement request:willRedirectToURL:, we will redirect automatically
		} else {
			[self performRedirect];
		}
	} else if ([self downloadComplete] && [self authenticationNeeded]) {
		[self attemptToApplyCredentialsAndResume];
	}

	CFRelease(self);
	[pool release];
}

- (void)handleBytesAvailable
{
	if (![self responseHeaders]) {
		[self readResponseHeaders];
	}
	
	// If we've cancelled the load part way through (for example, after deciding to use a cached version)
	if ([self complete]) {
		return;
	}
	
	// In certain (presumably very rare) circumstances, handleBytesAvailable seems to be called when there isn't actually any data available
	// We'll check that there is actually data available to prevent blocking on CFReadStreamRead()
	// So far, I've only seen this in the stress tests, so it might never happen in real-world situations.
	if (!CFReadStreamHasBytesAvailable((CFReadStreamRef)[self readStream])) {
		return;
	}

	long long bufferSize = 16384;
	if (contentLength > 262144) {
		bufferSize = 262144;
	} else if (contentLength > 65536) {
		bufferSize = 65536;
	}
	
	// Reduce the buffer size if we're receiving data too quickly when bandwidth throttling is active
	// This just augments the throttling done in measureBandwidthUsage to reduce the amount we go over the limit
	
	if ([[self class] isBandwidthThrottled]) {
		[bandwidthThrottlingLock lock];
		if (maxBandwidthPerSecond > 0) {
			long long maxiumumSize  = (long long)maxBandwidthPerSecond-(long long)bandwidthUsedInLastSecond;
			if (maxiumumSize < 0) {
				// We aren't supposed to read any more data right now, but we'll read a single byte anyway so the CFNetwork's buffer isn't full
				bufferSize = 1;
			} else if (maxiumumSize/4 < bufferSize) {
				// We were going to fetch more data that we should be allowed, so we'll reduce the size of our read
				bufferSize = maxiumumSize/4;
			}
		}
		if (bufferSize < 1) {
			bufferSize = 1;
		}
		[bandwidthThrottlingLock unlock];
	}
	
	
    UInt8 buffer[bufferSize];
    NSInteger bytesRead = [[self readStream] read:buffer maxLength:sizeof(buffer)];

    // Less than zero is an error
    if (bytesRead < 0) {
        [self handleStreamError];
		
	// If zero bytes were read, wait for the EOF to come.
    } else if (bytesRead) {

		// If we are inflating the response on the fly
		NSData *inflatedData = nil;
		if ([self isResponseCompressed] && ![self shouldWaitToInflateCompressedResponses]) {
			if (![self dataDecompressor]) {
				[self setDataDecompressor:[ASIDataDecompressor decompressor]];
			}
			NSError *err = nil;
			inflatedData = [[self dataDecompressor] uncompressBytes:buffer length:bytesRead error:&err];
			if (err) {
				[self failWithError:err];
				return;
			}
		}
		
		[self setTotalBytesRead:[self totalBytesRead]+bytesRead];
		[self setLastActivityTime:[NSDate date]];

		// For bandwidth measurement / throttling
		[ASIHTTPRequest incrementBandwidthUsedInLastSecond:bytesRead];
		
		// If we need to redirect, and have automatic redirect on, and might be resuming a download, let's do nothing with the content
		if ([self needsRedirect] && [self shouldRedirect] && [self allowResumeForFileDownloads]) {
			return;
		}
		
		BOOL dataWillBeHandledExternally = NO;
		if ([[self delegate] respondsToSelector:[self didReceiveDataSelector]]) {
			dataWillBeHandledExternally = YES;
		}
		#if NS_BLOCKS_AVAILABLE
		if (dataReceivedBlock) {
			dataWillBeHandledExternally = YES;
		}
		#endif
		// Does the delegate want to handle the data manually?
		if (dataWillBeHandledExternally) {

			NSData *data = nil;
			if ([self isResponseCompressed] && ![self shouldWaitToInflateCompressedResponses]) {
				data = inflatedData;
			} else {
				data = [NSData dataWithBytes:buffer length:bytesRead];
			}
			[self performSelectorOnMainThread:@selector(passOnReceivedData:) withObject:data waitUntilDone:[NSThread isMainThread]];
			
		// Are we downloading to a file?
		} else if ([self downloadDestinationPath]) {
			BOOL append = NO;
			if (![self fileDownloadOutputStream]) {
				if (![self temporaryFileDownloadPath]) {
					[self setTemporaryFileDownloadPath:[NSTemporaryDirectory() stringByAppendingPathComponent:[[NSProcessInfo processInfo] globallyUniqueString]]];
				} else if ([self allowResumeForFileDownloads] && [[self requestHeaders] objectForKey:@"Range"]) {
					if ([[self responseHeaders] objectForKey:@"Content-Range"]) {
						append = YES;
					} else {
						[self incrementDownloadSizeBy:-[self partialDownloadSize]];
						[self setPartialDownloadSize:0];
					}
				}

				[self setFileDownloadOutputStream:[[[NSOutputStream alloc] initToFileAtPath:[self temporaryFileDownloadPath] append:append] autorelease]];
				[[self fileDownloadOutputStream] open];

			}
			[[self fileDownloadOutputStream] write:buffer maxLength:bytesRead];

			if ([self isResponseCompressed] && ![self shouldWaitToInflateCompressedResponses]) {
				
				if (![self inflatedFileDownloadOutputStream]) {
					if (![self temporaryUncompressedDataDownloadPath]) {
						[self setTemporaryUncompressedDataDownloadPath:[NSTemporaryDirectory() stringByAppendingPathComponent:[[NSProcessInfo processInfo] globallyUniqueString]]];
					}
					
					[self setInflatedFileDownloadOutputStream:[[[NSOutputStream alloc] initToFileAtPath:[self temporaryUncompressedDataDownloadPath] append:append] autorelease]];
					[[self inflatedFileDownloadOutputStream] open];
				}

				[[self inflatedFileDownloadOutputStream] write:[inflatedData bytes] maxLength:[inflatedData length]];
			}

			
		//Otherwise, let's add the data to our in-memory store
		} else {
			if ([self isResponseCompressed] && ![self shouldWaitToInflateCompressedResponses]) {
				[rawResponseData appendData:inflatedData];
			} else {
				[rawResponseData appendBytes:buffer length:bytesRead];
			}
		}
    }
}

- (void)handleStreamComplete
{	

#if DEBUG_REQUEST_STATUS
	NSLog(@"Request %@ finished downloading data (%qu bytes)",self, [self totalBytesRead]);
#endif
	[self setStatusTimer:nil];
	[self setDownloadComplete:YES];
	
	if (![self responseHeaders]) {
		[self readResponseHeaders];
	}

	[progressLock lock];	
	// Find out how much data we've uploaded so far
	[self setLastBytesSent:totalBytesSent];	
	[self setTotalBytesSent:[NSMakeCollectable([(NSNumber *)CFReadStreamCopyProperty((CFReadStreamRef)[self readStream], kCFStreamPropertyHTTPRequestBytesWrittenCount) autorelease]) unsignedLongLongValue]];
	[self setComplete:YES];
	if (![self contentLength]) {
		[self setContentLength:[self totalBytesRead]];
	}
	[self updateProgressIndicators];

	
	[[self postBodyReadStream] close];
	[self setPostBodyReadStream:nil];
	
	[self setDataDecompressor:nil];

	NSError *fileError = nil;
	
	// Delete up the request body temporary file, if it exists
	if ([self didCreateTemporaryPostDataFile] && ![self authenticationNeeded]) {
		[self removeTemporaryUploadFile];
		[self removeTemporaryCompressedUploadFile];
	}
	
	// Close the output stream as we're done writing to the file
	if ([self temporaryFileDownloadPath]) {
		
		[[self fileDownloadOutputStream] close];
		[self setFileDownloadOutputStream:nil];

		[[self inflatedFileDownloadOutputStream] close];
		[self setInflatedFileDownloadOutputStream:nil];

		// If we are going to redirect and we are resuming, let's ignore this download
		if ([self shouldRedirect] && [self needsRedirect] && [self allowResumeForFileDownloads]) {
		
		} else if ([self isResponseCompressed]) {
			
			// Decompress the file directly to the destination path
			if ([self shouldWaitToInflateCompressedResponses]) {
				[ASIDataDecompressor uncompressDataFromFile:[self temporaryFileDownloadPath] toFile:[self downloadDestinationPath] error:&fileError];

			// Response should already have been inflated, move the temporary file to the destination path
			} else {
				NSError *moveError = nil;
				[[[[NSFileManager alloc] init] autorelease] moveItemAtPath:[self temporaryUncompressedDataDownloadPath] toPath:[self downloadDestinationPath] error:&moveError];
				if (moveError) {
					fileError = [NSError errorWithDomain:NetworkRequestErrorDomain code:ASIFileManagementError userInfo:[NSDictionary dictionaryWithObjectsAndKeys:[NSString stringWithFormat:@"Failed to move file from '%@' to '%@'",[self temporaryFileDownloadPath],[self downloadDestinationPath]],NSLocalizedDescriptionKey,moveError,NSUnderlyingErrorKey,nil]];
				}
				[self setTemporaryUncompressedDataDownloadPath:nil];

			}
			[self removeTemporaryDownloadFile];

		} else {
	
			//Remove any file at the destination path
			NSError *moveError = nil;
			if (![[self class] removeFileAtPath:[self downloadDestinationPath] error:&moveError]) {
				fileError = moveError;

			}

			//Move the temporary file to the destination path
			if (!fileError) {
				[[[[NSFileManager alloc] init] autorelease] moveItemAtPath:[self temporaryFileDownloadPath] toPath:[self downloadDestinationPath] error:&moveError];
				if (moveError) {
					fileError = [NSError errorWithDomain:NetworkRequestErrorDomain code:ASIFileManagementError userInfo:[NSDictionary dictionaryWithObjectsAndKeys:[NSString stringWithFormat:@"Failed to move file from '%@' to '%@'",[self temporaryFileDownloadPath],[self downloadDestinationPath]],NSLocalizedDescriptionKey,moveError,NSUnderlyingErrorKey,nil]];
				}
				[self setTemporaryFileDownloadPath:nil];
			}
			
		}
	}
	
	// Save to the cache
	if ([self downloadCache] && ![self didUseCachedResponse]) {
		[[self downloadCache] storeResponseForRequest:self maxAge:[self secondsToCache]];
	}
	
	[progressLock unlock];

	
	[connectionsLock lock];
	if (![self connectionCanBeReused]) {
		[self unscheduleReadStream];
	}
	#if DEBUG_PERSISTENT_CONNECTIONS
	NSLog(@"Request #%@ finished using connection #%@",[self requestID], [[self connectionInfo] objectForKey:@"id"]);
	#endif
	[[self connectionInfo] removeObjectForKey:@"request"];
	[[self connectionInfo] setObject:[NSDate dateWithTimeIntervalSinceNow:[self persistentConnectionTimeoutSeconds]] forKey:@"expires"];
	[connectionsLock unlock];
	
	if (![self authenticationNeeded]) {
		[self destroyReadStream];
	}
	

	if (![self needsRedirect] && ![self authenticationNeeded] && ![self didUseCachedResponse]) {
		
		if (fileError) {
			[self failWithError:fileError];
		} else {
			[self requestFinished];
		}

		[self markAsFinished];
		
	// If request has asked delegate or ASIAuthenticationDialog for credentials
	} else if ([self authenticationNeeded]) {
		CFRunLoopStop(CFRunLoopGetCurrent());
	}

}

- (void)markAsFinished
{
	// Autoreleased requests may well be dealloced here otherwise
	CFRetain(self);

	// dealloc won't be called when running with GC, so we'll clean these up now
	if (request) {
		CFMakeCollectable(request);
	}
	if (requestAuthentication) {
		CFMakeCollectable(requestAuthentication);
	}
	if (proxyAuthentication) {
		CFMakeCollectable(proxyAuthentication);
	}

    BOOL wasInProgress = inProgress;
    BOOL wasFinished = finished;

    if (!wasFinished)
        [self willChangeValueForKey:@"isFinished"];
    if (wasInProgress)
        [self willChangeValueForKey:@"isExecuting"];

	[self setInProgress:NO];
    finished = YES;

    if (wasInProgress)
        [self didChangeValueForKey:@"isExecuting"];
    if (!wasFinished)
        [self didChangeValueForKey:@"isFinished"];

	CFRunLoopStop(CFRunLoopGetCurrent());

	#if TARGET_OS_IPHONE && __IPHONE_OS_VERSION_MAX_ALLOWED >= __IPHONE_4_0
	if ([ASIHTTPRequest isMultitaskingSupported] && [self shouldContinueWhenAppEntersBackground]) {
		dispatch_async(dispatch_get_main_queue(), ^{
			if (backgroundTask != UIBackgroundTaskInvalid) {
				[[UIApplication sharedApplication] endBackgroundTask:backgroundTask];
				backgroundTask = UIBackgroundTaskInvalid;
			}
		});
	}
	#endif
	CFRelease(self);
}

- (void)useDataFromCache
{
	NSDictionary *headers = [[self downloadCache] cachedResponseHeadersForURL:[self url]];
	NSString *dataPath = [[self downloadCache] pathToCachedResponseDataForURL:[self url]];

	ASIHTTPRequest *theRequest = self;
	if ([self mainRequest]) {
		theRequest = [self mainRequest];
	}

	if (headers && dataPath) {

		// only 200 responses are stored in the cache, so let the client know
		// this was a successful response
		[self setResponseStatusCode:200];

		[self setDidUseCachedResponse:YES];

		[theRequest setResponseHeaders:headers];
		if ([theRequest downloadDestinationPath]) {
			[theRequest setDownloadDestinationPath:dataPath];
		} else {
			[theRequest setRawResponseData:[NSMutableData dataWithData:[[self downloadCache] cachedResponseDataForURL:[self url]]]];
		}
		[theRequest setContentLength:[[[self responseHeaders] objectForKey:@"Content-Length"] longLongValue]];
		[theRequest setTotalBytesRead:[self contentLength]];

		[theRequest parseStringEncodingFromHeaders];

		[theRequest setResponseCookies:[NSHTTPCookie cookiesWithResponseHeaderFields:headers forURL:[self url]]];
	}
	[theRequest setComplete:YES];
	[theRequest setDownloadComplete:YES];
	
	// If we're pulling data from the cache without contacting the server at all, we won't have set originalURL yet
	if ([self redirectCount] == 0) {
		[theRequest setOriginalURL:[theRequest url]];
	}

	[theRequest updateProgressIndicators];
	[theRequest requestFinished];
	[theRequest markAsFinished];	
	if ([self mainRequest]) {
		[self markAsFinished];
	}
}

- (BOOL)retryUsingNewConnection
{
	if ([self retryCount] == 0) {
		#if DEBUG_PERSISTENT_CONNECTIONS
			NSLog(@"Request attempted to use connection #%@, but it has been closed - will retry with a new connection", [[self connectionInfo] objectForKey:@"id"]);
		#endif
		[connectionsLock lock];
		[[self connectionInfo] removeObjectForKey:@"request"];
		[persistentConnectionsPool removeObject:[self connectionInfo]];
		[self setConnectionInfo:nil];
		[connectionsLock unlock];
		[self setRetryCount:[self retryCount]+1];
		[self startRequest];
		return YES;
	}
	#if DEBUG_PERSISTENT_CONNECTIONS
		NSLog(@"Request attempted to use connection #%@, but it has been closed - we have already retried with a new connection, so we must give up", [[self connectionInfo] objectForKey:@"id"]);
	#endif	
	return NO;
}

- (void)handleStreamError

{
	NSError *underlyingError = NSMakeCollectable([(NSError *)CFReadStreamCopyError((CFReadStreamRef)[self readStream]) autorelease]);

	[self cancelLoad];
	
	if (![self error]) { // We may already have handled this error
		
		// First, check for a 'socket not connected', 'broken pipe' or 'connection lost' error
		// This may occur when we've attempted to reuse a connection that should have been closed
		// If we get this, we need to retry the request
		// We'll only do this once - if it happens again on retry, we'll give up
		// -1005 = kCFURLErrorNetworkConnectionLost - this doesn't seem to be declared on Mac OS 10.5
		if (([[underlyingError domain] isEqualToString:NSPOSIXErrorDomain] && ([underlyingError code] == ENOTCONN || [underlyingError code] == EPIPE)) 
			|| ([[underlyingError domain] isEqualToString:(NSString *)kCFErrorDomainCFNetwork] && [underlyingError code] == -1005)) {
			if ([self retryUsingNewConnection]) {
				return;
			}
		}
		
		NSString *reason = @"A connection failure occurred";
		
		// We'll use a custom error message for SSL errors, but you should always check underlying error if you want more details
		// For some reason SecureTransport.h doesn't seem to be available on iphone, so error codes hard-coded
		// Also, iPhone seems to handle errors differently from Mac OS X - a self-signed certificate returns a different error code on each platform, so we'll just provide a general error
		if ([[underlyingError domain] isEqualToString:NSOSStatusErrorDomain]) {
			if ([underlyingError code] <= -9800 && [underlyingError code] >= -9818) {
				reason = [NSString stringWithFormat:@"%@: SSL problem (possibly a bad/expired/self-signed certificate)",reason];
			}
		}
		
		[self failWithError:[NSError errorWithDomain:NetworkRequestErrorDomain code:ASIConnectionFailureErrorType userInfo:[NSDictionary dictionaryWithObjectsAndKeys:reason,NSLocalizedDescriptionKey,underlyingError,NSUnderlyingErrorKey,nil]]];
	}
	[self checkRequestStatus];
}

#pragma mark managing the read stream

- (void)destroyReadStream
{
    if ([self readStream]) {
		[self unscheduleReadStream];
		if (![self connectionCanBeReused]) {
			[[self readStream] removeFromRunLoop:[NSRunLoop currentRunLoop] forMode:[self runLoopMode]];
			[[self readStream] close];
		}
		[self setReadStream:nil];
    }	
}

- (void)scheduleReadStream
{
	if ([self readStream] && ![self readStreamIsScheduled]) {

		[connectionsLock lock];
		runningRequestCount++;
		if (shouldUpdateNetworkActivityIndicator) {
			[[self class] showNetworkActivityIndicator];
		}
		[connectionsLock unlock];

		// Reset the timeout
		[self setLastActivityTime:[NSDate date]];
		CFStreamClientContext ctxt = {0, self, NULL, NULL, NULL};
		CFReadStreamSetClient((CFReadStreamRef)[self readStream], kNetworkEvents, ReadStreamClientCallBack, &ctxt);
		[[self readStream] scheduleInRunLoop:[NSRunLoop currentRunLoop] forMode:[self runLoopMode]];
		[self setReadStreamIsScheduled:YES];
	}
}


- (void)unscheduleReadStream
{
	if ([self readStream] && [self readStreamIsScheduled]) {

		[connectionsLock lock];
		runningRequestCount--;
		if (shouldUpdateNetworkActivityIndicator && runningRequestCount == 0) {
			// This call will wait half a second before turning off the indicator
			// This can prevent flicker when you have a single request finish and then immediately start another request
			// We run this on the main thread because we have no guarantee this thread will have a runloop in 0.5 seconds time
			// We don't bother the cancel this call if we start a new request, because we'll check if requests are running before we hide it
			[[self class] performSelectorOnMainThread:@selector(hideNetworkActivityIndicatorAfterDelay) withObject:nil waitUntilDone:[NSThread isMainThread]];
		}
		[connectionsLock unlock];

		CFReadStreamSetClient((CFReadStreamRef)[self readStream], kCFStreamEventNone, NULL, NULL);
		[[self readStream] removeFromRunLoop:[NSRunLoop currentRunLoop] forMode:[self runLoopMode]];
		[self setReadStreamIsScheduled:NO];
	}
}

#pragma mark cleanup

- (BOOL)removeTemporaryDownloadFile
{
	NSError *err = nil;
	if ([self temporaryFileDownloadPath]) {
		if (![[self class] removeFileAtPath:[self temporaryFileDownloadPath] error:&err]) {
			[self failWithError:err];
		}
		[self setTemporaryFileDownloadPath:nil];
	}
	return (!err);
}

- (BOOL)removeTemporaryUncompressedDownloadFile
{
	NSError *err = nil;
	if ([self temporaryUncompressedDataDownloadPath]) {
		if (![[self class] removeFileAtPath:[self temporaryUncompressedDataDownloadPath] error:&err]) {
			[self failWithError:err];
		}
		[self setTemporaryUncompressedDataDownloadPath:nil];
	}
	return (!err);
}

- (BOOL)removeTemporaryUploadFile
{
	NSError *err = nil;
	if ([self postBodyFilePath]) {
		if (![[self class] removeFileAtPath:[self postBodyFilePath] error:&err]) {
			[self failWithError:err];
		}
		[self setPostBodyFilePath:nil];
	}
	return (!err);
}

- (BOOL)removeTemporaryCompressedUploadFile
{
	NSError *err = nil;
	if ([self compressedPostBodyFilePath]) {
		if (![[self class] removeFileAtPath:[self compressedPostBodyFilePath] error:&err]) {
			[self failWithError:err];
		}
		[self setCompressedPostBodyFilePath:nil];
	}
	return (!err);
}

+ (BOOL)removeFileAtPath:(NSString *)path error:(NSError **)err
{
	NSFileManager *fileManager = [[[NSFileManager alloc] init] autorelease];

	if ([fileManager fileExistsAtPath:path]) {
		NSError *removeError = nil;
		[fileManager removeItemAtPath:path error:&removeError];
		if (removeError) {
			if (err) {
				*err = [NSError errorWithDomain:NetworkRequestErrorDomain code:ASIFileManagementError userInfo:[NSDictionary dictionaryWithObjectsAndKeys:[NSString stringWithFormat:@"Failed to delete file at path '%@'",path],NSLocalizedDescriptionKey,removeError,NSUnderlyingErrorKey,nil]];
			}
			return NO;
		}
	}
	return YES;
}

#pragma mark Proxies

- (BOOL)configureProxies
{
	// Have details of the proxy been set on this request
	if (![self isPACFileRequest] && (![self proxyHost] && ![self proxyPort])) {

		// If not, we need to figure out what they'll be
		NSArray *proxies = nil;

		// Have we been given a proxy auto config file?
		if ([self PACurl]) {

			// If yes, we'll need to fetch the PAC file asynchronously, so we stop this request to wait until we have the proxy details.
			[self fetchPACFile];
			return NO;

			// Detect proxy settings and apply them
		} else {

#if TARGET_OS_IPHONE
			NSDictionary *proxySettings = NSMakeCollectable([(NSDictionary *)CFNetworkCopySystemProxySettings() autorelease]);
#else
			NSDictionary *proxySettings = NSMakeCollectable([(NSDictionary *)SCDynamicStoreCopyProxies(NULL) autorelease]);
#endif

			proxies = NSMakeCollectable([(NSArray *)CFNetworkCopyProxiesForURL((CFURLRef)[self url], (CFDictionaryRef)proxySettings) autorelease]);

			// Now check to see if the proxy settings contained a PAC url, we need to run the script to get the real list of proxies if so
			NSDictionary *settings = [proxies objectAtIndex:0];
			if ([settings objectForKey:(NSString *)kCFProxyAutoConfigurationURLKey]) {
				[self setPACurl:[settings objectForKey:(NSString *)kCFProxyAutoConfigurationURLKey]];
				[self fetchPACFile];
				return NO;
			}
		}

		if (!proxies) {
			[self setReadStream:nil];
			[self failWithError:[NSError errorWithDomain:NetworkRequestErrorDomain code:ASIInternalErrorWhileBuildingRequestType userInfo:[NSDictionary dictionaryWithObjectsAndKeys:@"Unable to obtain information on proxy servers needed for request",NSLocalizedDescriptionKey,nil]]];
			return NO;
		}
		// I don't really understand why the dictionary returned by CFNetworkCopyProxiesForURL uses different key names from CFNetworkCopySystemProxySettings/SCDynamicStoreCopyProxies
		// and why its key names are documented while those we actually need to use don't seem to be (passing the kCF* keys doesn't seem to work)
		if ([proxies count] > 0) {
			NSDictionary *settings = [proxies objectAtIndex:0];
			[self setProxyHost:[settings objectForKey:(NSString *)kCFProxyHostNameKey]];
			[self setProxyPort:[[settings objectForKey:(NSString *)kCFProxyPortNumberKey] intValue]];
			[self setProxyType:[settings objectForKey:(NSString *)kCFProxyTypeKey]];
		}
	}
	return YES;
}



// Attempts to download a PAC (Proxy Auto-Configuration) file
// PAC files at file://, http:// and https:// addresses are supported
- (void)fetchPACFile
{
	// For file:// urls, we'll use an async NSInputStream (ASIHTTPRequest does not support file:// urls)
	if ([[self PACurl] isFileURL]) {
		NSInputStream *stream = [[[NSInputStream alloc] initWithFileAtPath:[[self PACurl] path]] autorelease];
		[self setPACFileReadStream:stream];
		[stream setDelegate:(id)self];
		[stream scheduleInRunLoop:[NSRunLoop currentRunLoop] forMode:[self runLoopMode]];
		[stream open];
		// If it takes more than timeOutSeconds to read the PAC, we'll just give up and assume no proxies
		// We won't bother to handle cases where the first part of the PAC is read within timeOutSeconds, but the whole thing takes longer
		// Either our PAC file is in easy reach, or it's going to slow things down to the point that it's probably better requests fail
		[self performSelector:@selector(timeOutPACRead) withObject:nil afterDelay:[self timeOutSeconds]];
		return;
	}

	NSString *scheme = [[[self PACurl] scheme] lowercaseString];
	if (![scheme isEqualToString:@"http"] && ![scheme isEqualToString:@"https"]) {
		// Don't know how to read data from this URL, we'll have to give up
		// We'll simply assume no proxies, and start the request as normal
		[self startRequest];
		return;
	}

	// Create an ASIHTTPRequest to fetch the PAC file
	ASIHTTPRequest *PACRequest = [ASIHTTPRequest requestWithURL:[self PACurl]];

	// Will prevent this request attempting to configure proxy settings for itself
	[PACRequest setIsPACFileRequest:YES];

	[PACRequest setTimeOutSeconds:[self timeOutSeconds]];

	// If we're a synchronous request, we'll download the PAC file synchronously
	if ([self isSynchronous]) {
		[PACRequest startSynchronous];
		if (![PACRequest error] && [PACRequest responseString]) {
			[self runPACScript:[PACRequest responseString]];
		}
		[self startRequest];
		return;
	}

	[self setPACFileRequest:PACRequest];

	// Force this request to run before others in the shared queue
	[PACRequest setQueuePriority:NSOperationQueuePriorityHigh];

	// We'll treat failure to download the PAC file the same as success - if we were unable to fetch a PAC file, we proceed as if we have no proxy server and let this request fail itself if necessary
	[PACRequest setDelegate:self];
	[PACRequest setDidFinishSelector:@selector(finishedDownloadingPACFile:)];
	[PACRequest setDidFailSelector:@selector(finishedDownloadingPACFile:)];
	[PACRequest startAsynchronous];

	// Temporarily increase the number of operations in the shared queue to give our request a chance to run
	[connectionsLock lock];
	[sharedQueue setMaxConcurrentOperationCount:[sharedQueue maxConcurrentOperationCount]+1];
	[connectionsLock unlock];
}

// Called as we read the PAC file from a file:// url
- (void)stream:(NSStream *)stream handleEvent:(NSStreamEvent)eventCode
{
	if (![self PACFileReadStream]) {
		return;
	}
	if (eventCode == NSStreamEventHasBytesAvailable) {

		if (![self PACFileData]) {
			[self setPACFileData:[NSMutableData data]];
		}
		// If your PAC file is larger than 16KB, you're just being cruel.
		uint8_t buf[16384];
		unsigned int len = [(NSInputStream *)stream read:buf maxLength:16384];
		if (len) {
			[[self PACFileData] appendBytes:(const void *)buf length:len];
		}

	} else if (eventCode == NSStreamEventErrorOccurred || eventCode == NSStreamEventEndEncountered) {

		[NSObject cancelPreviousPerformRequestsWithTarget:self selector:@selector(timeOutPACRead) object:nil];

		[stream close];
		[stream removeFromRunLoop:[NSRunLoop currentRunLoop] forMode:[self runLoopMode]];
		[self setPACFileReadStream:nil];

		if (eventCode == NSStreamEventEndEncountered) {
			// It sounds as though we have no idea what encoding a PAC file will use
			static NSStringEncoding encodingsToTry[2] = {NSUTF8StringEncoding,NSISOLatin1StringEncoding};
			NSUInteger i;
			for (i=0; i<2; i++) {
				NSString *pacScript =  [[[NSString alloc] initWithBytes:[[self PACFileData] bytes] length:[[self PACFileData] length] encoding:encodingsToTry[i]] autorelease];
				if (pacScript) {
					[self runPACScript:pacScript];
					break;
				}
			}
		}
		[self setPACFileData:nil];
		[self startRequest];
	}
}

// Called if it takes longer than timeOutSeconds to read the whole PAC file (when reading from a file:// url)
- (void)timeOutPACRead
{
	[self stream:[self PACFileReadStream] handleEvent:NSStreamEventErrorOccurred];
}

// Runs the downloaded PAC script
- (void)runPACScript:(NSString *)script
{
	if (script) {
		// From: http://developer.apple.com/samplecode/CFProxySupportTool/listing1.html
		// Work around <rdar://problem/5530166>.  This dummy call to 
		// CFNetworkCopyProxiesForURL initialise some state within CFNetwork 
		// that is required by CFNetworkCopyProxiesForAutoConfigurationScript.
		CFRelease(CFNetworkCopyProxiesForURL((CFURLRef)[self url], NULL));

		// Obtain the list of proxies by running the autoconfiguration script
		CFErrorRef err = NULL;
		NSArray *proxies = NSMakeCollectable([(NSArray *)CFNetworkCopyProxiesForAutoConfigurationScript((CFStringRef)script,(CFURLRef)[self url], &err) autorelease]);
		if (!err && [proxies count] > 0) {
			NSDictionary *settings = [proxies objectAtIndex:0];
			[self setProxyHost:[settings objectForKey:(NSString *)kCFProxyHostNameKey]];
			[self setProxyPort:[[settings objectForKey:(NSString *)kCFProxyPortNumberKey] intValue]];
			[self setProxyType:[settings objectForKey:(NSString *)kCFProxyTypeKey]];
		}
	}
}

// Called if we successfully downloaded a PAC file from a webserver
- (void)finishedDownloadingPACFile:(ASIHTTPRequest *)theRequest
{
	if (![theRequest error] && [theRequest responseString]) {
		[self runPACScript:[theRequest responseString]];
	}

	// Set the shared queue's maxConcurrentOperationCount back to normal
	[connectionsLock lock];
	[sharedQueue setMaxConcurrentOperationCount:[sharedQueue maxConcurrentOperationCount]-1];
	[connectionsLock unlock];

	// We no longer need our PAC file request
	[self setPACFileRequest:nil];

	// Start the request
	[self startRequest];
}


#pragma mark persistent connections

- (NSNumber *)connectionID
{
	return [[self connectionInfo] objectForKey:@"id"];
}

+ (void)expirePersistentConnections
{
	[connectionsLock lock];
	NSUInteger i;
	for (i=0; i<[persistentConnectionsPool count]; i++) {
		NSDictionary *existingConnection = [persistentConnectionsPool objectAtIndex:i];
		if (![existingConnection objectForKey:@"request"] && [[existingConnection objectForKey:@"expires"] timeIntervalSinceNow] <= 0) {
#if DEBUG_PERSISTENT_CONNECTIONS
			NSLog(@"Closing connection #%i because it has expired",[[existingConnection objectForKey:@"id"] intValue]);
#endif
			NSInputStream *stream = [existingConnection objectForKey:@"stream"];
			if (stream) {
				[stream close];
			}
			[persistentConnectionsPool removeObject:existingConnection];
			i--;
		}
	}	
	[connectionsLock unlock];
}

#pragma mark NSCopying

- (id)copyWithZone:(NSZone *)zone
{
	// Don't forget - this will return a retained copy!
	ASIHTTPRequest *newRequest = [[[self class] alloc] initWithURL:[self url]];
	[newRequest setDelegate:[self delegate]];
	[newRequest setRequestMethod:[self requestMethod]];
	[newRequest setPostBody:[self postBody]];
	[newRequest setShouldStreamPostDataFromDisk:[self shouldStreamPostDataFromDisk]];
	[newRequest setPostBodyFilePath:[self postBodyFilePath]];
	[newRequest setRequestHeaders:[[[self requestHeaders] mutableCopyWithZone:zone] autorelease]];
	[newRequest setRequestCookies:[[[self requestCookies] mutableCopyWithZone:zone] autorelease]];
	[newRequest setUseCookiePersistence:[self useCookiePersistence]];
	[newRequest setUseKeychainPersistence:[self useKeychainPersistence]];
	[newRequest setUseSessionPersistence:[self useSessionPersistence]];
	[newRequest setAllowCompressedResponse:[self allowCompressedResponse]];
	[newRequest setDownloadDestinationPath:[self downloadDestinationPath]];
	[newRequest setTemporaryFileDownloadPath:[self temporaryFileDownloadPath]];
	[newRequest setUsername:[self username]];
	[newRequest setPassword:[self password]];
	[newRequest setDomain:[self domain]];
	[newRequest setProxyUsername:[self proxyUsername]];
	[newRequest setProxyPassword:[self proxyPassword]];
	[newRequest setProxyDomain:[self proxyDomain]];
	[newRequest setProxyHost:[self proxyHost]];
	[newRequest setProxyPort:[self proxyPort]];
	[newRequest setProxyType:[self proxyType]];
	[newRequest setUploadProgressDelegate:[self uploadProgressDelegate]];
	[newRequest setDownloadProgressDelegate:[self downloadProgressDelegate]];
	[newRequest setShouldPresentAuthenticationDialog:[self shouldPresentAuthenticationDialog]];
	[newRequest setShouldPresentProxyAuthenticationDialog:[self shouldPresentProxyAuthenticationDialog]];
	[newRequest setPostLength:[self postLength]];
	[newRequest setHaveBuiltPostBody:[self haveBuiltPostBody]];
	[newRequest setDidStartSelector:[self didStartSelector]];
	[newRequest setDidFinishSelector:[self didFinishSelector]];
	[newRequest setDidFailSelector:[self didFailSelector]];
	[newRequest setTimeOutSeconds:[self timeOutSeconds]];
	[newRequest setShouldResetDownloadProgress:[self shouldResetDownloadProgress]];
	[newRequest setShouldResetUploadProgress:[self shouldResetUploadProgress]];
	[newRequest setShowAccurateProgress:[self showAccurateProgress]];
	[newRequest setDefaultResponseEncoding:[self defaultResponseEncoding]];
	[newRequest setAllowResumeForFileDownloads:[self allowResumeForFileDownloads]];
	[newRequest setUserInfo:[[[self userInfo] copyWithZone:zone] autorelease]];
	[newRequest setUseHTTPVersionOne:[self useHTTPVersionOne]];
	[newRequest setShouldRedirect:[self shouldRedirect]];
	[newRequest setValidatesSecureCertificate:[self validatesSecureCertificate]];
    [newRequest setClientCertificateIdentity:clientCertificateIdentity];
	[newRequest setClientCertificates:[[clientCertificates copy] autorelease]];
	[newRequest setPACurl:[self PACurl]];
	[newRequest setShouldPresentCredentialsBeforeChallenge:[self shouldPresentCredentialsBeforeChallenge]];
	[newRequest setNumberOfTimesToRetryOnTimeout:[self numberOfTimesToRetryOnTimeout]];
	[newRequest setShouldUseRFC2616RedirectBehaviour:[self shouldUseRFC2616RedirectBehaviour]];
	[newRequest setShouldAttemptPersistentConnection:[self shouldAttemptPersistentConnection]];
	[newRequest setPersistentConnectionTimeoutSeconds:[self persistentConnectionTimeoutSeconds]];
	return newRequest;
}

#pragma mark default time out

+ (NSTimeInterval)defaultTimeOutSeconds
{
	return defaultTimeOutSeconds;
}

+ (void)setDefaultTimeOutSeconds:(NSTimeInterval)newTimeOutSeconds
{
	defaultTimeOutSeconds = newTimeOutSeconds;
}


#pragma mark client certificate

- (void)setClientCertificateIdentity:(SecIdentityRef)anIdentity {
    if(clientCertificateIdentity) {
        CFRelease(clientCertificateIdentity);
    }
    
    clientCertificateIdentity = anIdentity;
    
	if (clientCertificateIdentity) {
		CFRetain(clientCertificateIdentity);
	}
}


#pragma mark session credentials

+ (NSMutableArray *)sessionProxyCredentialsStore
{
	[sessionCredentialsLock lock];
	if (!sessionProxyCredentialsStore) {
		sessionProxyCredentialsStore = [[NSMutableArray alloc] init];
	}
	[sessionCredentialsLock unlock];
	return sessionProxyCredentialsStore;
}

+ (NSMutableArray *)sessionCredentialsStore
{
	[sessionCredentialsLock lock];
	if (!sessionCredentialsStore) {
		sessionCredentialsStore = [[NSMutableArray alloc] init];
	}
	[sessionCredentialsLock unlock];
	return sessionCredentialsStore;
}

+ (void)storeProxyAuthenticationCredentialsInSessionStore:(NSDictionary *)credentials
{
	[sessionCredentialsLock lock];
	[self removeProxyAuthenticationCredentialsFromSessionStore:[credentials objectForKey:@"Credentials"]];
	[[[self class] sessionProxyCredentialsStore] addObject:credentials];
	[sessionCredentialsLock unlock];
}

+ (void)storeAuthenticationCredentialsInSessionStore:(NSDictionary *)credentials
{
	[sessionCredentialsLock lock];
	[self removeAuthenticationCredentialsFromSessionStore:[credentials objectForKey:@"Credentials"]];
	[[[self class] sessionCredentialsStore] addObject:credentials];
	[sessionCredentialsLock unlock];
}

+ (void)removeProxyAuthenticationCredentialsFromSessionStore:(NSDictionary *)credentials
{
	[sessionCredentialsLock lock];
	NSMutableArray *sessionCredentialsList = [[self class] sessionProxyCredentialsStore];
	NSUInteger i;
	for (i=0; i<[sessionCredentialsList count]; i++) {
		NSDictionary *theCredentials = [sessionCredentialsList objectAtIndex:i];
		if ([theCredentials objectForKey:@"Credentials"] == credentials) {
			[sessionCredentialsList removeObjectAtIndex:i];
			[sessionCredentialsLock unlock];
			return;
		}
	}
	[sessionCredentialsLock unlock];
}

+ (void)removeAuthenticationCredentialsFromSessionStore:(NSDictionary *)credentials
{
	[sessionCredentialsLock lock];
	NSMutableArray *sessionCredentialsList = [[self class] sessionCredentialsStore];
	NSUInteger i;
	for (i=0; i<[sessionCredentialsList count]; i++) {
		NSDictionary *theCredentials = [sessionCredentialsList objectAtIndex:i];
		if ([theCredentials objectForKey:@"Credentials"] == credentials) {
			[sessionCredentialsList removeObjectAtIndex:i];
			[sessionCredentialsLock unlock];
			return;
		}
	}
	[sessionCredentialsLock unlock];
}

- (NSDictionary *)findSessionProxyAuthenticationCredentials
{
	[sessionCredentialsLock lock];
	NSMutableArray *sessionCredentialsList = [[self class] sessionProxyCredentialsStore];
	for (NSDictionary *theCredentials in sessionCredentialsList) {
		if ([[theCredentials objectForKey:@"Host"] isEqualToString:[self proxyHost]] && [[theCredentials objectForKey:@"Port"] intValue] == [self proxyPort]) {
			[sessionCredentialsLock unlock];
			return theCredentials;
		}
	}
	[sessionCredentialsLock unlock];
	return nil;
}


- (NSDictionary *)findSessionAuthenticationCredentials
{
	[sessionCredentialsLock lock];
	NSMutableArray *sessionCredentialsList = [[self class] sessionCredentialsStore];
	// Find an exact match (same url)
	for (NSDictionary *theCredentials in sessionCredentialsList) {
		if ([(NSURL*)[theCredentials objectForKey:@"URL"] isEqual:[self url]]) {
			// /Just a sanity check to ensure we never choose credentials from a different realm. Can't really do more than that, as either this request or the stored credentials may not have a realm when the other does
			if (![self responseStatusCode] || (![theCredentials objectForKey:@"AuthenticationRealm"] || [[theCredentials objectForKey:@"AuthenticationRealm"] isEqualToString:[self authenticationRealm]])) {
				[sessionCredentialsLock unlock];
				return theCredentials;
			}
		}
	}
	// Find a rough match (same host, port, scheme)
	NSURL *requestURL = [self url];
	for (NSDictionary *theCredentials in sessionCredentialsList) {
		NSURL *theURL = [theCredentials objectForKey:@"URL"];
		
		// Port can be nil!
		if ([[theURL host] isEqualToString:[requestURL host]] && ([theURL port] == [requestURL port] || ([requestURL port] && [[theURL port] isEqualToNumber:[requestURL port]])) && [[theURL scheme] isEqualToString:[requestURL scheme]]) {
			if (![self responseStatusCode] || (![theCredentials objectForKey:@"AuthenticationRealm"] || [[theCredentials objectForKey:@"AuthenticationRealm"] isEqualToString:[self authenticationRealm]])) {
				[sessionCredentialsLock unlock];
				return theCredentials;
			}
		}
	}
	[sessionCredentialsLock unlock];
	return nil;
}

#pragma mark keychain storage

+ (void)saveCredentials:(NSURLCredential *)credentials forHost:(NSString *)host port:(int)port protocol:(NSString *)protocol realm:(NSString *)realm
{
	NSURLProtectionSpace *protectionSpace = [[[NSURLProtectionSpace alloc] initWithHost:host port:port protocol:protocol realm:realm authenticationMethod:NSURLAuthenticationMethodDefault] autorelease];
	[[NSURLCredentialStorage sharedCredentialStorage] setDefaultCredential:credentials forProtectionSpace:protectionSpace];
}

+ (void)saveCredentials:(NSURLCredential *)credentials forProxy:(NSString *)host port:(int)port realm:(NSString *)realm
{
	NSURLProtectionSpace *protectionSpace = [[[NSURLProtectionSpace alloc] initWithProxyHost:host port:port type:NSURLProtectionSpaceHTTPProxy realm:realm authenticationMethod:NSURLAuthenticationMethodDefault] autorelease];
	[[NSURLCredentialStorage sharedCredentialStorage] setDefaultCredential:credentials forProtectionSpace:protectionSpace];
}

+ (NSURLCredential *)savedCredentialsForHost:(NSString *)host port:(int)port protocol:(NSString *)protocol realm:(NSString *)realm
{
	NSURLProtectionSpace *protectionSpace = [[[NSURLProtectionSpace alloc] initWithHost:host port:port protocol:protocol realm:realm authenticationMethod:NSURLAuthenticationMethodDefault] autorelease];
	return [[NSURLCredentialStorage sharedCredentialStorage] defaultCredentialForProtectionSpace:protectionSpace];
}

+ (NSURLCredential *)savedCredentialsForProxy:(NSString *)host port:(int)port protocol:(NSString *)protocol realm:(NSString *)realm
{
	NSURLProtectionSpace *protectionSpace = [[[NSURLProtectionSpace alloc] initWithProxyHost:host port:port type:NSURLProtectionSpaceHTTPProxy realm:realm authenticationMethod:NSURLAuthenticationMethodDefault] autorelease];
	return [[NSURLCredentialStorage sharedCredentialStorage] defaultCredentialForProtectionSpace:protectionSpace];
}

+ (void)removeCredentialsForHost:(NSString *)host port:(int)port protocol:(NSString *)protocol realm:(NSString *)realm
{
	NSURLProtectionSpace *protectionSpace = [[[NSURLProtectionSpace alloc] initWithHost:host port:port protocol:protocol realm:realm authenticationMethod:NSURLAuthenticationMethodDefault] autorelease];
	NSURLCredential *credential = [[NSURLCredentialStorage sharedCredentialStorage] defaultCredentialForProtectionSpace:protectionSpace];
	if (credential) {
		[[NSURLCredentialStorage sharedCredentialStorage] removeCredential:credential forProtectionSpace:protectionSpace];
	}
}

+ (void)removeCredentialsForProxy:(NSString *)host port:(int)port realm:(NSString *)realm
{
	NSURLProtectionSpace *protectionSpace = [[[NSURLProtectionSpace alloc] initWithProxyHost:host port:port type:NSURLProtectionSpaceHTTPProxy realm:realm authenticationMethod:NSURLAuthenticationMethodDefault] autorelease];
	NSURLCredential *credential = [[NSURLCredentialStorage sharedCredentialStorage] defaultCredentialForProtectionSpace:protectionSpace];
	if (credential) {
		[[NSURLCredentialStorage sharedCredentialStorage] removeCredential:credential forProtectionSpace:protectionSpace];
	}
}


+ (NSMutableArray *)sessionCookies
{
	if (!sessionCookies) {
		[ASIHTTPRequest setSessionCookies:[[[NSMutableArray alloc] init] autorelease]];
	}
	return sessionCookies;
}

+ (void)setSessionCookies:(NSMutableArray *)newSessionCookies
{
	[sessionCookiesLock lock];
	// Remove existing cookies from the persistent store
	for (NSHTTPCookie *cookie in sessionCookies) {
		[[NSHTTPCookieStorage sharedHTTPCookieStorage] deleteCookie:cookie];
	}
	[sessionCookies release];
	sessionCookies = [newSessionCookies retain];
	[sessionCookiesLock unlock];
}

+ (void)addSessionCookie:(NSHTTPCookie *)newCookie
{
	[sessionCookiesLock lock];
	NSHTTPCookie *cookie;
	NSUInteger i;
	NSUInteger max = [[ASIHTTPRequest sessionCookies] count];
	for (i=0; i<max; i++) {
		cookie = [[ASIHTTPRequest sessionCookies] objectAtIndex:i];
		if ([[cookie domain] isEqualToString:[newCookie domain]] && [[cookie path] isEqualToString:[newCookie path]] && [[cookie name] isEqualToString:[newCookie name]]) {
			[[ASIHTTPRequest sessionCookies] removeObjectAtIndex:i];
			break;
		}
	}
	[[ASIHTTPRequest sessionCookies] addObject:newCookie];
	[sessionCookiesLock unlock];
}

// Dump all session data (authentication and cookies)
+ (void)clearSession
{
	[sessionCredentialsLock lock];
	[[[self class] sessionCredentialsStore] removeAllObjects];
	[sessionCredentialsLock unlock];
	[[self class] setSessionCookies:nil];
	[[[self class] defaultCache] clearCachedResponsesForStoragePolicy:ASICacheForSessionDurationCacheStoragePolicy];
}

#pragma mark get user agent

+ (NSString *)defaultUserAgentString
{
	NSBundle *bundle = [NSBundle bundleForClass:[self class]];

	// Attempt to find a name for this application
	NSString *appName = [bundle objectForInfoDictionaryKey:@"CFBundleDisplayName"];
	if (!appName) {
		appName = [bundle objectForInfoDictionaryKey:@"CFBundleName"];	
	}
	// If we couldn't find one, we'll give up (and ASIHTTPRequest will use the standard CFNetwork user agent)
	if (!appName) {
		return nil;
	}
	NSString *appVersion = nil;
	NSString *marketingVersionNumber = [bundle objectForInfoDictionaryKey:@"CFBundleShortVersionString"];
    NSString *developmentVersionNumber = [bundle objectForInfoDictionaryKey:@"CFBundleVersion"];
	if (marketingVersionNumber && developmentVersionNumber) {
		if ([marketingVersionNumber isEqualToString:developmentVersionNumber]) {
			appVersion = marketingVersionNumber;
		} else {
			appVersion = [NSString stringWithFormat:@"%@ rv:%@",marketingVersionNumber,developmentVersionNumber];
		}
	} else {
		appVersion = (marketingVersionNumber ? marketingVersionNumber : developmentVersionNumber);
	}
	
	
	NSString *deviceName;
	NSString *OSName;
	NSString *OSVersion;
	
	NSString *locale = [[NSLocale currentLocale] localeIdentifier];
	
#if TARGET_OS_IPHONE
	UIDevice *device = [UIDevice currentDevice];
	deviceName = [device model];
	OSName = [device systemName];
	OSVersion = [device systemVersion];
	
#else
	deviceName = @"Macintosh";
	OSName = @"Mac OS X";
	
	// From http://www.cocoadev.com/index.pl?DeterminingOSVersion
	// We won't bother to check for systems prior to 10.4, since ASIHTTPRequest only works on 10.5+
    OSErr err;
    SInt32 versionMajor, versionMinor, versionBugFix;
	err = Gestalt(gestaltSystemVersionMajor, &versionMajor);
	if (err != noErr) return nil;
	err = Gestalt(gestaltSystemVersionMinor, &versionMinor);
	if (err != noErr) return nil;
	err = Gestalt(gestaltSystemVersionBugFix, &versionBugFix);
	if (err != noErr) return nil;
	OSVersion = [NSString stringWithFormat:@"%u.%u.%u", versionMajor, versionMinor, versionBugFix];
	
#endif
	// Takes the form "My Application 1.0 (Macintosh; Mac OS X 10.5.7; en_GB)"
	return [NSString stringWithFormat:@"%@ %@ (%@; %@ %@; %@)", appName, appVersion, deviceName, OSName, OSVersion, locale];
}

#pragma mark mime-type detection

+ (NSString *)mimeTypeForFileAtPath:(NSString *)path
{
	if (![[[[NSFileManager alloc] init] autorelease] fileExistsAtPath:path]) {
		return nil;
	}
	// Borrowed from http://stackoverflow.com/questions/2439020/wheres-the-iphone-mime-type-database
	CFStringRef UTI = UTTypeCreatePreferredIdentifierForTag(kUTTagClassFilenameExtension, (CFStringRef)[path pathExtension], NULL);
    CFStringRef MIMEType = UTTypeCopyPreferredTagWithClass (UTI, kUTTagClassMIMEType);
    CFRelease(UTI);
	if (!MIMEType) {
		return @"application/octet-stream";
	}
    return NSMakeCollectable([(NSString *)MIMEType autorelease]);
}

#pragma mark bandwidth measurement / throttling

- (void)performThrottling
{
	if (![self readStream]) {
		return;
	}
	[ASIHTTPRequest measureBandwidthUsage];
	if ([ASIHTTPRequest isBandwidthThrottled]) {
		[bandwidthThrottlingLock lock];
		// Handle throttling
		if (throttleWakeUpTime) {
			if ([throttleWakeUpTime timeIntervalSinceDate:[NSDate date]] > 0) {
				if ([self readStreamIsScheduled]) {
					[self unscheduleReadStream];
					#if DEBUG_THROTTLING
					NSLog(@"Sleeping request %@ until after %@",self,throttleWakeUpTime);
					#endif
				}
			} else {
				if (![self readStreamIsScheduled]) {
					[self scheduleReadStream];
					#if DEBUG_THROTTLING
					NSLog(@"Waking up request %@",self);
					#endif
				}
			}
		} 
		[bandwidthThrottlingLock unlock];
		
	// Bandwidth throttling must have been turned off since we last looked, let's re-schedule the stream
	} else if (![self readStreamIsScheduled]) {
		[self scheduleReadStream];			
	}
}

+ (BOOL)isBandwidthThrottled
{
#if TARGET_OS_IPHONE
	[bandwidthThrottlingLock lock];

	BOOL throttle = isBandwidthThrottled || (!shouldThrottleBandwithForWWANOnly && (maxBandwidthPerSecond));
	[bandwidthThrottlingLock unlock];
	return throttle;
#else
	[bandwidthThrottlingLock lock];
	BOOL throttle = (maxBandwidthPerSecond);
	[bandwidthThrottlingLock unlock];
	return throttle;
#endif
}

+ (unsigned long)maxBandwidthPerSecond
{
	[bandwidthThrottlingLock lock];
	unsigned long amount = maxBandwidthPerSecond;
	[bandwidthThrottlingLock unlock];
	return amount;
}

+ (void)setMaxBandwidthPerSecond:(unsigned long)bytes
{
	[bandwidthThrottlingLock lock];
	maxBandwidthPerSecond = bytes;
	[bandwidthThrottlingLock unlock];
}

+ (void)incrementBandwidthUsedInLastSecond:(unsigned long)bytes
{
	[bandwidthThrottlingLock lock];
	bandwidthUsedInLastSecond += bytes;
	[bandwidthThrottlingLock unlock];
}

+ (void)recordBandwidthUsage
{
	if (bandwidthUsedInLastSecond == 0) {
		[bandwidthUsageTracker removeAllObjects];
	} else {
		NSTimeInterval interval = [bandwidthMeasurementDate timeIntervalSinceNow];
		while ((interval < 0 || [bandwidthUsageTracker count] > 5) && [bandwidthUsageTracker count] > 0) {
			[bandwidthUsageTracker removeObjectAtIndex:0];
			interval++;
		}
	}
	#if DEBUG_THROTTLING
	NSLog(@"===Used: %u bytes of bandwidth in last measurement period===",bandwidthUsedInLastSecond);
	#endif
	[bandwidthUsageTracker addObject:[NSNumber numberWithUnsignedLong:bandwidthUsedInLastSecond]];
	[bandwidthMeasurementDate release];
	bandwidthMeasurementDate = [[NSDate dateWithTimeIntervalSinceNow:1] retain];
	bandwidthUsedInLastSecond = 0;
	
	NSUInteger measurements = [bandwidthUsageTracker count];
	unsigned long totalBytes = 0;
	for (NSNumber *bytes in bandwidthUsageTracker) {
		totalBytes += [bytes unsignedLongValue];
	}
	averageBandwidthUsedPerSecond = totalBytes/measurements;		
}

+ (unsigned long)averageBandwidthUsedPerSecond
{
	[bandwidthThrottlingLock lock];
	unsigned long amount = 	averageBandwidthUsedPerSecond;
	[bandwidthThrottlingLock unlock];
	return amount;
}

+ (void)measureBandwidthUsage
{
	// Other requests may have to wait for this lock if we're sleeping, but this is fine, since in that case we already know they shouldn't be sending or receiving data
	[bandwidthThrottlingLock lock];

	if (!bandwidthMeasurementDate || [bandwidthMeasurementDate timeIntervalSinceNow] < -0) {
		[ASIHTTPRequest recordBandwidthUsage];
	}
	
	// Are we performing bandwidth throttling?
	if (
	#if TARGET_OS_IPHONE
	isBandwidthThrottled || (!shouldThrottleBandwithForWWANOnly && (maxBandwidthPerSecond))
	#else
	maxBandwidthPerSecond
	#endif
	) {
		// How much data can we still send or receive this second?
		long long bytesRemaining = (long long)maxBandwidthPerSecond - (long long)bandwidthUsedInLastSecond;
			
		// Have we used up our allowance?
		if (bytesRemaining < 0) {
			
			// Yes, put this request to sleep until a second is up, with extra added punishment sleeping time for being very naughty (we have used more bandwidth than we were allowed)
			double extraSleepyTime = (-bytesRemaining/(maxBandwidthPerSecond*1.0));
			[throttleWakeUpTime release];
			throttleWakeUpTime = [[NSDate alloc] initWithTimeInterval:extraSleepyTime sinceDate:bandwidthMeasurementDate];
		}
	}
	[bandwidthThrottlingLock unlock];
}
	
+ (unsigned long)maxUploadReadLength
{
	
	[bandwidthThrottlingLock lock];
	
	// We'll split our bandwidth allowance into 4 (which is the default for an ASINetworkQueue's max concurrent operations count) to give all running requests a fighting chance of reading data this cycle
	long long toRead = maxBandwidthPerSecond/4;
	if (maxBandwidthPerSecond > 0 && (bandwidthUsedInLastSecond + toRead > maxBandwidthPerSecond)) {
		toRead = (long long)maxBandwidthPerSecond-(long long)bandwidthUsedInLastSecond;
		if (toRead < 0) {
			toRead = 0;
		}
	}
	
	if (toRead == 0 || !bandwidthMeasurementDate || [bandwidthMeasurementDate timeIntervalSinceNow] < -0) {
		[throttleWakeUpTime release];
		throttleWakeUpTime = [bandwidthMeasurementDate retain];
	}
	[bandwidthThrottlingLock unlock];	
	return (unsigned long)toRead;
}
	

#if TARGET_OS_IPHONE
+ (void)setShouldThrottleBandwidthForWWAN:(BOOL)throttle
{
	if (throttle) {
		[ASIHTTPRequest throttleBandwidthForWWANUsingLimit:ASIWWANBandwidthThrottleAmount];
	} else {
		[ASIHTTPRequest unsubscribeFromNetworkReachabilityNotifications];
		[ASIHTTPRequest setMaxBandwidthPerSecond:0];
		[bandwidthThrottlingLock lock];
		isBandwidthThrottled = NO;
		shouldThrottleBandwithForWWANOnly = NO;
		[bandwidthThrottlingLock unlock];
	}
}

+ (void)throttleBandwidthForWWANUsingLimit:(unsigned long)limit
{	
	[bandwidthThrottlingLock lock];
	shouldThrottleBandwithForWWANOnly = YES;
	maxBandwidthPerSecond = limit;
	[ASIHTTPRequest registerForNetworkReachabilityNotifications];	
	[bandwidthThrottlingLock unlock];
	[ASIHTTPRequest reachabilityChanged:nil];
}

#pragma mark reachability

+ (void)registerForNetworkReachabilityNotifications
{
	[[Reachability reachabilityForInternetConnection] startNotifier];
	[[NSNotificationCenter defaultCenter] addObserver:self selector:@selector(reachabilityChanged:) name:kReachabilityChangedNotification object:nil];
}


+ (void)unsubscribeFromNetworkReachabilityNotifications
{
	[[NSNotificationCenter defaultCenter] removeObserver:self name:kReachabilityChangedNotification object:nil];
}

+ (BOOL)isNetworkReachableViaWWAN
{
	return ([[Reachability reachabilityForInternetConnection] currentReachabilityStatus] == ReachableViaWWAN);	
}

+ (void)reachabilityChanged:(NSNotification *)note
{
	[bandwidthThrottlingLock lock];
	isBandwidthThrottled = [ASIHTTPRequest isNetworkReachableViaWWAN];
	[bandwidthThrottlingLock unlock];
}
#endif

#pragma mark queue

// Returns the shared queue
+ (NSOperationQueue *)sharedQueue
{
    return [[sharedQueue retain] autorelease];
}

#pragma mark cache

+ (void)setDefaultCache:(id <ASICacheDelegate>)cache
{
	[defaultCache release];
	defaultCache = [cache retain];
}

+ (id <ASICacheDelegate>)defaultCache
{
	return defaultCache;
}


#pragma mark network activity

+ (BOOL)isNetworkInUse
{
	[connectionsLock lock];
	BOOL inUse = (runningRequestCount > 0);
	[connectionsLock unlock];
	return inUse;
}

+ (void)setShouldUpdateNetworkActivityIndicator:(BOOL)shouldUpdate
{
	[connectionsLock lock];
	shouldUpdateNetworkActivityIndicator = shouldUpdate;
	[connectionsLock unlock];
}

+ (void)showNetworkActivityIndicator
{
#if TARGET_OS_IPHONE
	[[UIApplication sharedApplication] setNetworkActivityIndicatorVisible:YES];
#endif
}

+ (void)hideNetworkActivityIndicator
{
#if TARGET_OS_IPHONE
	[[UIApplication sharedApplication] setNetworkActivityIndicatorVisible:NO];	
#endif
}


/* Always called on main thread */
+ (void)hideNetworkActivityIndicatorAfterDelay
{
	[self performSelector:@selector(hideNetworkActivityIndicatorIfNeeeded) withObject:nil afterDelay:0.5];
}

+ (void)hideNetworkActivityIndicatorIfNeeeded
{
	[connectionsLock lock];
	if (runningRequestCount == 0) {
		[self hideNetworkActivityIndicator];
	}
	[connectionsLock unlock];
}


#pragma mark threading behaviour

// In the default implementation, all requests run in a single background thread
// Advanced users only: Override this method in a subclass for a different threading behaviour
// Eg: return [NSThread mainThread] to run all requests in the main thread
// Alternatively, you can create a thread on demand, or manage a pool of threads
// Threads returned by this method will need to run the runloop in default mode (eg CFRunLoopRun())
// Requests will stop the runloop when they complete
// If you have multiple requests sharing the thread or you want to re-use the thread, you'll need to restart the runloop
+ (NSThread *)threadForRequest:(ASIHTTPRequest *)request
{
	if (!networkThread) {
		networkThread = [[NSThread alloc] initWithTarget:self selector:@selector(runRequests) object:nil];
		[networkThread start];
	}
	return networkThread;
}

+ (void)runRequests
{
	// Should keep the runloop from exiting
	CFRunLoopSourceContext context = {0, NULL, NULL, NULL, NULL, NULL, NULL, NULL, NULL, NULL};
	CFRunLoopSourceRef source = CFRunLoopSourceCreate(kCFAllocatorDefault, 0, &context);
	CFRunLoopAddSource(CFRunLoopGetCurrent(), source, kCFRunLoopDefaultMode);

    BOOL runAlways = YES; // Introduced to cheat Static Analyzer
	while (runAlways) {
		NSAutoreleasePool *pool = [[NSAutoreleasePool alloc] init];
		CFRunLoopRun();
		[pool release];
	}

	// Should never be called, but anyway
	CFRunLoopRemoveSource(CFRunLoopGetCurrent(), source, kCFRunLoopDefaultMode);
	CFRelease(source);
}

#pragma mark miscellany 

#if TARGET_OS_IPHONE
+ (BOOL)isMultitaskingSupported
{
	BOOL multiTaskingSupported = NO;
	if ([[UIDevice currentDevice] respondsToSelector:@selector(isMultitaskingSupported)]) {
		multiTaskingSupported = [(id)[UIDevice currentDevice] isMultitaskingSupported];
	}
	return multiTaskingSupported;
}
#endif

// From: http://www.cocoadev.com/index.pl?BaseSixtyFour

+ (NSString*)base64forData:(NSData*)theData {
	
	const uint8_t* input = (const uint8_t*)[theData bytes];
	NSInteger length = [theData length];
	
    static char table[] = "ABCDEFGHIJKLMNOPQRSTUVWXYZabcdefghijklmnopqrstuvwxyz0123456789+/=";
	
    NSMutableData* data = [NSMutableData dataWithLength:((length + 2) / 3) * 4];
    uint8_t* output = (uint8_t*)data.mutableBytes;
	
	NSInteger i;
    for (i=0; i < length; i += 3) {
        NSInteger value = 0;
		NSInteger j;
        for (j = i; j < (i + 3); j++) {
            value <<= 8;
			
            if (j < length) {
                value |= (0xFF & input[j]);
            }
        }
		
        NSInteger theIndex = (i / 3) * 4;
        output[theIndex + 0] =                    table[(value >> 18) & 0x3F];
        output[theIndex + 1] =                    table[(value >> 12) & 0x3F];
        output[theIndex + 2] = (i + 1) < length ? table[(value >> 6)  & 0x3F] : '=';
        output[theIndex + 3] = (i + 2) < length ? table[(value >> 0)  & 0x3F] : '=';
    }
	
    return [[[NSString alloc] initWithData:data encoding:NSASCIIStringEncoding] autorelease];
}

// Based on hints from http://stackoverflow.com/questions/1850824/parsing-a-rfc-822-date-with-nsdateformatter
+ (NSDate *)dateFromRFC1123String:(NSString *)string
{
	NSDateFormatter *formatter = [[[NSDateFormatter alloc] init] autorelease];
	[formatter setLocale:[[[NSLocale alloc] initWithLocaleIdentifier:@"en_US_POSIX"] autorelease]];
	// Does the string include a week day?
	NSString *day = @"";
	if ([string rangeOfString:@","].location != NSNotFound) {
		day = @"EEE, ";
	}
	// Does the string include seconds?
	NSString *seconds = @"";
	if ([[string componentsSeparatedByString:@":"] count] == 3) {
		seconds = @":ss";
	}
	[formatter setDateFormat:[NSString stringWithFormat:@"%@dd MMM yyyy HH:mm%@ z",day,seconds]];
	return [formatter dateFromString:string];
}

+ (void)parseMimeType:(NSString **)mimeType andResponseEncoding:(NSStringEncoding *)stringEncoding fromContentType:(NSString *)contentType
{
	if (!contentType) {
		return;
	}
	NSScanner *charsetScanner = [NSScanner scannerWithString: contentType];
	if (![charsetScanner scanUpToString:@";" intoString:mimeType] || [charsetScanner scanLocation] == [contentType length]) {
		*mimeType = [contentType stringByTrimmingCharactersInSet:[NSCharacterSet whitespaceCharacterSet]];
		return;
	}
	*mimeType = [*mimeType stringByTrimmingCharactersInSet:[NSCharacterSet whitespaceCharacterSet]];
	NSString *charsetSeparator = @"charset=";
	NSString *IANAEncoding = nil;

	if ([charsetScanner scanUpToString: charsetSeparator intoString: NULL] && [charsetScanner scanLocation] < [contentType length]) {
		[charsetScanner setScanLocation: [charsetScanner scanLocation] + [charsetSeparator length]];
		[charsetScanner scanUpToString: @";" intoString: &IANAEncoding];
	}

	if (IANAEncoding) {
		CFStringEncoding cfEncoding = CFStringConvertIANACharSetNameToEncoding((CFStringRef)IANAEncoding);
		if (cfEncoding != kCFStringEncodingInvalidId) {
			*stringEncoding = CFStringConvertEncodingToNSStringEncoding(cfEncoding);
		}
	}
}

#pragma mark -
#pragma mark blocks
#if NS_BLOCKS_AVAILABLE
- (void)setStartedBlock:(ASIBasicBlock)aStartedBlock
{
	[startedBlock release];
	startedBlock = [aStartedBlock copy];
}

- (void)setHeadersReceivedBlock:(ASIHeadersBlock)aReceivedBlock
{
	[headersReceivedBlock release];
	headersReceivedBlock = [aReceivedBlock copy];
}

- (void)setCompletionBlock:(ASIBasicBlock)aCompletionBlock
{
	[completionBlock release];
	completionBlock = [aCompletionBlock copy];
}

- (void)setFailedBlock:(ASIBasicBlock)aFailedBlock
{
	[failureBlock release];
	failureBlock = [aFailedBlock copy];
}

- (void)setBytesReceivedBlock:(ASIProgressBlock)aBytesReceivedBlock
{
	[bytesReceivedBlock release];
	bytesReceivedBlock = [aBytesReceivedBlock copy];
}

- (void)setBytesSentBlock:(ASIProgressBlock)aBytesSentBlock
{
	[bytesSentBlock release];
	bytesSentBlock = [aBytesSentBlock copy];
}

- (void)setDownloadSizeIncrementedBlock:(ASISizeBlock)aDownloadSizeIncrementedBlock{
	[downloadSizeIncrementedBlock release];
	downloadSizeIncrementedBlock = [aDownloadSizeIncrementedBlock copy];
}

- (void)setUploadSizeIncrementedBlock:(ASISizeBlock)anUploadSizeIncrementedBlock
{
	[uploadSizeIncrementedBlock release];
	uploadSizeIncrementedBlock = [anUploadSizeIncrementedBlock copy];
}

- (void)setDataReceivedBlock:(ASIDataBlock)aReceivedBlock
{
	[dataReceivedBlock release];
	dataReceivedBlock = [aReceivedBlock copy];
}

- (void)setAuthenticationNeededBlock:(ASIBasicBlock)anAuthenticationBlock
{
	[authenticationNeededBlock release];
	authenticationNeededBlock = [anAuthenticationBlock copy];
}
- (void)setProxyAuthenticationNeededBlock:(ASIBasicBlock)aProxyAuthenticationBlock
{
	[proxyAuthenticationNeededBlock release];
	proxyAuthenticationNeededBlock = [aProxyAuthenticationBlock copy];
}
- (void)setRequestRedirectedBlock:(ASIBasicBlock)aRedirectBlock
{
	[requestRedirectedBlock release];
	requestRedirectedBlock = [aRedirectBlock copy];
}
#endif

#pragma mark ===

@synthesize username;
@synthesize password;
@synthesize domain;
@synthesize proxyUsername;
@synthesize proxyPassword;
@synthesize proxyDomain;
@synthesize url;
@synthesize originalURL;
@synthesize delegate;
@synthesize queue;
@synthesize uploadProgressDelegate;
@synthesize downloadProgressDelegate;
@synthesize useKeychainPersistence;
@synthesize useSessionPersistence;
@synthesize useCookiePersistence;
@synthesize downloadDestinationPath;
@synthesize temporaryFileDownloadPath;
@synthesize temporaryUncompressedDataDownloadPath;
@synthesize didStartSelector;
@synthesize didReceiveResponseHeadersSelector;
@synthesize willRedirectSelector;
@synthesize didFinishSelector;
@synthesize didFailSelector;
@synthesize didReceiveDataSelector;
@synthesize authenticationRealm;
@synthesize proxyAuthenticationRealm;
@synthesize error;
@synthesize complete;
@synthesize requestHeaders;
@synthesize responseHeaders;
@synthesize responseCookies;
@synthesize requestCookies;
@synthesize requestCredentials;
@synthesize responseStatusCode;
@synthesize rawResponseData;
@synthesize lastActivityTime;
@synthesize timeOutSeconds;
@synthesize requestMethod;
@synthesize postBody;
@synthesize compressedPostBody;
@synthesize contentLength;
@synthesize partialDownloadSize;
@synthesize postLength;
@synthesize shouldResetDownloadProgress;
@synthesize shouldResetUploadProgress;
@synthesize mainRequest;
@synthesize totalBytesRead;
@synthesize totalBytesSent;
@synthesize showAccurateProgress;
@synthesize uploadBufferSize;
@synthesize defaultResponseEncoding;
@synthesize responseEncoding;
@synthesize allowCompressedResponse;
@synthesize allowResumeForFileDownloads;
@synthesize userInfo;
@synthesize postBodyFilePath;
@synthesize compressedPostBodyFilePath;
@synthesize postBodyWriteStream;
@synthesize postBodyReadStream;
@synthesize shouldStreamPostDataFromDisk;
@synthesize didCreateTemporaryPostDataFile;
@synthesize useHTTPVersionOne;
@synthesize lastBytesRead;
@synthesize lastBytesSent;
@synthesize cancelledLock;
@synthesize haveBuiltPostBody;
@synthesize fileDownloadOutputStream;
@synthesize inflatedFileDownloadOutputStream;
@synthesize authenticationRetryCount;
@synthesize proxyAuthenticationRetryCount;
@synthesize updatedProgress;
@synthesize shouldRedirect;
@synthesize validatesSecureCertificate;
@synthesize needsRedirect;
@synthesize redirectCount;
@synthesize shouldCompressRequestBody;
@synthesize proxyCredentials;
@synthesize proxyHost;
@synthesize proxyPort;
@synthesize proxyType;
@synthesize PACurl;
@synthesize authenticationScheme;
@synthesize proxyAuthenticationScheme;
@synthesize shouldPresentAuthenticationDialog;
@synthesize shouldPresentProxyAuthenticationDialog;
@synthesize authenticationNeeded;
@synthesize responseStatusMessage;
@synthesize shouldPresentCredentialsBeforeChallenge;
@synthesize haveBuiltRequestHeaders;
@synthesize inProgress;
@synthesize numberOfTimesToRetryOnTimeout;
@synthesize retryCount;
@synthesize shouldAttemptPersistentConnection;
@synthesize persistentConnectionTimeoutSeconds;
@synthesize connectionCanBeReused;
@synthesize connectionInfo;
@synthesize readStream;
@synthesize readStreamIsScheduled;
@synthesize shouldUseRFC2616RedirectBehaviour;
@synthesize downloadComplete;
@synthesize requestID;
@synthesize runLoopMode;
@synthesize statusTimer;
@synthesize downloadCache;
@synthesize cachePolicy;
@synthesize cacheStoragePolicy;
@synthesize didUseCachedResponse;
@synthesize secondsToCache;
@synthesize clientCertificates;
@synthesize redirectURL;
#if TARGET_OS_IPHONE && __IPHONE_OS_VERSION_MAX_ALLOWED >= __IPHONE_4_0
@synthesize shouldContinueWhenAppEntersBackground;
#endif
@synthesize dataDecompressor;
@synthesize shouldWaitToInflateCompressedResponses;

@synthesize isPACFileRequest;
@synthesize PACFileRequest;
@synthesize PACFileReadStream;
@synthesize PACFileData;

@synthesize isSynchronous;
@end<|MERGE_RESOLUTION|>--- conflicted
+++ resolved
@@ -24,11 +24,7 @@
 #import "ASIDataCompressor.h"
 
 // Automatically set on build
-<<<<<<< HEAD
-NSString *ASIHTTPRequestVersion = @"v1.8-25 2010-12-14";
-=======
 NSString *ASIHTTPRequestVersion = @"v1.8-46 2011-02-05";
->>>>>>> f314293f
 
 NSString* const NetworkRequestErrorDomain = @"ASIHTTPRequestErrorDomain";
 
