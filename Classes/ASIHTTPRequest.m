//
//  ASIHTTPRequest.m
//
//  Created by Ben Copsey on 04/10/2007.
//  Copyright 2007-2010 All-Seeing Interactive. All rights reserved.
//
//  A guide to the main features is available at:
//  http://allseeing-i.com/ASIHTTPRequest
//
//  Portions are based on the ImageClient example from Apple:
//  See: http://developer.apple.com/samplecode/ImageClient/listing37.html

#import "ASIHTTPRequest.h"
#import <zlib.h>
#if TARGET_OS_IPHONE
#import "Reachability.h"
#import "ASIAuthenticationDialog.h"
#import <MobileCoreServices/MobileCoreServices.h>
#else
#import <SystemConfiguration/SystemConfiguration.h>
#endif
#import "ASIInputStream.h"


// Automatically set on build
<<<<<<< HEAD
NSString *ASIHTTPRequestVersion = @"v1.6.2-18 2010-06-17";
=======
NSString *ASIHTTPRequestVersion = @"v1.6.2-21 2010-06-17";
>>>>>>> 90532749

NSString* const NetworkRequestErrorDomain = @"ASIHTTPRequestErrorDomain";

static NSString *ASIHTTPRequestRunLoopMode = @"ASIHTTPRequestRunLoopMode";

static const CFOptionFlags kNetworkEvents = kCFStreamEventOpenCompleted | kCFStreamEventHasBytesAvailable | kCFStreamEventEndEncountered | kCFStreamEventErrorOccurred;

// In memory caches of credentials, used on when useSessionPersistence is YES
static NSMutableArray *sessionCredentialsStore = nil;
static NSMutableArray *sessionProxyCredentialsStore = nil;

// This lock mediates access to session credentials
static NSRecursiveLock *sessionCredentialsLock = nil;

// We keep track of cookies we have received here so we can remove them from the sharedHTTPCookieStorage later
static NSMutableArray *sessionCookies = nil;

// The number of times we will allow requests to redirect before we fail with a redirection error
const int RedirectionLimit = 5;

// The default number of seconds to use for a timeout
static NSTimeInterval defaultTimeOutSeconds = 10;

static void ReadStreamClientCallBack(CFReadStreamRef readStream, CFStreamEventType type, void *clientCallBackInfo) {
    [((ASIHTTPRequest*)clientCallBackInfo) handleNetworkEvent: type];
}

// This lock prevents the operation from being cancelled while it is trying to update the progress, and vice versa
static NSRecursiveLock *progressLock;

static NSError *ASIRequestCancelledError;
static NSError *ASIRequestTimedOutError;
static NSError *ASIAuthenticationError;
static NSError *ASIUnableToCreateRequestError;
static NSError *ASITooMuchRedirectionError;

static NSMutableArray *bandwidthUsageTracker = nil;
static unsigned long averageBandwidthUsedPerSecond = 0;

// These are used for queuing persistent connections on the same connection

// Incremented every time we specify we want a new connection
static unsigned int nextConnectionNumberToCreate = 0;

// An array of connectionInfo dictionaries.
// When attempting a persistent connection, we look here to try to find an existing connection to the same server that is currently not in use
static NSMutableArray *persistentConnectionsPool = nil;

// Mediates access to the persistent connections pool
static NSLock *connectionsLock = nil;

// Each request gets a new id, we store this rather than a ref to the request itself in the connectionInfo dictionary.
// We do this so we don't have to keep the request around while we wait for the connection to expire
static unsigned int nextRequestID = 0;

// Records how much bandwidth all requests combined have used in the last second
static unsigned long bandwidthUsedInLastSecond = 0; 

// A date one second in the future from the time it was created
static NSDate *bandwidthMeasurementDate = nil;

// Since throttling variables are shared among all requests, we'll use a lock to mediate access
static NSLock *bandwidthThrottlingLock = nil;

// the maximum number of bytes that can be transmitted in one second
static unsigned long maxBandwidthPerSecond = 0;

// A default figure for throttling bandwidth on mobile devices
unsigned long const ASIWWANBandwidthThrottleAmount = 14800;

#if TARGET_OS_IPHONE
// YES when bandwidth throttling is active
// This flag does not denote whether throttling is turned on - rather whether it is currently in use
// It will be set to NO when throttling was turned on with setShouldThrottleBandwidthForWWAN, but a WI-FI connection is active
static BOOL isBandwidthThrottled = NO;

// When YES, bandwidth will be automatically throttled when using WWAN (3G/Edge/GPRS)
// Wifi will not be throttled
static BOOL shouldThrottleBandwithForWWANOnly = NO;
#endif

// Mediates access to the session cookies so requests
static NSRecursiveLock *sessionCookiesLock = nil;

// This lock ensures delegates only receive one notification that authentication is required at once
// When using ASIAuthenticationDialogs, it also ensures only one dialog is shown at once
// If a request can't aquire the lock immediately, it means a dialog is being shown or a delegate is handling the authentication challenge
// Once it gets the lock, it will try to look for existing credentials again rather than showing the dialog / notifying the delegate
// This is so it can make use of any credentials supplied for the other request, if they are appropriate
static NSRecursiveLock *delegateAuthenticationLock = nil;

// When throttling bandwidth, Set to a date in future that we will allow all requests to wake up and reschedule their streams
static NSDate *throttleWakeUpTime = nil;

// Run once in initalize to record at runtime whether we're on iPhone OS 2. When YES, a workaround for a type conversion bug in iPhone OS 2.2.x is applied in some places
static BOOL isiPhoneOS2;

// Private stuff
@interface ASIHTTPRequest ()

- (void)checkRequestStatus;
- (void)cancelLoad;

- (void)destroyReadStream;
- (void)scheduleReadStream;
- (void)unscheduleReadStream;

- (BOOL)askDelegateForCredentials;
- (BOOL)askDelegateForProxyCredentials;
+ (void)measureBandwidthUsage;
+ (void)recordBandwidthUsage;
- (void)startRequest;

- (void)markAsFinished;
- (void)performRedirect;
- (BOOL)shouldTimeOut;

- (void)updateStatus:(NSTimer*)timer;

#if TARGET_OS_IPHONE
+ (void)registerForNetworkReachabilityNotifications;
+ (void)unsubscribeFromNetworkReachabilityNotifications;
// Called when the status of the network changes
+ (void)reachabilityChanged:(NSNotification *)note;
#endif

@property (assign) BOOL complete;
@property (retain) NSDictionary *responseHeaders;
@property (retain) NSArray *responseCookies;
@property (assign) int responseStatusCode;
@property (retain) NSMutableData *rawResponseData;
@property (retain, nonatomic) NSDate *lastActivityTime;
@property (assign) unsigned long long contentLength;
@property (assign) unsigned long long partialDownloadSize;
@property (assign, nonatomic) unsigned long long uploadBufferSize;
@property (assign) NSStringEncoding responseEncoding;
@property (retain, nonatomic) NSOutputStream *postBodyWriteStream;
@property (retain, nonatomic) NSInputStream *postBodyReadStream;
@property (assign) unsigned long long totalBytesRead;
@property (assign) unsigned long long totalBytesSent;
@property (assign, nonatomic) unsigned long long lastBytesRead;
@property (assign, nonatomic) unsigned long long lastBytesSent;
@property (retain) NSRecursiveLock *cancelledLock;
@property (retain, nonatomic) NSOutputStream *fileDownloadOutputStream;
@property (assign) int authenticationRetryCount;
@property (assign) int proxyAuthenticationRetryCount;
@property (assign, nonatomic) BOOL updatedProgress;
@property (assign, nonatomic) BOOL needsRedirect;
@property (assign, nonatomic) int redirectCount;
@property (retain, nonatomic) NSData *compressedPostBody;
@property (retain, nonatomic) NSString *compressedPostBodyFilePath;
@property (retain) NSString *authenticationRealm;
@property (retain) NSString *proxyAuthenticationRealm;
@property (retain) NSString *responseStatusMessage;
@property (assign) BOOL isSynchronous;
@property (assign) BOOL inProgress;
@property (assign) int retryCount;
@property (assign) BOOL connectionCanBeReused;
@property (retain, nonatomic) NSMutableDictionary *connectionInfo;
@property (retain, nonatomic) NSInputStream *readStream;
@property (assign) ASIAuthenticationState authenticationNeeded;
@property (assign, nonatomic) BOOL readStreamIsScheduled;
@property (retain, nonatomic) NSTimer *statusTimer;
@property (assign, nonatomic) BOOL downloadComplete;
@property (retain) NSNumber *requestID;
@property (assign, nonatomic) NSString *runLoopMode;
@end


@implementation ASIHTTPRequest

#pragma mark init / dealloc

+ (void)initialize
{
	if (self == [ASIHTTPRequest class]) {
		persistentConnectionsPool = [[NSMutableArray alloc] init];
		connectionsLock = [[NSLock alloc] init];
		progressLock = [[NSRecursiveLock alloc] init];
		bandwidthThrottlingLock = [[NSLock alloc] init];
		sessionCookiesLock = [[NSRecursiveLock alloc] init];
		sessionCredentialsLock = [[NSRecursiveLock alloc] init];
		delegateAuthenticationLock = [[NSRecursiveLock alloc] init];
		bandwidthUsageTracker = [[NSMutableArray alloc] initWithCapacity:5];
		ASIRequestTimedOutError = [[NSError errorWithDomain:NetworkRequestErrorDomain code:ASIRequestTimedOutErrorType userInfo:[NSDictionary dictionaryWithObjectsAndKeys:@"The request timed out",NSLocalizedDescriptionKey,nil]] retain];	
		ASIAuthenticationError = [[NSError errorWithDomain:NetworkRequestErrorDomain code:ASIAuthenticationErrorType userInfo:[NSDictionary dictionaryWithObjectsAndKeys:@"Authentication needed",NSLocalizedDescriptionKey,nil]] retain];
		ASIRequestCancelledError = [[NSError errorWithDomain:NetworkRequestErrorDomain code:ASIRequestCancelledErrorType userInfo:[NSDictionary dictionaryWithObjectsAndKeys:@"The request was cancelled",NSLocalizedDescriptionKey,nil]] retain];
		ASIUnableToCreateRequestError = [[NSError errorWithDomain:NetworkRequestErrorDomain code:ASIUnableToCreateRequestErrorType userInfo:[NSDictionary dictionaryWithObjectsAndKeys:@"Unable to create request (bad url?)",NSLocalizedDescriptionKey,nil]] retain];
		ASITooMuchRedirectionError = [[NSError errorWithDomain:NetworkRequestErrorDomain code:ASITooMuchRedirectionErrorType userInfo:[NSDictionary dictionaryWithObjectsAndKeys:@"The request failed because it redirected too many times",NSLocalizedDescriptionKey,nil]] retain];	

#if TARGET_OS_IPHONE
		isiPhoneOS2 = ((floorf([[[UIDevice currentDevice] systemVersion] floatValue]) == 2.0) ? YES : NO);
#else
		isiPhoneOS2 = NO;
#endif
	}
}


- (id)initWithURL:(NSURL *)newURL
{
	self = [self init];
	[self setRequestMethod:@"GET"];

	[self setRunLoopMode:NSDefaultRunLoopMode];
	[self setShouldAttemptPersistentConnection:YES];
	[self setPersistentConnectionTimeoutSeconds:60.0];
	[self setShouldPresentCredentialsBeforeChallenge:YES];
	[self setShouldRedirect:YES];
	[self setShowAccurateProgress:YES];
	[self setShouldResetDownloadProgress:YES];
	[self setShouldResetUploadProgress:YES];
	[self setAllowCompressedResponse:YES];
	[self setDefaultResponseEncoding:NSISOLatin1StringEncoding];
	[self setShouldPresentProxyAuthenticationDialog:YES];
	
	[self setTimeOutSeconds:[ASIHTTPRequest defaultTimeOutSeconds]];
	[self setUseSessionPersistence:YES];
	[self setUseCookiePersistence:YES];
	[self setValidatesSecureCertificate:YES];
	[self setRequestCookies:[[[NSMutableArray alloc] init] autorelease]];
	[self setDidStartSelector:@selector(requestStarted:)];
	[self setDidReceiveResponseHeadersSelector:@selector(requestReceivedResponseHeaders:)];
	[self setDidFinishSelector:@selector(requestFinished:)];
	[self setDidFailSelector:@selector(requestFailed:)];
	[self setDidReceiveDataSelector:@selector(request:didReceiveData:)];
	[self setURL:newURL];
	[self setCancelledLock:[[[NSRecursiveLock alloc] init] autorelease]];
	return self;
}

+ (id)requestWithURL:(NSURL *)newURL
{
	return [[[self alloc] initWithURL:newURL] autorelease];
}

- (void)dealloc
{
	[statusTimer invalidate];
	[statusTimer release];
	[self setAuthenticationNeeded:ASINoAuthenticationNeededYet];
	if (requestAuthentication) {
		CFRelease(requestAuthentication);
	}
	if (proxyAuthentication) {
		CFRelease(proxyAuthentication);
	}
	if (request) {
		CFRelease(request);
	}
	[self cancelLoad];
	[userInfo release];
	[postBody release];
	[compressedPostBody release];
	[error release];
	[requestHeaders release];
	[requestCookies release];
	[downloadDestinationPath release];
	[temporaryFileDownloadPath release];
	[fileDownloadOutputStream release];
	[username release];
	[password release];
	[domain release];
	[authenticationRealm release];
	[authenticationScheme release];
	[requestCredentials release];
	[proxyHost release];
	[proxyUsername release];
	[proxyPassword release];
	[proxyDomain release];
	[proxyAuthenticationRealm release];
	[proxyAuthenticationScheme release];
	[proxyCredentials release];
	[url release];
	[originalURL release];
	[lastActivityTime release];
	[responseCookies release];
	[rawResponseData release];
	[responseHeaders release];
	[requestMethod release];
	[cancelledLock release];
	[postBodyFilePath release];
	[compressedPostBodyFilePath release];
	[postBodyWriteStream release];
	[postBodyReadStream release];
	[PACurl release];
	[responseStatusMessage release];
	[connectionInfo release];
	[requestID release];
	[super dealloc];
}


#pragma mark setup request

- (void)addRequestHeader:(NSString *)header value:(NSString *)value
{
	if (!requestHeaders) {
		[self setRequestHeaders:[NSMutableDictionary dictionaryWithCapacity:1]];
	}
	[requestHeaders setObject:value forKey:header];
}

// This function will be called either just before a request starts, or when postLength is needed, whichever comes first
// postLength must be set by the time this function is complete
- (void)buildPostBody
{
	if ([self haveBuiltPostBody]) {
		return;
	}
	
	// Are we submitting the request body from a file on disk
	if ([self postBodyFilePath]) {
		
		// If we were writing to the post body via appendPostData or appendPostDataFromFile, close the write stream
		if ([self postBodyWriteStream]) {
			[[self postBodyWriteStream] close];
			[self setPostBodyWriteStream:nil];
		}

		NSError *err = nil;
		NSString *path;
		if ([self shouldCompressRequestBody]) {
			[self setCompressedPostBodyFilePath:[NSTemporaryDirectory() stringByAppendingPathComponent:[[NSProcessInfo processInfo] globallyUniqueString]]];
			[ASIHTTPRequest compressDataFromFile:[self postBodyFilePath] toFile:[self compressedPostBodyFilePath]];
			path = [self compressedPostBodyFilePath];
		} else {
			path = [self postBodyFilePath];
		}
		[self setPostLength:[[[NSFileManager defaultManager] attributesOfItemAtPath:path error:&err] fileSize]];
		if (err) {
			[self failWithError:[NSError errorWithDomain:NetworkRequestErrorDomain code:ASIFileManagementError userInfo:[NSDictionary dictionaryWithObjectsAndKeys:[NSString stringWithFormat:@"Failed to get attributes for file at path '@%'",path],NSLocalizedDescriptionKey,error,NSUnderlyingErrorKey,nil]]];
			return;
		}
		
	// Otherwise, we have an in-memory request body
	} else {
		if ([self shouldCompressRequestBody]) {
			[self setCompressedPostBody:[ASIHTTPRequest compressData:[self postBody]]];
			[self setPostLength:[[self compressedPostBody] length]];
		} else {
			[self setPostLength:[[self postBody] length]];
		}
	}
		
	if ([self postLength] > 0) {
		if ([requestMethod isEqualToString:@"GET"] || [requestMethod isEqualToString:@"DELETE"] || [requestMethod isEqualToString:@"HEAD"]) {
			[self setRequestMethod:@"POST"];
		}
		[self addRequestHeader:@"Content-Length" value:[NSString stringWithFormat:@"%llu",[self postLength]]];
	}
	[self setHaveBuiltPostBody:YES];
}

// Sets up storage for the post body
- (void)setupPostBody
{
	if ([self shouldStreamPostDataFromDisk]) {
		if (![self postBodyFilePath]) {
			[self setPostBodyFilePath:[NSTemporaryDirectory() stringByAppendingPathComponent:[[NSProcessInfo processInfo] globallyUniqueString]]];
			[self setDidCreateTemporaryPostDataFile:YES];
		}
		if (![self postBodyWriteStream]) {
			[self setPostBodyWriteStream:[[[NSOutputStream alloc] initToFileAtPath:[self postBodyFilePath] append:NO] autorelease]];
			[[self postBodyWriteStream] open];
		}
	} else {
		if (![self postBody]) {
			[self setPostBody:[[[NSMutableData alloc] init] autorelease]];
		}
	}	
}

- (void)appendPostData:(NSData *)data
{
	[self setupPostBody];
	if ([data length] == 0) {
		return;
	}
	if ([self shouldStreamPostDataFromDisk]) {
		[[self postBodyWriteStream] write:[data bytes] maxLength:[data length]];
	} else {
		[[self postBody] appendData:data];
	}
}

- (void)appendPostDataFromFile:(NSString *)file
{
	[self setupPostBody];
	NSInputStream *stream = [[[NSInputStream alloc] initWithFileAtPath:file] autorelease];
	[stream open];
	NSUInteger bytesRead;
	while ([stream hasBytesAvailable]) {
		
		unsigned char buffer[1024*256];
		bytesRead = [stream read:buffer maxLength:sizeof(buffer)];
		if (bytesRead == 0) {
			break;
		}
		if ([self shouldStreamPostDataFromDisk]) {
			[[self postBodyWriteStream] write:buffer maxLength:bytesRead];
		} else {
			[[self postBody] appendData:[NSData dataWithBytes:buffer length:bytesRead]];
		}
	}
	[stream close];
}

- (void)setDelegate:(id)newDelegate
{
	[[self cancelledLock] lock];
	delegate = newDelegate;
	[[self cancelledLock] unlock];
}

- (void)setQueue:(id)newQueue
{
	[[self cancelledLock] lock];
	queue = newQueue;
	[[self cancelledLock] unlock];
}

#pragma mark get information about this request

- (void)cancel
{
	#if DEBUG_REQUEST_STATUS
	NSLog(@"Request cancelled: %@",self);
	#endif
	[[self cancelledLock] lock];

	if ([self isCancelled] || [self complete]) {
		[[self cancelledLock] unlock];
		return;
	}
	
	[self failWithError:ASIRequestCancelledError];
	[self setComplete:YES];
	[self cancelLoad];
	[[self cancelledLock] unlock];
	
	// Must tell the operation to cancel after we unlock, as this request might be dealloced and then NSLock will log an error
	[super cancel];
}


// Call this method to get the received data as an NSString. Don't use for binary data!
- (NSString *)responseString
{
	NSData *data = [self responseData];
	if (!data) {
		return nil;
	}
	
	return [[[NSString alloc] initWithBytes:[data bytes] length:[data length] encoding:[self responseEncoding]] autorelease];
}

- (BOOL)isResponseCompressed
{
	NSString *encoding = [[self responseHeaders] objectForKey:@"Content-Encoding"];
	return encoding && [encoding rangeOfString:@"gzip"].location != NSNotFound;
}

- (NSData *)responseData
{	
	if ([self isResponseCompressed]) {
		return [ASIHTTPRequest uncompressZippedData:[self rawResponseData]];
	} else {
		return [self rawResponseData];
	}
}

#pragma mark running a request

- (void)startSynchronous
{
#if DEBUG_REQUEST_STATUS || DEBUG_THROTTLING
	NSLog(@"Starting synchronous request %@",self);
#endif
	[self setRunLoopMode:ASIHTTPRequestRunLoopMode];
	[self setInProgress:YES];
	@try {	
		if (![self isCancelled] && ![self complete]) {
			[self setIsSynchronous:YES];
			[self main];
		}
		
	} @catch (NSException *exception) {
		NSError *underlyingError = [NSError errorWithDomain:NetworkRequestErrorDomain code:ASIUnhandledExceptionError userInfo:[exception userInfo]];
		[self failWithError:[NSError errorWithDomain:NetworkRequestErrorDomain code:ASIUnhandledExceptionError userInfo:[NSDictionary dictionaryWithObjectsAndKeys:[exception name],NSLocalizedDescriptionKey,[exception reason],NSLocalizedFailureReasonErrorKey,underlyingError,NSUnderlyingErrorKey,nil]]];
	}
	[self setInProgress:NO];
}

- (void)start
{
#if TARGET_OS_IPHONE
	[self performSelectorInBackground:@selector(startAsynchronous) withObject:nil];
#else

    SInt32 versionMajor;
	OSErr err = Gestalt(gestaltSystemVersionMajor, &versionMajor);
	if (err != noErr) {
		[NSException raise:@"FailedToDetectOSVersion" format:@"Unable to determine OS version, must give up"];
	}
	// GCD will run the operation in its thread pool on Snow Leopard
	if (versionMajor >= 6) {
		[self startAsynchronous];
		
	// On Leopard, we'll create the thread ourselves
	} else {
		[self performSelectorInBackground:@selector(startAsynchronous) withObject:nil];	
	}
#endif
}

- (void)startAsynchronous
{
#if DEBUG_REQUEST_STATUS || DEBUG_THROTTLING
	NSLog(@"Starting asynchronous request %@",self);
#endif
	NSAutoreleasePool *pool = [[NSAutoreleasePool alloc] init];

	[self setInProgress:YES];	
	@try {	
		if ([self isCancelled] || [self complete])
		{
			[self willChangeValueForKey:@"isFinished"];
			[self didChangeValueForKey:@"isFinished"];
		} else {
			[self willChangeValueForKey:@"isExecuting"];
			[self didChangeValueForKey:@"isExecuting"];

			[self main];

		}
		
	} @catch (NSException *exception) {
		NSError *underlyingError = [NSError errorWithDomain:NetworkRequestErrorDomain code:ASIUnhandledExceptionError userInfo:[exception userInfo]];
		[self failWithError:[NSError errorWithDomain:NetworkRequestErrorDomain code:ASIUnhandledExceptionError userInfo:[NSDictionary dictionaryWithObjectsAndKeys:[exception name],NSLocalizedDescriptionKey,[exception reason],NSLocalizedFailureReasonErrorKey,underlyingError,NSUnderlyingErrorKey,nil]]];
	}	
	[pool release];
}

#pragma mark concurrency

- (BOOL)isConcurrent
{
    return YES;
}

- (BOOL)isFinished 
{
	return [self complete];
}

- (BOOL)isExecuting {
	return [self inProgress];
}

#pragma mark request logic

// Create the request
- (void)main
{
	[self setComplete:NO];
	
	// A HEAD request generated by an ASINetworkQueue may have set the error already. If so, we should not proceed.
	if ([self error]) {
		[self failWithError:nil];
		return;		
	}
	
	if (![self url]) {
		[self failWithError:ASIUnableToCreateRequestError];
		return;		
	}
	
	// Must call before we create the request so that the request method can be set if needs be
	if (![self mainRequest]) {
		[self buildPostBody];
	}
	
	// If we're redirecting, we'll already have a CFHTTPMessageRef
	if (request) {
		CFRelease(request);
	}

	// Create a new HTTP request.
	request = CFHTTPMessageCreateRequest(kCFAllocatorDefault, (CFStringRef)[self requestMethod], (CFURLRef)[self url], [self useHTTPVersionOne] ? kCFHTTPVersion1_0 : kCFHTTPVersion1_1);
	if (!request) {
		[self failWithError:ASIUnableToCreateRequestError];
		return;
	}

	//If this is a HEAD request generated by an ASINetworkQueue, we need to let the main request generate its headers first so we can use them
	if ([self mainRequest]) {
		[[self mainRequest] buildRequestHeaders];
	}
	
	// Even if this is a HEAD request with a mainRequest, we still need to call to give subclasses a chance to add their own to HEAD requests (ASIS3Request does this)
	[self buildRequestHeaders];
	
	[self applyAuthorizationHeader];
	
	
	NSString *header;
	for (header in [self requestHeaders]) {
		CFHTTPMessageSetHeaderFieldValue(request, (CFStringRef)header, (CFStringRef)[[self requestHeaders] objectForKey:header]);
	}
	
	[self startRequest];

}

- (void)applyAuthorizationHeader
{
	// Do we want to send credentials before we are asked for them?
	if (![self shouldPresentCredentialsBeforeChallenge]) {
		return;
	}
		
	// First, see if we have any credentials we can use in the session store
	NSDictionary *credentials = nil;
	if ([self useSessionPersistence]) {
		credentials = [self findSessionAuthenticationCredentials];
	}
	
	
	// Are any credentials set on this request that might be used for basic authentication?
	if ([self username] && [self password] && ![self domain]) {
		
		// If we have stored credentials, is this server asking for basic authentication? If we don't have credentials, we'll assume basic
		if (!credentials || (CFStringRef)[credentials objectForKey:@"AuthenticationScheme"] == kCFHTTPAuthenticationSchemeBasic) {
			[self addBasicAuthenticationHeaderWithUsername:[self username] andPassword:[self password]];
		}
	}
	
	if (credentials && ![[self requestHeaders] objectForKey:@"Authorization"]) {
		
		// When the Authentication key is set, the credentials were stored after an authentication challenge, so we can let CFNetwork apply them
		// (credentials for Digest and NTLM will always be stored like this)
		if ([credentials objectForKey:@"Authentication"]) {
			
			// If we've already talked to this server and have valid credentials, let's apply them to the request
			if (!CFHTTPMessageApplyCredentialDictionary(request, (CFHTTPAuthenticationRef)[credentials objectForKey:@"Authentication"], (CFDictionaryRef)[credentials objectForKey:@"Credentials"], NULL)) {
				[[self class] removeAuthenticationCredentialsFromSessionStore:[credentials objectForKey:@"Credentials"]];
			}
			
			// If the Authentication key is not set, these credentials were stored after a username and password set on a previous request passed basic authentication
			// When this happens, we'll need to create the Authorization header ourselves
		} else {
			NSDictionary *usernameAndPassword = [credentials objectForKey:@"Credentials"];
			[self addBasicAuthenticationHeaderWithUsername:[usernameAndPassword objectForKey:(NSString *)kCFHTTPAuthenticationUsername] andPassword:[usernameAndPassword objectForKey:(NSString *)kCFHTTPAuthenticationPassword]];
		}
	}
	if ([self useSessionPersistence]) {
		credentials = [self findSessionProxyAuthenticationCredentials];
		if (credentials) {
			if (!CFHTTPMessageApplyCredentialDictionary(request, (CFHTTPAuthenticationRef)[credentials objectForKey:@"Authentication"], (CFDictionaryRef)[credentials objectForKey:@"Credentials"], NULL)) {
				[[self class] removeProxyAuthenticationCredentialsFromSessionStore:[credentials objectForKey:@"Credentials"]];
			}
		}
	}
}

- (void)applyCookieHeader
{
	// Add cookies from the persistent (mac os global) store
	if ([self useCookiePersistence]) {
		NSArray *cookies = [[NSHTTPCookieStorage sharedHTTPCookieStorage] cookiesForURL:[[self url] absoluteURL]];
		if (cookies) {
			[[self requestCookies] addObjectsFromArray:cookies];
		}
	}
	
	// Apply request cookies
	NSArray *cookies;
	if ([self mainRequest]) {
		cookies = [[self mainRequest] requestCookies];
	} else {
		cookies = [self requestCookies];
	}
	if ([cookies count] > 0) {
		NSHTTPCookie *cookie;
		NSString *cookieHeader = nil;
		for (cookie in cookies) {
			if (!cookieHeader) {
				cookieHeader = [NSString stringWithFormat: @"%@=%@",[cookie name],[cookie value]];
			} else {
				cookieHeader = [NSString stringWithFormat: @"%@; %@=%@",cookieHeader,[cookie name],[cookie value]];
			}
		}
		if (cookieHeader) {
			[self addRequestHeader:@"Cookie" value:cookieHeader];
		}
	}	
}

- (void)buildRequestHeaders
{
	if ([self haveBuiltRequestHeaders]) {
		return;
	}
	[self setHaveBuiltRequestHeaders:YES];
	
	if ([self mainRequest]) {
		for (NSString *header in [[self mainRequest] requestHeaders]) {
			[self addRequestHeader:header value:[[[self mainRequest] requestHeaders] valueForKey:header]];
		}
		return;
	}
	
	[self applyCookieHeader];
	
	// Build and set the user agent string if the request does not already have a custom user agent specified
	if (![[self requestHeaders] objectForKey:@"User-Agent"]) {
		NSString *userAgentString = [ASIHTTPRequest defaultUserAgentString];
		if (userAgentString) {
			[self addRequestHeader:@"User-Agent" value:userAgentString];
		}
	}
	
	
	// Accept a compressed response
	if ([self allowCompressedResponse]) {
		[self addRequestHeader:@"Accept-Encoding" value:@"gzip"];
	}
	
	// Configure a compressed request body
	if ([self shouldCompressRequestBody]) {
		[self addRequestHeader:@"Content-Encoding" value:@"gzip"];
	}
	
	// Should this request resume an existing download?
	if ([self allowResumeForFileDownloads] && [self downloadDestinationPath] && [self temporaryFileDownloadPath] && [[NSFileManager defaultManager] fileExistsAtPath:[self temporaryFileDownloadPath]]) {
		NSError *err = nil;
		[self setPartialDownloadSize:[[[NSFileManager defaultManager] attributesOfItemAtPath:[self temporaryFileDownloadPath] error:&err] fileSize]];
		if (err) {
			[self failWithError:[NSError errorWithDomain:NetworkRequestErrorDomain code:ASIFileManagementError userInfo:[NSDictionary dictionaryWithObjectsAndKeys:[NSString stringWithFormat:@"Failed to get attributes for file at path '@%'",[self temporaryFileDownloadPath]],NSLocalizedDescriptionKey,error,NSUnderlyingErrorKey,nil]]];
			return;
		}
		[self addRequestHeader:@"Range" value:[NSString stringWithFormat:@"bytes=%llu-",[self partialDownloadSize]]];
	}	
	
}

- (void)startRequest
{
	[[self cancelledLock] lock];
	
	if ([self isCancelled]) {
		[[self cancelledLock] unlock];
		return;
	}
	
	[self requestStarted];
	
	[self setDownloadComplete:NO];
	[self setComplete:NO];
	[self setTotalBytesRead:0];
	[self setLastBytesRead:0];
	
	if ([self redirectCount] == 0) {
		[self setOriginalURL:[self url]];
	}
	
	// If we're retrying a request, let's remove any progress we made
	if ([self lastBytesSent] > 0) {
		[self removeUploadProgressSoFar];
	}
	
	[self setLastBytesSent:0];
	[self setContentLength:0];
	[self setResponseHeaders:nil];
	if (![self downloadDestinationPath]) {
		[self setRawResponseData:[[[NSMutableData alloc] init] autorelease]];
    }
	
	
    //
	// Create the stream for the request
	//
	
	[self setReadStreamIsScheduled:NO];
	
	// Do we need to stream the request body from disk
	if ([self shouldStreamPostDataFromDisk] && [self postBodyFilePath] && [[NSFileManager defaultManager] fileExistsAtPath:[self postBodyFilePath]]) {
		
		// Are we gzipping the request body?
		if ([self compressedPostBodyFilePath] && [[NSFileManager defaultManager] fileExistsAtPath:[self compressedPostBodyFilePath]]) {
			[self setPostBodyReadStream:[ASIInputStream inputStreamWithFileAtPath:[self compressedPostBodyFilePath] request:self]];
		} else {
			[self setPostBodyReadStream:[ASIInputStream inputStreamWithFileAtPath:[self postBodyFilePath] request:self]];
		}
		[self setReadStream:[(NSInputStream *)CFReadStreamCreateForStreamedHTTPRequest(kCFAllocatorDefault, request,(CFReadStreamRef)[self postBodyReadStream]) autorelease]];
    } else {
		
		// If we have a request body, we'll stream it from memory using our custom stream, so that we can measure bandwidth use and it can be bandwidth-throttled if nescessary
		if ([self postBody] && [[self postBody] length] > 0) {
			if ([self shouldCompressRequestBody] && [self compressedPostBody]) {
				[self setPostBodyReadStream:[ASIInputStream inputStreamWithData:[self compressedPostBody] request:self]];
			} else if ([self postBody]) {
				[self setPostBodyReadStream:[ASIInputStream inputStreamWithData:[self postBody] request:self]];
			}
			[self setReadStream:[(NSInputStream *)CFReadStreamCreateForStreamedHTTPRequest(kCFAllocatorDefault, request,(CFReadStreamRef)[self postBodyReadStream]) autorelease]];
		
		} else {
			[self setReadStream:[(NSInputStream *)CFReadStreamCreateForHTTPRequest(kCFAllocatorDefault, request) autorelease]];
		}
	}

	if (![self readStream]) {
		[[self cancelledLock] unlock];
		[self failWithError:[NSError errorWithDomain:NetworkRequestErrorDomain code:ASIInternalErrorWhileBuildingRequestType userInfo:[NSDictionary dictionaryWithObjectsAndKeys:@"Unable to create read stream",NSLocalizedDescriptionKey,nil]]];
        return;
    }

	// Tell CFNetwork not to validate SSL certificates
	if (![self validatesSecureCertificate] && [[[[self url] scheme] lowercaseString] isEqualToString:@"https"]) {
		CFReadStreamSetProperty((CFReadStreamRef)[self readStream], kCFStreamPropertySSLSettings, [NSMutableDictionary dictionaryWithObject:(NSString *)kCFBooleanFalse forKey:(NSString *)kCFStreamSSLValidatesCertificateChain]); 
	}
	
	//
	// Handle proxy settings
	//
	
	// Have details of the proxy been set on this request
	if (![self proxyHost] && ![self proxyPort]) {
		
		// If not, we need to figure out what they'll be
		
		NSArray *proxies = nil;
		
		// Have we been given a proxy auto config file?
		if ([self PACurl]) {
			
			proxies = [ASIHTTPRequest proxiesForURL:[self url] fromPAC:[self PACurl]];
			
			// Detect proxy settings and apply them	
		} else {
			
#if TARGET_OS_IPHONE
#if TARGET_IPHONE_SIMULATOR && __IPHONE_OS_VERSION_MIN_REQUIRED < __IPHONE_3_0
			// Can't detect proxies in 2.2.1 Simulator
			NSDictionary *proxySettings = [NSMutableDictionary dictionary];	
#else
			NSDictionary *proxySettings = [(NSDictionary *)CFNetworkCopySystemProxySettings() autorelease];
#endif
#else
			NSDictionary *proxySettings = [(NSDictionary *)SCDynamicStoreCopyProxies(NULL) autorelease];
#endif
			
			proxies = [(NSArray *)CFNetworkCopyProxiesForURL((CFURLRef)[self url], (CFDictionaryRef)proxySettings) autorelease];
			
			// Now check to see if the proxy settings contained a PAC url, we need to run the script to get the real list of proxies if so
			NSDictionary *settings = [proxies objectAtIndex:0];
			if ([settings objectForKey:(NSString *)kCFProxyAutoConfigurationURLKey]) {
				proxies = [ASIHTTPRequest proxiesForURL:[self url] fromPAC:[settings objectForKey:(NSString *)kCFProxyAutoConfigurationURLKey]];
			}
		}
		
		if (!proxies) {
			[self setReadStream:nil];
			[[self cancelledLock] unlock];
			[self failWithError:[NSError errorWithDomain:NetworkRequestErrorDomain code:ASIInternalErrorWhileBuildingRequestType userInfo:[NSDictionary dictionaryWithObjectsAndKeys:@"Unable to obtain information on proxy servers needed for request",NSLocalizedDescriptionKey,nil]]];
			return;			
		}
		// I don't really understand why the dictionary returned by CFNetworkCopyProxiesForURL uses different key names from CFNetworkCopySystemProxySettings/SCDynamicStoreCopyProxies
		// and why its key names are documented while those we actually need to use don't seem to be (passing the kCF* keys doesn't seem to work)
		if ([proxies count] > 0) {
			NSDictionary *settings = [proxies objectAtIndex:0];
			[self setProxyHost:[settings objectForKey:(NSString *)kCFProxyHostNameKey]];
			[self setProxyPort:[[settings objectForKey:(NSString *)kCFProxyPortNumberKey] intValue]];
		}
	}
	if ([self proxyHost] && [self proxyPort]) {
		NSString *hostKey = (NSString *)kCFStreamPropertyHTTPProxyHost;
		NSString *portKey = (NSString *)kCFStreamPropertyHTTPProxyPort;
		if ([[[[self url] scheme] lowercaseString] isEqualToString:@"https"]) {
			hostKey = (NSString *)kCFStreamPropertyHTTPSProxyHost;
			portKey = (NSString *)kCFStreamPropertyHTTPSProxyPort;
		}
		NSMutableDictionary *proxyToUse = [NSMutableDictionary dictionaryWithObjectsAndKeys:[self proxyHost],hostKey,[NSNumber numberWithInt:[self proxyPort]],portKey,nil];
		CFReadStreamSetProperty((CFReadStreamRef)[self readStream], kCFStreamPropertyHTTPProxy, proxyToUse);
	}

	//
	// Handle persistent connections
	//
	
	[ASIHTTPRequest expirePersistentConnections];

	[connectionsLock lock];
	
	
	if (![[self url] host] || ![[self url] scheme]) {
		[self setConnectionInfo:nil];
		[self setShouldAttemptPersistentConnection:NO];
	}
	
	// Will store the old stream that was using this connection (if there was one) so we can clean it up once we've opened our own stream
	NSInputStream *oldStream = nil;
	
	// Use a persistent connection if possible
	if ([self shouldAttemptPersistentConnection]) {
		

		// If we are redirecting, we will re-use the current connection only if we are connecting to the same server
		if ([self connectionInfo]) {
			
			if (![[[self connectionInfo] objectForKey:@"host"] isEqualToString:[[self url] host]] || ![[[self connectionInfo] objectForKey:@"scheme"] isEqualToString:[[self url] scheme]] || [(NSNumber *)[[self connectionInfo] objectForKey:@"port"] intValue] != [[[self url] port] intValue]) {
				[self setConnectionInfo:nil];
				
			// Check if we should have expired this connection
			} else if ([[[self connectionInfo] objectForKey:@"expires"] timeIntervalSinceNow] < 0) {
				#if DEBUG_PERSISTENT_CONNECTIONS
				NSLog(@"Not re-using connection #%hi because it has expired",[[[self connectionInfo] objectForKey:@"id"] intValue]);
				#endif
				[persistentConnectionsPool removeObject:[self connectionInfo]];
				[self setConnectionInfo:nil];
			}
		}
		
		
		
		if (![self connectionInfo] && [[self url] host] && [[self url] scheme]) { // We must have a proper url with a host and scheme, or this will explode
			
			// Look for a connection to the same server in the pool
			for (NSMutableDictionary *existingConnection in persistentConnectionsPool) {
				if (![existingConnection objectForKey:@"request"] && [[existingConnection objectForKey:@"host"] isEqualToString:[[self url] host]] && [[existingConnection objectForKey:@"scheme"] isEqualToString:[[self url] scheme]] && [(NSNumber *)[existingConnection objectForKey:@"port"] intValue] == [[[self url] port] intValue]) {
					[self setConnectionInfo:existingConnection];
				}
			}
		}
		
		if ([[self connectionInfo] objectForKey:@"stream"]) {
			oldStream = [[[self connectionInfo] objectForKey:@"stream"] retain];

		}
		
		// No free connection was found in the pool matching the server/scheme/port we're connecting to, we'll need to create a new one
		if (![self connectionInfo]) {
			[self setConnectionInfo:[NSMutableDictionary dictionary]];
			nextConnectionNumberToCreate++;
			[[self connectionInfo] setObject:[NSNumber numberWithInt:nextConnectionNumberToCreate] forKey:@"id"];
			[[self connectionInfo] setObject:[[self url] host] forKey:@"host"];
			[[self connectionInfo] setObject:[NSNumber numberWithInt:[[[self url] port] intValue]] forKey:@"port"];
			[[self connectionInfo] setObject:[[self url] scheme] forKey:@"scheme"];
			[persistentConnectionsPool addObject:[self connectionInfo]];
		}
		
		// If we are retrying this request, it will already have a requestID
		if (![self requestID]) {
			nextRequestID++;
			[self setRequestID:[NSNumber numberWithUnsignedInt:nextRequestID]];
		}
		[[self connectionInfo] setObject:[self requestID] forKey:@"request"];		
		[[self connectionInfo] setObject:[self readStream] forKey:@"stream"];
		CFReadStreamSetProperty((CFReadStreamRef)[self readStream],  kCFStreamPropertyHTTPAttemptPersistentConnection, kCFBooleanTrue);
		
		#if DEBUG_PERSISTENT_CONNECTIONS
		NSLog(@"Request #%@ will use connection #%hi",[self requestID],[[[self connectionInfo] objectForKey:@"id"] intValue]);
		#endif
		
		
		// Tag the stream with an id that tells it which connection to use behind the scenes
		// See http://lists.apple.com/archives/macnetworkprog/2008/Dec/msg00001.html for details on this approach
		
		CFReadStreamSetProperty((CFReadStreamRef)[self readStream], CFSTR("ASIStreamID"), [[self connectionInfo] objectForKey:@"id"]);
	
	}
	
	[connectionsLock unlock];
	
	// Schedule the stream
	if (![self readStreamIsScheduled] && (!throttleWakeUpTime || [throttleWakeUpTime timeIntervalSinceDate:[NSDate date]] < 0)) {
		[self scheduleReadStream];
	}
	
	BOOL streamSuccessfullyOpened = NO;


   // Start the HTTP connection
	CFStreamClientContext ctxt = {0, self, NULL, NULL, NULL};
    if (CFReadStreamSetClient((CFReadStreamRef)[self readStream], kNetworkEvents, ReadStreamClientCallBack, &ctxt)) {
		if (CFReadStreamOpen((CFReadStreamRef)[self readStream])) {
			streamSuccessfullyOpened = YES;
		}
	}
	
	// Here, we'll close the stream that was previously using this connection, if there was one
	// We've kept it open until now (when we've just opened a new stream) so that the new stream can make use of the old connection
	// http://lists.apple.com/archives/Macnetworkprog/2006/Mar/msg00119.html
	if (oldStream) {
		[oldStream close];
		[oldStream release];
		oldStream = nil;
	}
	

	if (!streamSuccessfullyOpened) {
		[self setConnectionCanBeReused:NO];
		[self destroyReadStream];
		[[self cancelledLock] unlock];
		[self failWithError:[NSError errorWithDomain:NetworkRequestErrorDomain code:ASIInternalErrorWhileBuildingRequestType userInfo:[NSDictionary dictionaryWithObjectsAndKeys:@"Unable to start HTTP connection",NSLocalizedDescriptionKey,nil]]];
		return;	
	}

	[[self cancelledLock] unlock];
	
	if (![self mainRequest]) {
		if ([self shouldResetUploadProgress]) {
			if ([self showAccurateProgress]) {
				[self incrementUploadSizeBy:[self postLength]];
			} else {
				[self incrementUploadSizeBy:1];	 
			}
			[ASIHTTPRequest updateProgressIndicator:[self uploadProgressDelegate] withProgress:0 ofTotal:1];
		}
		if ([self shouldResetDownloadProgress] && ![self partialDownloadSize]) {
			[ASIHTTPRequest updateProgressIndicator:[self downloadProgressDelegate] withProgress:0 ofTotal:1];
		}
	}	
	
	
	// Record when the request started, so we can timeout if nothing happens
	[self setLastActivityTime:[NSDate date]];	
	

	[self setStatusTimer:[NSTimer timerWithTimeInterval:0.25 target:self selector:@selector(updateStatus:) userInfo:nil repeats:YES]];
	[[NSRunLoop currentRunLoop] addTimer:[self statusTimer] forMode:[self runLoopMode]];
	
	// If we're running asynchronously on the main thread, the runloop will already be running and we can return control
	if (![NSThread isMainThread] || [self isSynchronous] || ![[self runLoopMode] isEqualToString:NSDefaultRunLoopMode]) {
		while (!complete) {
			[[NSRunLoop currentRunLoop] runMode:[self runLoopMode] beforeDate:[NSDate distantFuture]];
		}
	}
}

- (void)setStatusTimer:(NSTimer *)timer
{
	[self retain];
	// We must invalidate the old timer here, not before we've created and scheduled a new timer
	// This is because the timer may be the only thing retaining an asynchronous request
	if (statusTimer && timer != statusTimer) {
		
		[statusTimer invalidate];
		[statusTimer release];
		
	}
	statusTimer = [timer retain];
	[self release];
}

- (void)performRedirect
{
	[[self cancelledLock] lock];
	// Do we need to redirect?

	[self setComplete:YES];
	[self setNeedsRedirect:NO];
	[self setRedirectCount:[self redirectCount]+1];
	if ([self redirectCount] > RedirectionLimit) {
		// Some naughty / badly coded website is trying to force us into a redirection loop. This is not cool.
		[self failWithError:ASITooMuchRedirectionError];
		[self setComplete:YES];
		[[self cancelledLock] unlock];
	} else {
		[[self cancelledLock] unlock];
		
		// Go all the way back to the beginning and build the request again, so that we can apply any new cookies
		[self main];
	}
}

// This gets fired every 1/4 of a second to update the progress and work out if we need to timeout
- (void)updateStatus:(NSTimer*)timer
{	
	[self checkRequestStatus];
	if (![self inProgress]) {
		[self setStatusTimer:nil];
		CFRunLoopStop(CFRunLoopGetCurrent());
	}
}

- (BOOL)shouldTimeOut
{
	NSTimeInterval secondsSinceLastActivity = [[NSDate date] timeIntervalSinceDate:lastActivityTime];
	// See if we need to timeout
	if ([self readStream] && [self readStreamIsScheduled] && [self lastActivityTime] && [self timeOutSeconds] > 0 && secondsSinceLastActivity > [self timeOutSeconds]) {
		
		// We have no body, or we've sent more than the upload buffer size,so we can safely time out here
		if ([self postLength] == 0 || ([self uploadBufferSize] > 0 && [self totalBytesSent] > [self uploadBufferSize])) {
			return YES;
			
		// ***Black magic warning***
		// We have a body, but we've taken longer than timeOutSeconds to upload the first small chunk of data
		// Since there's no reliable way to track upload progress for the first 32KB (iPhone) or 128KB (Mac) with CFNetwork, we'll be slightly more forgiving on the timeout, as there's a strong chance our connection is just very slow.
		} else if (secondsSinceLastActivity > [self timeOutSeconds]*1.5) {
			return YES;
		}
	}
	return NO;
}

- (void)checkRequestStatus
{
	// We won't let the request cancel while we're updating progress / checking for a timeout
	[[self cancelledLock] lock];
	
	// See if our NSOperationQueue told us to cancel
	if ([self isCancelled] || [self complete]) {
		[[self cancelledLock] unlock];
		return;
	}
	
	[self performThrottling];
	
	if ([self shouldTimeOut]) {			
		// Do we need to auto-retry this request?
		if ([self numberOfTimesToRetryOnTimeout] > [self retryCount]) {
			[self setRetryCount:[self retryCount]+1];
			[self unscheduleReadStream];
			[[self cancelledLock] unlock];
			[self startRequest];
			return;
		}
		[self failWithError:ASIRequestTimedOutError];
		[self cancelLoad];
		[self setComplete:YES];
		[[self cancelledLock] unlock];
		return;
	}

	// readStream will be null if we aren't currently running (perhaps we're waiting for a delegate to supply credentials)
	if ([self readStream]) {
		
		// If we have a post body
		if ([self postLength]) {
		
			[self setLastBytesSent:totalBytesSent];	
			
			// Find out how much data we've uploaded so far
			[self setTotalBytesSent:[[(NSNumber *)CFReadStreamCopyProperty((CFReadStreamRef)[self readStream], kCFStreamPropertyHTTPRequestBytesWrittenCount) autorelease] unsignedLongLongValue]];
			if (totalBytesSent > lastBytesSent) {
				
				// We've uploaded more data,  reset the timeout
				[self setLastActivityTime:[NSDate date]];
				[ASIHTTPRequest incrementBandwidthUsedInLastSecond:(unsigned long)(totalBytesSent-lastBytesSent)];		
						
				#if DEBUG_REQUEST_STATUS
				if ([self totalBytesSent] == [self postLength]) {
					NSLog(@"Request %@ finished uploading data",self);
				}
				#endif
			}
		}
			
		[self updateProgressIndicators];

	}
	
	[[self cancelledLock] unlock];
}


// Cancel loading and clean up. DO NOT USE THIS TO CANCEL REQUESTS - use [request cancel] instead
- (void)cancelLoad
{
    [self destroyReadStream];
	
	[[self postBodyReadStream] close];
	
    if ([self rawResponseData]) {
		[self setRawResponseData:nil];
	
	// If we were downloading to a file
	} else if ([self temporaryFileDownloadPath]) {
		[[self fileDownloadOutputStream] close];
		
		// If we haven't said we might want to resume, let's remove the temporary file too
		if (![self allowResumeForFileDownloads]) {
			[self removeTemporaryDownloadFile];
		}
	}
	
	// Clean up any temporary file used to store request body for streaming
	if (![self authenticationNeeded] && [self didCreateTemporaryPostDataFile]) {
		[self removePostDataFile];
		[self setDidCreateTemporaryPostDataFile:NO];
	}
	
	[self setResponseHeaders:nil];
}


- (void)removeTemporaryDownloadFile
{
	if ([self temporaryFileDownloadPath]) {
		if ([[NSFileManager defaultManager] fileExistsAtPath:[self temporaryFileDownloadPath]]) {
			NSError *removeError = nil;
			[[NSFileManager defaultManager] removeItemAtPath:[self temporaryFileDownloadPath] error:&removeError];
			if (removeError) {
				[self failWithError:[NSError errorWithDomain:NetworkRequestErrorDomain code:ASIFileManagementError userInfo:[NSDictionary dictionaryWithObjectsAndKeys:[NSString stringWithFormat:@"Failed to delete file at path '%@'",[self temporaryFileDownloadPath]],NSLocalizedDescriptionKey,removeError,NSUnderlyingErrorKey,nil]]];
			}
		}
		[self setTemporaryFileDownloadPath:nil];
	}
}

- (void)removePostDataFile
{
	if ([self postBodyFilePath]) {
		NSError *removeError = nil;
		[[NSFileManager defaultManager] removeItemAtPath:[self postBodyFilePath] error:&removeError];
		if (removeError) {
			[self failWithError:[NSError errorWithDomain:NetworkRequestErrorDomain code:ASIFileManagementError userInfo:[NSDictionary dictionaryWithObjectsAndKeys:[NSString stringWithFormat:@"Failed to delete file at path '%@'",[self postBodyFilePath]],NSLocalizedDescriptionKey,removeError,NSUnderlyingErrorKey,nil]]];
		}
		[self setPostBodyFilePath:nil];
	}
	if ([self compressedPostBodyFilePath]) {
		NSError *removeError = nil;
		[[NSFileManager defaultManager] removeItemAtPath:[self compressedPostBodyFilePath] error:&removeError];
		if (removeError) {
			[self failWithError:[NSError errorWithDomain:NetworkRequestErrorDomain code:ASIFileManagementError userInfo:[NSDictionary dictionaryWithObjectsAndKeys:[NSString stringWithFormat:@"Failed to delete file at path '%@'",[self compressedPostBodyFilePath]],NSLocalizedDescriptionKey,removeError,NSUnderlyingErrorKey,nil]]];
		}
		[self setCompressedPostBodyFilePath:nil];
	}
}

#pragma mark HEAD request

// Used by ASINetworkQueue to create a HEAD request appropriate for this request with the same headers (though you can use it yourself)
- (ASIHTTPRequest *)HEADRequest
{
	ASIHTTPRequest *headRequest = [[self class] requestWithURL:[self url]];
	
	// Copy the properties that make sense for a HEAD request
	[headRequest setRequestHeaders:[[[self requestHeaders] copy] autorelease]];
	[headRequest setRequestCookies:[[[self requestCookies] copy] autorelease]];
	[headRequest setUseCookiePersistence:[self useCookiePersistence]];
	[headRequest setUseKeychainPersistence:[self useKeychainPersistence]];
	[headRequest setUseSessionPersistence:[self useSessionPersistence]];
	[headRequest setAllowCompressedResponse:[self allowCompressedResponse]];
	[headRequest setUsername:[self username]];
	[headRequest setPassword:[self password]];
	[headRequest setDomain:[self domain]];
	[headRequest setProxyUsername:[self proxyUsername]];
	[headRequest setProxyPassword:[self proxyPassword]];
	[headRequest setProxyDomain:[self proxyDomain]];
	[headRequest setProxyHost:[self proxyHost]];
	[headRequest setProxyPort:[self proxyPort]];
	[headRequest setShouldPresentAuthenticationDialog:[self shouldPresentAuthenticationDialog]];
	[headRequest setShouldPresentProxyAuthenticationDialog:[self shouldPresentProxyAuthenticationDialog]];
	[headRequest setTimeOutSeconds:[self timeOutSeconds]];
	[headRequest setUseHTTPVersionOne:[self useHTTPVersionOne]];
	[headRequest setValidatesSecureCertificate:[self validatesSecureCertificate]];
	[headRequest setPACurl:[self PACurl]];
	[headRequest setShouldPresentCredentialsBeforeChallenge:[self shouldPresentCredentialsBeforeChallenge]];
	[headRequest setNumberOfTimesToRetryOnTimeout:[self numberOfTimesToRetryOnTimeout]];
	[headRequest setShouldUseRFC2616RedirectBehaviour:[self shouldUseRFC2616RedirectBehaviour]];
	[headRequest setShouldAttemptPersistentConnection:[self shouldAttemptPersistentConnection]];
	[headRequest setPersistentConnectionTimeoutSeconds:[self persistentConnectionTimeoutSeconds]];
	
	[headRequest setMainRequest:self];
	[headRequest setRequestMethod:@"HEAD"];
	return headRequest;
}


#pragma mark upload/download progress


- (void)updateProgressIndicators
{
	//Only update progress if this isn't a HEAD request used to preset the content-length
	if (![self mainRequest]) {
		if ([self showAccurateProgress] || ([self complete] && ![self updatedProgress])) {
			[self updateUploadProgress];
			[self updateDownloadProgress];
		}
	}
}


- (void)setUploadProgressDelegate:(id)newDelegate
{
	[[self cancelledLock] lock];
	uploadProgressDelegate = newDelegate;

	#if !TARGET_OS_IPHONE
	// If the uploadProgressDelegate is an NSProgressIndicator, we set its MaxValue to 1.0 so we can update it as if it were a UIProgressView
	double max = 1.0;
	[ASIHTTPRequest performSelector:@selector(setMaxValue:) onTarget:[self uploadProgressDelegate] withObject:nil amount:&max];
	#endif
	[[self cancelledLock] unlock];
}

- (void)setDownloadProgressDelegate:(id)newDelegate
{
	[[self cancelledLock] lock];
	downloadProgressDelegate = newDelegate;

	#if !TARGET_OS_IPHONE
	// If the downloadProgressDelegate is an NSProgressIndicator, we set its MaxValue to 1.0 so we can update it as if it were a UIProgressView
	double max = 1.0;
	[ASIHTTPRequest performSelector:@selector(setMaxValue:) onTarget:[self downloadProgressDelegate] withObject:nil amount:&max];	
	#endif
	[[self cancelledLock] unlock];
}


- (void)updateDownloadProgress
{
	// We won't update download progress until we've examined the headers, since we might need to authenticate
	if (![self responseHeaders] || [self needsRedirect] || !([self contentLength] || [self complete])) {
		return;
	}
		
	unsigned long long bytesReadSoFar = [self totalBytesRead]+[self partialDownloadSize];
	unsigned long long value = 0;
	
	if ([self showAccurateProgress] && [self contentLength]) {
		value = bytesReadSoFar-[self lastBytesRead];
		if (value == 0) {
			return;
		}
	} else {
		value = 1;
		[self setUpdatedProgress:YES];
	}
	if (!value) {
		return;
	}

	[ASIHTTPRequest performSelector:@selector(request:didReceiveBytes:) onTarget:[self queue] withObject:self amount:&value];
	[ASIHTTPRequest performSelector:@selector(request:didReceiveBytes:) onTarget:[self downloadProgressDelegate] withObject:self amount:&value];
	[ASIHTTPRequest updateProgressIndicator:[self downloadProgressDelegate] withProgress:[self totalBytesRead]+[self partialDownloadSize] ofTotal:[self contentLength]+[self partialDownloadSize]];
		
	[self setLastBytesRead:bytesReadSoFar];
}


- (void)updateUploadProgress
{
	if ([self isCancelled] || [self totalBytesSent] == 0) {
		return;
	}
	
	// If this is the first time we've written to the buffer, totalBytesSent will be the size of the buffer (currently seems to be 128KB on both Leopard and iPhone 2.2.1, 32KB on iPhone 3.0)
	// If request body is less than the buffer size, totalBytesSent will be the total size of the request body
	// We will remove this from any progress display, as kCFStreamPropertyHTTPRequestBytesWrittenCount does not tell us how much data has actually be written
	if ([self uploadBufferSize] == 0 && [self totalBytesSent] != [self postLength]) {
		[self setUploadBufferSize:[self totalBytesSent]];
		[self incrementUploadSizeBy:-[self uploadBufferSize]];
	}
	
	unsigned long long value = 0;
	
	if ([self showAccurateProgress]) {
		if ([self totalBytesSent] == [self postLength] || [self lastBytesSent] > 0) {
			value = [self totalBytesSent]-[self lastBytesSent];
		} else {
			return;
		}
	} else {
		value = 1;
		[self setUpdatedProgress:YES];
	}
	
	if (!value) {
		return;
	}
	
	[ASIHTTPRequest performSelector:@selector(request:didSendBytes:) onTarget:[self queue] withObject:self amount:&value];
	[ASIHTTPRequest performSelector:@selector(request:didSendBytes:) onTarget:[self uploadProgressDelegate] withObject:self amount:&value];
	[ASIHTTPRequest updateProgressIndicator:[self uploadProgressDelegate] withProgress:[self totalBytesSent]-[self uploadBufferSize] ofTotal:[self postLength]];
}


- (void)incrementDownloadSizeBy:(long long)length
{
	[ASIHTTPRequest performSelector:@selector(request:incrementDownloadSizeBy:) onTarget:[self queue] withObject:self amount:&length];
	[ASIHTTPRequest performSelector:@selector(request:incrementDownloadSizeBy:) onTarget:[self downloadProgressDelegate] withObject:self amount:&length];
}


- (void)incrementUploadSizeBy:(long long)length
{
	[ASIHTTPRequest performSelector:@selector(request:incrementUploadSizeBy:) onTarget:[self queue] withObject:self amount:&length];
	[ASIHTTPRequest performSelector:@selector(request:incrementUploadSizeBy:) onTarget:[self uploadProgressDelegate] withObject:self amount:&length];
}


-(void)removeUploadProgressSoFar
{
	long long progressToRemove = -[self totalBytesSent];
	[ASIHTTPRequest performSelector:@selector(request:didSendBytes:) onTarget:[self queue] withObject:self amount:&progressToRemove];
	[ASIHTTPRequest performSelector:@selector(request:didSendBytes:) onTarget:[self uploadProgressDelegate] withObject:self amount:&progressToRemove];
	[ASIHTTPRequest updateProgressIndicator:[self uploadProgressDelegate] withProgress:0 ofTotal:[self postLength]];
}


+ (void)performSelector:(SEL)selector onTarget:(id)target withObject:(id)object amount:(void *)amount
{
	if ([target respondsToSelector:selector]) {
		NSMethodSignature *signature = nil;
		signature = [[target class] instanceMethodSignatureForSelector:selector];
		NSInvocation *invocation = [NSInvocation invocationWithMethodSignature:signature];
		[invocation setTarget:target];
		[invocation setSelector:selector];
		
		int argumentNumber = 2;
		
		// If we got an object parameter, we pass a pointer to the object pointer
		if (object) {
			[invocation setArgument:&object atIndex:argumentNumber];
			argumentNumber++;	
		}
		
		// For the amount we'll just pass the pointer directly so NSInvocation will call the method using the number itself rather than a pointer to it
		if (amount) {
			[invocation setArgument:amount atIndex:argumentNumber];
		}

		[invocation performSelectorOnMainThread:@selector(invokeWithTarget:) withObject:target waitUntilDone:[NSThread isMainThread]];
	}
}
	
	
+ (void)updateProgressIndicator:(id)indicator withProgress:(unsigned long long)progress ofTotal:(unsigned long long)total
{
	#if TARGET_OS_IPHONE
		// Cocoa Touch: UIProgressView
		float progressAmount;
		SEL selector = @selector(setProgress:);
		//Workaround for an issue with converting a long to a double on iPhone OS 2.2.1 with a base SDK >= 3.0
		if ([ASIHTTPRequest isiPhoneOS2]) {
			progressAmount = [[NSNumber numberWithUnsignedLongLong:progress] floatValue]/[[NSNumber numberWithUnsignedLongLong:total] floatValue]; 
		} else {
			progressAmount = (progress*1.0f)/(total*1.0f);
		}
		
	#else
		// Cocoa: NSProgressIndicator
		double progressAmount = progressAmount = (progress*1.0)/(total*1.0);
		SEL selector = @selector(setDoubleValue:);
	#endif
	
	if (![indicator respondsToSelector:selector]) {
		return;
	}
	
	[progressLock lock];

	[ASIHTTPRequest performSelector:selector onTarget:indicator withObject:nil amount:&progressAmount];
	[progressLock unlock];
}


#pragma mark handling request complete / failure



- (void)requestReceivedResponseHeaders
{
	if ([self error] || [self mainRequest]) {
		return;
	}
	// Let the delegate know we have started
	if ([self didReceiveResponseHeadersSelector] && [[self delegate] respondsToSelector:[self didReceiveResponseHeadersSelector]]) {
		[[self delegate] performSelectorOnMainThread:[self didReceiveResponseHeadersSelector] withObject:self waitUntilDone:[NSThread isMainThread]];		
	}
	
	// Let the queue know we have started
	if ([[self queue] respondsToSelector:@selector(requestReceivedResponseHeaders:)]) {
		[[self queue] performSelectorOnMainThread:@selector(requestReceivedResponseHeaders:) withObject:self waitUntilDone:[NSThread isMainThread]];		
	}
}

- (void)requestStarted
{
	if ([self error] || [self mainRequest]) {
		return;
	}
	// Let the delegate know we have started
	if ([self didStartSelector] && [[self delegate] respondsToSelector:[self didStartSelector]]) {
		[[self delegate] performSelectorOnMainThread:[self didStartSelector] withObject:self waitUntilDone:[NSThread isMainThread]];		
	}
	
	// Let the queue know we have started
	if ([[self queue] respondsToSelector:@selector(requestStarted:)]) {
		[[self queue] performSelectorOnMainThread:@selector(requestStarted:) withObject:self waitUntilDone:[NSThread isMainThread]];		
	}
}

// Subclasses might override this method to process the result in the same thread
// If you do this, don't forget to call [super requestFinished] to let the queue / delegate know we're done
- (void)requestFinished
{
#if DEBUG_REQUEST_STATUS || DEBUG_THROTTLING
	NSLog(@"Request finished: %@",self);
#endif
	if ([self error] || [self mainRequest]) {
		return;
	}
	// Let the delegate know we are done
	if ([self didFinishSelector] && [[self delegate] respondsToSelector:[self didFinishSelector]]) {
		[[self delegate] performSelectorOnMainThread:[self didFinishSelector] withObject:self waitUntilDone:[NSThread isMainThread]];		
	}
	
	// Let the queue know we are done
	if ([[self queue] respondsToSelector:@selector(requestFinished:)]) {
		[[self queue] performSelectorOnMainThread:@selector(requestFinished:) withObject:self waitUntilDone:[NSThread isMainThread]];		
	}
	
}

// Subclasses might override this method to perform error handling in the same thread
// If you do this, don't forget to call [super failWithError:] to let the queue / delegate know we're done
- (void)failWithError:(NSError *)theError
{
#if DEBUG_REQUEST_STATUS || DEBUG_THROTTLING
	NSLog(@"Request failed: %@",self);
#endif
	[self setComplete:YES];
	
	// Invalidate the current connection so subsequent requests don't attempt to reuse it
	if (theError && [theError code] != ASIAuthenticationErrorType && [theError code] != ASITooMuchRedirectionErrorType) {
		[connectionsLock lock];
		#if DEBUG_PERSISTENT_CONNECTIONS
		NSLog(@"Request #%@ failed and will invalidate connection #%@",[self requestID],[[self connectionInfo] objectForKey:@"id"]);
		#endif
		[[self connectionInfo] removeObjectForKey:@"request"];
		[persistentConnectionsPool removeObject:[self connectionInfo]];
		[connectionsLock unlock];
		[self destroyReadStream];
	}
	if ([self connectionCanBeReused]) {
		[[self connectionInfo] setObject:[NSDate dateWithTimeIntervalSinceNow:[self persistentConnectionTimeoutSeconds]] forKey:@"expires"];
	}
	
	if ([self isCancelled] || [self error]) {
		return;
	}
	
	[self setError:theError];
	
	ASIHTTPRequest *failedRequest = self;
	
	// If this is a HEAD request created by an ASINetworkQueue or compatible queue delegate, make the main request fail
	if ([self mainRequest]) {
		failedRequest = [self mainRequest];
		[failedRequest setError:theError];
	}

	// Let the delegate know something went wrong
	if ([failedRequest didFailSelector] && [[failedRequest delegate] respondsToSelector:[failedRequest didFailSelector]]) {
		[[failedRequest delegate] performSelectorOnMainThread:[failedRequest didFailSelector] withObject:failedRequest waitUntilDone:[NSThread isMainThread]];	
	}
	
	// Let the queue know something went wrong
	if ([[failedRequest queue] respondsToSelector:@selector(requestFailed:)]) {
		[[failedRequest queue] performSelectorOnMainThread:@selector(requestFailed:) withObject:failedRequest waitUntilDone:[NSThread isMainThread]];		
	}
	
	[self markAsFinished];
	if ([self mainRequest]) {
		[[self mainRequest] markAsFinished];
	}	
}

#pragma mark parsing HTTP response headers

- (void)readResponseHeaders
{
	[self setAuthenticationNeeded:ASINoAuthenticationNeededYet];

	CFHTTPMessageRef message = (CFHTTPMessageRef)CFReadStreamCopyProperty((CFReadStreamRef)[self readStream], kCFStreamPropertyHTTPResponseHeader);
	if (!message) {
		return;
	}
	
	// Make sure we've received all the headers
	if (!CFHTTPMessageIsHeaderComplete(message)) {
		CFRelease(message);
		return;
	}

	#if DEBUG_REQUEST_STATUS
	if ([self totalBytesSent] == [self postLength]) {
		NSLog(@"Request %@ received response headers",self);
	}
	#endif		

	CFDictionaryRef headerFields = CFHTTPMessageCopyAllHeaderFields(message);
	[self setResponseHeaders:(NSDictionary *)headerFields];

	CFRelease(headerFields);
	[self setResponseStatusCode:(int)CFHTTPMessageGetResponseStatusCode(message)];
	[self setResponseStatusMessage:[(NSString *)CFHTTPMessageCopyResponseStatusLine(message) autorelease]];

	// Is the server response a challenge for credentials?
	if ([self responseStatusCode] == 401) {
		[self setAuthenticationNeeded:ASIHTTPAuthenticationNeeded];
	} else if ([self responseStatusCode] == 407) {
		[self setAuthenticationNeeded:ASIProxyAuthenticationNeeded];
	}
		
	// Authentication succeeded, or no authentication was required
	if (![self authenticationNeeded]) {

		// Did we get here without an authentication challenge? (which can happen when shouldPresentCredentialsBeforeChallenge is YES and basic auth was successful)
		if (!requestAuthentication && [self username] && [self password] && [self useSessionPersistence]) {
			
			NSMutableDictionary *newCredentials = [NSMutableDictionary dictionaryWithCapacity:2];
			[newCredentials setObject:[self username] forKey:(NSString *)kCFHTTPAuthenticationUsername];
			[newCredentials setObject:[self password] forKey:(NSString *)kCFHTTPAuthenticationPassword];
			
			// Store the credentials in the session 
			NSMutableDictionary *sessionCredentials = [NSMutableDictionary dictionary];
			[sessionCredentials setObject:newCredentials forKey:@"Credentials"];
			[sessionCredentials setObject:[self url] forKey:@"URL"];
			[sessionCredentials setObject:(NSString *)kCFHTTPAuthenticationSchemeBasic forKey:@"AuthenticationScheme"];
			[[self class] storeAuthenticationCredentialsInSessionStore:sessionCredentials];
		}
	}
	
	// See if we got a Content-length header
	NSString *cLength = [responseHeaders valueForKey:@"Content-Length"];
	ASIHTTPRequest *theRequest = self;
	if ([self mainRequest]) {
		theRequest = [self mainRequest];
	}
	
	if (cLength) {
		SInt32 length = CFStringGetIntValue((CFStringRef)cLength);
		
		// Workaround for Apache HEAD requests for dynamically generated content returning the wrong Content-Length when using gzip
		if ([self mainRequest] && [self allowCompressedResponse] && length == 20 && [self showAccurateProgress] && [self shouldResetDownloadProgress]) {
			[[self mainRequest] setShowAccurateProgress:NO];
			[[self mainRequest] incrementDownloadSizeBy:1];
			
		} else {
			[theRequest setContentLength:length];
			if ([self showAccurateProgress] && [self shouldResetDownloadProgress]) {
				[theRequest incrementDownloadSizeBy:[theRequest contentLength]+[theRequest partialDownloadSize]];
			}
		}
		
	} else if ([self showAccurateProgress] && [self shouldResetDownloadProgress]) {
		[theRequest setShowAccurateProgress:NO];
		[theRequest incrementDownloadSizeBy:1];			
	}

	// Handle response text encoding
	// If the Content-Type header specified an encoding, we'll use that, otherwise we use defaultStringEncoding (which defaults to NSISOLatin1StringEncoding)
	NSString *contentType = [[self responseHeaders] objectForKey:@"Content-Type"];
	NSStringEncoding encoding = [self defaultResponseEncoding];
	if (contentType) {

		NSString *charsetSeparator = @"charset=";
		NSScanner *charsetScanner = [NSScanner scannerWithString: contentType];
		NSString *IANAEncoding = nil;

		if ([charsetScanner scanUpToString: charsetSeparator intoString: NULL] && [charsetScanner scanLocation] < [contentType length])
		{
			[charsetScanner setScanLocation: [charsetScanner scanLocation] + [charsetSeparator length]];
			[charsetScanner scanUpToString: @";" intoString: &IANAEncoding];
		}

		if (IANAEncoding) {
			CFStringEncoding cfEncoding = CFStringConvertIANACharSetNameToEncoding((CFStringRef)IANAEncoding);
			if (cfEncoding != kCFStringEncodingInvalidId) {
				encoding = CFStringConvertEncodingToNSStringEncoding(cfEncoding);
			}
		}
	}
	[self setResponseEncoding:encoding];

	// Handle cookies
	NSArray *newCookies = [NSHTTPCookie cookiesWithResponseHeaderFields:responseHeaders forURL:url];
	[self setResponseCookies:newCookies];
	
	if ([self useCookiePersistence]) {
		
		// Store cookies in global persistent store
		[[NSHTTPCookieStorage sharedHTTPCookieStorage] setCookies:newCookies forURL:url mainDocumentURL:nil];
		
		// We also keep any cookies in the sessionCookies array, so that we have a reference to them if we need to remove them later
		NSHTTPCookie *cookie;
		for (cookie in newCookies) {
			[ASIHTTPRequest addSessionCookie:cookie];
		}
	}
	
	// Do we need to redirect?
	// Note that ASIHTTPRequest does not currently support 305 Use Proxy
	if ([self shouldRedirect] && [responseHeaders valueForKey:@"Location"]) {
		if (([self responseStatusCode] > 300 && [self responseStatusCode] < 304) || [self responseStatusCode] == 307) {
			
			// By default, we redirect 301 and 302 response codes as GET requests
			// According to RFC 2616 this is wrong, but this is what most browsers do, so it's probably what you're expecting to happen
			// See also:
			// http://allseeing-i.lighthouseapp.com/projects/27881/tickets/27-302-redirection-issue
							
			if ([self responseStatusCode] != 307 && (![self shouldUseRFC2616RedirectBehaviour] || [self responseStatusCode] == 303)) {
				[self setRequestMethod:@"GET"];
				[self setPostBody:nil];
				[self setPostLength:0];

				// Perhaps there are other headers we should be preserving, but it's hard to know what we need to keep and what to throw away.
				NSString *userAgent = [[self requestHeaders] objectForKey:@"User-Agent"];
				if (userAgent) {
					[self setRequestHeaders:[NSMutableDictionary dictionaryWithObject:userAgent forKey:@"User-Agent"]];
				} else {
					[self setRequestHeaders:nil];
				}
				[self setHaveBuiltRequestHeaders:NO];
			} else {
			
				// Force rebuild the cookie header incase we got some new cookies from this request
				// All other request headers will remain as they are for 301 / 302 redirects
				[self applyCookieHeader];
			}

			// Force the redirected request to rebuild the request headers (if not a 303, it will re-use old ones, and add any new ones)
			
			[self setURL:[[NSURL URLWithString:[responseHeaders valueForKey:@"Location"] relativeToURL:[self url]] absoluteURL]];
			[self setNeedsRedirect:YES];
			
			// Clear the request cookies
			// This means manually added cookies will not be added to the redirect request - only those stored in the global persistent store
			// But, this is probably the safest option - we might be redirecting to a different domain
			[self setRequestCookies:[NSMutableArray array]];
			
			#if DEBUG_REQUEST_STATUS
				NSLog(@"Request will redirect (code: %hi): %@",[self responseStatusCode],self);
			#endif
			
		}
	}
	// Handle connection persistence
	if ([self shouldAttemptPersistentConnection]) {
		
		NSString *connectionHeader = [[[self responseHeaders] objectForKey:@"Connection"] lowercaseString];
		NSString *httpVersion = [(NSString *)CFHTTPMessageCopyVersion(message) autorelease];
		
		// Don't re-use the connection if the server is HTTP 1.0 and didn't send Connection: Keep-Alive
		if (![httpVersion isEqualToString:(NSString *)kCFHTTPVersion1_0] || [connectionHeader isEqualToString:@"keep-alive"]) {

			// See if server explicitly told us to close the connection
			if (![connectionHeader isEqualToString:@"close"]) {
				
				NSString *keepAliveHeader = [[self responseHeaders] objectForKey:@"Keep-Alive"];
				
				// If we got a keep alive header, we'll reuse the connection for as long as the server tells us
				if (keepAliveHeader) { 
					int timeout = 0;
					int max = 0;
					NSScanner *scanner = [NSScanner scannerWithString:keepAliveHeader];
					[scanner scanString:@"timeout=" intoString:NULL];
					[scanner scanInt:&timeout];
					[scanner scanUpToString:@"max=" intoString:NULL];
					[scanner scanString:@"max=" intoString:NULL];
					[scanner scanInt:&max];
					if (max > 5) {
						[self setConnectionCanBeReused:YES];
						[self setPersistentConnectionTimeoutSeconds:timeout];
						#if DEBUG_PERSISTENT_CONNECTIONS
							NSLog(@"Got a keep-alive header, will keep this connection open for %f seconds", [self persistentConnectionTimeoutSeconds]);
						#endif					
					}
				
				// Otherwise, we'll assume we can keep this connection open
				} else {
					[self setConnectionCanBeReused:YES];
					#if DEBUG_PERSISTENT_CONNECTIONS
						NSLog(@"Got no keep-alive header, will keep this connection open for %f seconds", [self persistentConnectionTimeoutSeconds]);
					#endif
				}
			}
		}
	}

	CFRelease(message);
	[self requestReceivedResponseHeaders];
}

#pragma mark http authentication

- (void)saveProxyCredentialsToKeychain:(NSDictionary *)newCredentials
{
	NSURLCredential *authenticationCredentials = [NSURLCredential credentialWithUser:[newCredentials objectForKey:(NSString *)kCFHTTPAuthenticationUsername] password:[newCredentials objectForKey:(NSString *)kCFHTTPAuthenticationPassword] persistence:NSURLCredentialPersistencePermanent];
	if (authenticationCredentials) {
		[ASIHTTPRequest saveCredentials:authenticationCredentials forProxy:[self proxyHost] port:[self proxyPort] realm:[self proxyAuthenticationRealm]];
	}	
}


- (void)saveCredentialsToKeychain:(NSDictionary *)newCredentials
{
	NSURLCredential *authenticationCredentials = [NSURLCredential credentialWithUser:[newCredentials objectForKey:(NSString *)kCFHTTPAuthenticationUsername] password:[newCredentials objectForKey:(NSString *)kCFHTTPAuthenticationPassword] persistence:NSURLCredentialPersistencePermanent];
	
	if (authenticationCredentials) {
		[ASIHTTPRequest saveCredentials:authenticationCredentials forHost:[[self url] host] port:[[[self url] port] intValue] protocol:[[self url] scheme] realm:[self authenticationRealm]];
	}	
}

- (BOOL)applyProxyCredentials:(NSDictionary *)newCredentials
{
	[self setProxyAuthenticationRetryCount:[self proxyAuthenticationRetryCount]+1];
	
	if (newCredentials && proxyAuthentication && request) {

		// Apply whatever credentials we've built up to the old request
		if (CFHTTPMessageApplyCredentialDictionary(request, proxyAuthentication, (CFMutableDictionaryRef)newCredentials, NULL)) {
			
			//If we have credentials and they're ok, let's save them to the keychain
			if (useKeychainPersistence) {
				[self saveProxyCredentialsToKeychain:newCredentials];
			}
			if (useSessionPersistence) {
				NSMutableDictionary *sessionProxyCredentials = [NSMutableDictionary dictionary];
				[sessionProxyCredentials setObject:(id)proxyAuthentication forKey:@"Authentication"];
				[sessionProxyCredentials setObject:newCredentials forKey:@"Credentials"];
				[sessionProxyCredentials setObject:[self proxyHost] forKey:@"Host"];
				[sessionProxyCredentials setObject:[NSNumber numberWithInt:[self proxyPort]] forKey:@"Port"];
				[sessionProxyCredentials setObject:[self proxyAuthenticationScheme] forKey:@"AuthenticationScheme"];
				[[self class] storeProxyAuthenticationCredentialsInSessionStore:sessionProxyCredentials];
			}
			[self setProxyCredentials:newCredentials];
			return YES;
		} else {
			[[self class] removeProxyAuthenticationCredentialsFromSessionStore:newCredentials];
		}
	}
	return NO;
}

- (BOOL)applyCredentials:(NSDictionary *)newCredentials
{
	[self setAuthenticationRetryCount:[self authenticationRetryCount]+1];
	
	if (newCredentials && requestAuthentication && request) {
		// Apply whatever credentials we've built up to the old request
		if (CFHTTPMessageApplyCredentialDictionary(request, requestAuthentication, (CFMutableDictionaryRef)newCredentials, NULL)) {
			
			//If we have credentials and they're ok, let's save them to the keychain
			if (useKeychainPersistence) {
				[self saveCredentialsToKeychain:newCredentials];
			}
			if (useSessionPersistence) {
				
				NSMutableDictionary *sessionCredentials = [NSMutableDictionary dictionary];
				[sessionCredentials setObject:(id)requestAuthentication forKey:@"Authentication"];
				[sessionCredentials setObject:newCredentials forKey:@"Credentials"];
				[sessionCredentials setObject:[self url] forKey:@"URL"];
				[sessionCredentials setObject:[self authenticationScheme] forKey:@"AuthenticationScheme"];
				if ([self authenticationRealm]) {
					[sessionCredentials setObject:[self authenticationRealm] forKey:@"AuthenticationRealm"];
				}
				[[self class] storeAuthenticationCredentialsInSessionStore:sessionCredentials];

			}
			[self setRequestCredentials:newCredentials];
			return YES;
		} else {
			[[self class] removeAuthenticationCredentialsFromSessionStore:newCredentials];
		}
	}
	return NO;
}

- (NSMutableDictionary *)findProxyCredentials
{
	NSMutableDictionary *newCredentials = [[[NSMutableDictionary alloc] init] autorelease];
	
	// Is an account domain needed? (used currently for NTLM only)
	if (CFHTTPAuthenticationRequiresAccountDomain(proxyAuthentication)) {
		if (![self proxyDomain]) {
			[self setProxyDomain:@""];
		}
		[newCredentials setObject:[self proxyDomain] forKey:(NSString *)kCFHTTPAuthenticationAccountDomain];
	}
	
	NSString *user = nil;
	NSString *pass = nil;
	

	// If this is a HEAD request generated by an ASINetworkQueue, we'll try to use the details from the main request
	if ([self mainRequest] && [[self mainRequest] proxyUsername] && [[self mainRequest] proxyPassword]) {
		user = [[self mainRequest] proxyUsername];
		pass = [[self mainRequest] proxyPassword];
		
		// Let's try to use the ones set in this object
	} else if ([self proxyUsername] && [self proxyPassword]) {
		user = [self proxyUsername];
		pass = [self proxyPassword];
	}		

	
	// Ok, that didn't work, let's try the keychain
	// For authenticating proxies, we'll look in the keychain regardless of the value of useKeychainPersistence
	if ((!user || !pass)) {
		NSURLCredential *authenticationCredentials = [ASIHTTPRequest savedCredentialsForProxy:[self proxyHost] port:[self proxyPort] protocol:[[self url] scheme] realm:[self proxyAuthenticationRealm]];
		if (authenticationCredentials) {
			user = [authenticationCredentials user];
			pass = [authenticationCredentials password];
		}
		
	}
	
	// If we have a username and password, let's apply them to the request and continue
	if (user && pass) {
		
		[newCredentials setObject:user forKey:(NSString *)kCFHTTPAuthenticationUsername];
		[newCredentials setObject:pass forKey:(NSString *)kCFHTTPAuthenticationPassword];
		return newCredentials;
	}
	return nil;
}


- (NSMutableDictionary *)findCredentials
{
	NSMutableDictionary *newCredentials = [[[NSMutableDictionary alloc] init] autorelease];
	
	// Is an account domain needed? (used currently for NTLM only)
	if (CFHTTPAuthenticationRequiresAccountDomain(requestAuthentication)) {
		if (!domain) {
			[self setDomain:@""];
		}
		[newCredentials setObject:domain forKey:(NSString *)kCFHTTPAuthenticationAccountDomain];
	}
	
	// First, let's look at the url to see if the username and password were included
	NSString *user = [[self url] user];
	NSString *pass = [[self url] password];
	
	// If the username and password weren't in the url
	if (!user || !pass) {
		
		// If this is a HEAD request generated by an ASINetworkQueue, we'll try to use the details from the main request
		if ([self mainRequest] && [[self mainRequest] username] && [[self mainRequest] password]) {
			user = [[self mainRequest] username];
			pass = [[self mainRequest] password];
			
		// Let's try to use the ones set in this object
		} else if ([self username] && [self password]) {
			user = [self username];
			pass = [self password];
		}		
		
	}
	
	// Ok, that didn't work, let's try the keychain
	if ((!user || !pass) && useKeychainPersistence) {
		NSURLCredential *authenticationCredentials = [ASIHTTPRequest savedCredentialsForHost:[[self url] host] port:[[[self url] port] intValue] protocol:[[self url] scheme] realm:[self authenticationRealm]];
		if (authenticationCredentials) {
			user = [authenticationCredentials user];
			pass = [authenticationCredentials password];
		}
		
	}
	
	// If we have a username and password, let's apply them to the request and continue
	if (user && pass) {
		
		[newCredentials setObject:user forKey:(NSString *)kCFHTTPAuthenticationUsername];
		[newCredentials setObject:pass forKey:(NSString *)kCFHTTPAuthenticationPassword];
		return newCredentials;
	}
	return nil;
}

// Called by delegate or authentication dialog to resume loading once authentication info has been populated
- (void)retryUsingSuppliedCredentials
{
	[self attemptToApplyCredentialsAndResume];
}

// Called by delegate or authentication dialog to cancel authentication
- (void)cancelAuthentication
{
	[self failWithError:ASIAuthenticationError];
}

- (BOOL)showProxyAuthenticationDialog
{
// Mac authentication dialog coming soon!
#if TARGET_OS_IPHONE
	if ([self shouldPresentProxyAuthenticationDialog]) {
		[ASIAuthenticationDialog performSelectorOnMainThread:@selector(presentProxyAuthenticationDialogForRequest:) withObject:self waitUntilDone:[NSThread isMainThread]];
		return YES;
	}
	return NO;
#else
	return NO;
#endif
}


- (BOOL)askDelegateForProxyCredentials
{

	// If we have a delegate, we'll see if it can handle proxyAuthenticationNeededForRequest:.
	// Otherwise, we'll try the queue (if this request is part of one) and it will pass the message on to its own delegate
	id authenticationDelegate = [self delegate];
	if (!authenticationDelegate) {
		authenticationDelegate = [self queue];
	}
	
	if ([authenticationDelegate respondsToSelector:@selector(proxyAuthenticationNeededForRequest:)]) {
		[authenticationDelegate performSelectorOnMainThread:@selector(proxyAuthenticationNeededForRequest:) withObject:self waitUntilDone:[NSThread isMainThread]];
		return YES;
	}
	return NO;
}

- (void)attemptToApplyProxyCredentialsAndResume
{
	
	if ([self error] || [self isCancelled]) {
		return;
	}
	
	// Read authentication data
	if (!proxyAuthentication) {
		CFHTTPMessageRef responseHeader = (CFHTTPMessageRef) CFReadStreamCopyProperty((CFReadStreamRef)[self readStream],kCFStreamPropertyHTTPResponseHeader);
		proxyAuthentication = CFHTTPAuthenticationCreateFromResponse(NULL, responseHeader);
		CFRelease(responseHeader);
		[self setProxyAuthenticationScheme:[(NSString *)CFHTTPAuthenticationCopyMethod(proxyAuthentication) autorelease]];
	}
	
	// If we haven't got a CFHTTPAuthenticationRef by now, something is badly wrong, so we'll have to give up
	if (!proxyAuthentication) {
		[self cancelLoad];
		[self failWithError:[NSError errorWithDomain:NetworkRequestErrorDomain code:ASIInternalErrorWhileApplyingCredentialsType userInfo:[NSDictionary dictionaryWithObjectsAndKeys:@"Failed to get authentication object from response headers",NSLocalizedDescriptionKey,nil]]];
		return;
	}
	
	// Get the authentication realm
	[self setProxyAuthenticationRealm:nil];
	if (!CFHTTPAuthenticationRequiresAccountDomain(proxyAuthentication)) {
		[self setProxyAuthenticationRealm:[(NSString *)CFHTTPAuthenticationCopyRealm(proxyAuthentication) autorelease]];
	}
	
	// See if authentication is valid
	CFStreamError err;		
	if (!CFHTTPAuthenticationIsValid(proxyAuthentication, &err)) {
		
		CFRelease(proxyAuthentication);
		proxyAuthentication = NULL;
		
		// check for bad credentials, so we can give the delegate a chance to replace them
		if (err.domain == kCFStreamErrorDomainHTTP && (err.error == kCFStreamErrorHTTPAuthenticationBadUserName || err.error == kCFStreamErrorHTTPAuthenticationBadPassword)) {
			
			// Prevent more than one request from asking for credentials at once
			[delegateAuthenticationLock lock];
			
			// We know the credentials we just presented are bad, we should remove them from the session store too
			[[self class] removeProxyAuthenticationCredentialsFromSessionStore:proxyCredentials];
			[self setProxyCredentials:nil];
			
			
			// If the user cancelled authentication via a dialog presented by another request, our queue may have cancelled us
			if ([self error] || [self isCancelled]) {
				[delegateAuthenticationLock unlock];
				return;
			}
			
			
			// Now we've acquired the lock, it may be that the session contains credentials we can re-use for this request
			if ([self useSessionPersistence]) {
				NSDictionary *credentials = [self findSessionProxyAuthenticationCredentials];
				if (credentials && [self applyProxyCredentials:[credentials objectForKey:@"Credentials"]]) {
					[delegateAuthenticationLock unlock];
					[self startRequest];
					return;
				}
			}
			
			[self setLastActivityTime:nil];
			
			if ([self askDelegateForProxyCredentials]) {
				[self attemptToApplyProxyCredentialsAndResume];
				[delegateAuthenticationLock unlock];
				return;
			}
			if ([self showProxyAuthenticationDialog]) {
				[self attemptToApplyProxyCredentialsAndResume];
				[delegateAuthenticationLock unlock];
				return;
			}
			[delegateAuthenticationLock unlock];
		}
		[self cancelLoad];
		[self failWithError:ASIAuthenticationError];
		return;
	}

	[self cancelLoad];
	
	if (proxyCredentials) {
		
		// We use startRequest rather than starting all over again in load request because NTLM requires we reuse the request
		if ((([self proxyAuthenticationScheme] != (NSString *)kCFHTTPAuthenticationSchemeNTLM) || [self proxyAuthenticationRetryCount] < 2) && [self applyCredentials:proxyCredentials]) {
			[self startRequest];
			
		// We've failed NTLM authentication twice, we should assume our credentials are wrong
		} else if ([self proxyAuthenticationScheme] == (NSString *)kCFHTTPAuthenticationSchemeNTLM && [self proxyAuthenticationRetryCount] == 2) {
			[self failWithError:ASIAuthenticationError];
			
		// Something went wrong, we'll have to give up
		} else {
			[self failWithError:[NSError errorWithDomain:NetworkRequestErrorDomain code:ASIInternalErrorWhileApplyingCredentialsType userInfo:[NSDictionary dictionaryWithObjectsAndKeys:@"Failed to apply proxy credentials to request",NSLocalizedDescriptionKey,nil]]];
		}
		
	// Are a user name & password needed?
	}  else if (CFHTTPAuthenticationRequiresUserNameAndPassword(proxyAuthentication)) {
		
		// Prevent more than one request from asking for credentials at once
		[delegateAuthenticationLock lock];
		
		// If the user cancelled authentication via a dialog presented by another request, our queue may have cancelled us
		if ([self error] || [self isCancelled]) {
			[delegateAuthenticationLock unlock];
			return;
		}
		
		// Now we've acquired the lock, it may be that the session contains credentials we can re-use for this request
		if ([self useSessionPersistence]) {
			NSDictionary *credentials = [self findSessionProxyAuthenticationCredentials];
			if (credentials && [self applyProxyCredentials:[credentials objectForKey:@"Credentials"]]) {
				[delegateAuthenticationLock unlock];
				[self startRequest];
				return;
			}
		}
		
		NSMutableDictionary *newCredentials = [self findProxyCredentials];
		
		//If we have some credentials to use let's apply them to the request and continue
		if (newCredentials) {
			
			if ([self applyProxyCredentials:newCredentials]) {
				[delegateAuthenticationLock unlock];
				[self startRequest];
			} else {
				[delegateAuthenticationLock unlock];
				[self failWithError:[NSError errorWithDomain:NetworkRequestErrorDomain code:ASIInternalErrorWhileApplyingCredentialsType userInfo:[NSDictionary dictionaryWithObjectsAndKeys:@"Failed to apply proxy credentials to request",NSLocalizedDescriptionKey,nil]]];
			}
			
			return;
		}
		
		if ([self askDelegateForProxyCredentials]) {
			[delegateAuthenticationLock unlock];
			return;
		}
		
		if ([self showProxyAuthenticationDialog]) {
			[delegateAuthenticationLock unlock];
			return;
		}
		[delegateAuthenticationLock unlock];
		
		// The delegate isn't interested and we aren't showing the authentication dialog, we'll have to give up
		[self failWithError:ASIAuthenticationError];
		return;
	}
	
}

- (BOOL)showAuthenticationDialog
{
// Mac authentication dialog coming soon!
#if TARGET_OS_IPHONE
	if ([self shouldPresentAuthenticationDialog]) {
		[ASIAuthenticationDialog performSelectorOnMainThread:@selector(presentAuthenticationDialogForRequest:) withObject:self waitUntilDone:[NSThread isMainThread]];
		return YES;
	}
	return NO;
#else
	return NO;
#endif
}

- (BOOL)askDelegateForCredentials
{
	// If we have a delegate, we'll see if it can handle proxyAuthenticationNeededForRequest:.
	// Otherwise, we'll try the queue (if this request is part of one) and it will pass the message on to its own delegate
	id authenticationDelegate = [self delegate];
	if (!authenticationDelegate) {
		authenticationDelegate = [self queue];
	}
	
	if ([authenticationDelegate respondsToSelector:@selector(authenticationNeededForRequest:)]) {
		[authenticationDelegate performSelectorOnMainThread:@selector(authenticationNeededForRequest:) withObject:self waitUntilDone:[NSThread isMainThread]];
		return YES;
	}
	return NO;
}

- (void)attemptToApplyCredentialsAndResume
{
	if ([self error] || [self isCancelled]) {
		return;
	}
	
	if ([self authenticationNeeded] == ASIProxyAuthenticationNeeded) {
		[self attemptToApplyProxyCredentialsAndResume];
		return;
	}
	
	// Read authentication data
	if (!requestAuthentication) {
		CFHTTPMessageRef responseHeader = (CFHTTPMessageRef) CFReadStreamCopyProperty((CFReadStreamRef)[self readStream],kCFStreamPropertyHTTPResponseHeader);
		requestAuthentication = CFHTTPAuthenticationCreateFromResponse(NULL, responseHeader);
		CFRelease(responseHeader);
		[self setAuthenticationScheme:[(NSString *)CFHTTPAuthenticationCopyMethod(requestAuthentication) autorelease]];
	}
	
	if (!requestAuthentication) {
		[self cancelLoad];
		[self failWithError:[NSError errorWithDomain:NetworkRequestErrorDomain code:ASIInternalErrorWhileApplyingCredentialsType userInfo:[NSDictionary dictionaryWithObjectsAndKeys:@"Failed to get authentication object from response headers",NSLocalizedDescriptionKey,nil]]];
		return;
	}
	
	// Get the authentication realm
	[self setAuthenticationRealm:nil];
	if (!CFHTTPAuthenticationRequiresAccountDomain(requestAuthentication)) {
		[self setAuthenticationRealm:[(NSString *)CFHTTPAuthenticationCopyRealm(requestAuthentication) autorelease]];
	}
	
	// See if authentication is valid
	CFStreamError err;		
	if (!CFHTTPAuthenticationIsValid(requestAuthentication, &err)) {
		
		CFRelease(requestAuthentication);
		requestAuthentication = NULL;
		
		// check for bad credentials, so we can give the delegate a chance to replace them
		if (err.domain == kCFStreamErrorDomainHTTP && (err.error == kCFStreamErrorHTTPAuthenticationBadUserName || err.error == kCFStreamErrorHTTPAuthenticationBadPassword)) {
			
			// Prevent more than one request from asking for credentials at once
			[delegateAuthenticationLock lock];
			
			// We know the credentials we just presented are bad, we should remove them from the session store too
			[[self class] removeAuthenticationCredentialsFromSessionStore:requestCredentials];
			[self setRequestCredentials:nil];
			
			// If the user cancelled authentication via a dialog presented by another request, our queue may have cancelled us
			if ([self error] || [self isCancelled]) {
				[delegateAuthenticationLock unlock];
				return;
			}
			
			// Now we've acquired the lock, it may be that the session contains credentials we can re-use for this request
			if ([self useSessionPersistence]) {
				NSDictionary *credentials = [self findSessionAuthenticationCredentials];
				if (credentials && [self applyCredentials:[credentials objectForKey:@"Credentials"]]) {
					[delegateAuthenticationLock unlock];
					[self startRequest];
					return;
				}
			}
			
			
			
			[self setLastActivityTime:nil];
			
			if ([self askDelegateForCredentials]) {
				[delegateAuthenticationLock unlock];
				return;
			}
			if ([self showAuthenticationDialog]) {
				[delegateAuthenticationLock unlock];
				return;
			}
			[delegateAuthenticationLock unlock];
		}
		[self cancelLoad];
		[self failWithError:ASIAuthenticationError];
		return;
	}
	
	[self cancelLoad];
	
	if (requestCredentials) {
		
		if ((([self authenticationScheme] != (NSString *)kCFHTTPAuthenticationSchemeNTLM) || [self authenticationRetryCount] < 2) && [self applyCredentials:requestCredentials]) {
			[self startRequest];
			
			// We've failed NTLM authentication twice, we should assume our credentials are wrong
		} else if ([self authenticationScheme] == (NSString *)kCFHTTPAuthenticationSchemeNTLM && [self authenticationRetryCount ] == 2) {
			[self failWithError:ASIAuthenticationError];
			
		} else {
			[self failWithError:[NSError errorWithDomain:NetworkRequestErrorDomain code:ASIInternalErrorWhileApplyingCredentialsType userInfo:[NSDictionary dictionaryWithObjectsAndKeys:@"Failed to apply credentials to request",NSLocalizedDescriptionKey,nil]]];
		}
		
		// Are a user name & password needed?
	}  else if (CFHTTPAuthenticationRequiresUserNameAndPassword(requestAuthentication)) {
		
		// Prevent more than one request from asking for credentials at once
		[delegateAuthenticationLock lock];
		
		// If the user cancelled authentication via a dialog presented by another request, our queue may have cancelled us
		if ([self error] || [self isCancelled]) {
			[delegateAuthenticationLock unlock];
			return;
		}
		
		// Now we've acquired the lock, it may be that the session contains credentials we can re-use for this request
		if ([self useSessionPersistence]) {
			NSDictionary *credentials = [self findSessionAuthenticationCredentials];
			if (credentials && [self applyCredentials:[credentials objectForKey:@"Credentials"]]) {
				[delegateAuthenticationLock unlock];
				[self startRequest];
				return;
			}
		}
		

		NSMutableDictionary *newCredentials = [self findCredentials];
		
		//If we have some credentials to use let's apply them to the request and continue
		if (newCredentials) {
			
			if ([self applyCredentials:newCredentials]) {
				[delegateAuthenticationLock unlock];
				[self startRequest];
			} else {
				[delegateAuthenticationLock unlock];
				[self failWithError:[NSError errorWithDomain:NetworkRequestErrorDomain code:ASIInternalErrorWhileApplyingCredentialsType userInfo:[NSDictionary dictionaryWithObjectsAndKeys:@"Failed to apply credentials to request",NSLocalizedDescriptionKey,nil]]];
			}
			return;
		}
		if ([self askDelegateForCredentials]) {
			[delegateAuthenticationLock unlock];
			return;
		}
		
		if ([self showAuthenticationDialog]) {
			[delegateAuthenticationLock unlock];
			return;
		}
		[delegateAuthenticationLock unlock];
		
		[self failWithError:ASIAuthenticationError];

		return;
	}
	
}

- (void)addBasicAuthenticationHeaderWithUsername:(NSString *)theUsername andPassword:(NSString *)thePassword
{
	[self addRequestHeader:@"Authorization" value:[NSString stringWithFormat:@"Basic %@",[ASIHTTPRequest base64forData:[[NSString stringWithFormat:@"%@:%@",theUsername,thePassword] dataUsingEncoding:NSUTF8StringEncoding]]]];	
}


#pragma mark stream status handlers

- (void)handleNetworkEvent:(CFStreamEventType)type
{	
	[[self cancelledLock] lock];
	
	if ([self complete] || [self isCancelled]) {
		[[self cancelledLock] unlock];
		return;
	}
	
    // Dispatch the stream events.
    switch (type) {
        case kCFStreamEventHasBytesAvailable:
            [self handleBytesAvailable];
            break;
            
        case kCFStreamEventEndEncountered:
            [self handleStreamComplete];
            break;
            
        case kCFStreamEventErrorOccurred:
            [self handleStreamError];
            break;
            
        default:
            break;
    }
	
	[self performThrottling];
	
	[[self cancelledLock] unlock];
	
	if ([self downloadComplete] && [self needsRedirect]) {
		CFRunLoopStop(CFRunLoopGetCurrent());
		[self performRedirect];
		return;
	} else if ([self downloadComplete] && [self authenticationNeeded]) {
		CFRunLoopStop(CFRunLoopGetCurrent());
		[self attemptToApplyCredentialsAndResume];
		return;
	} else if (![self inProgress]) {
		[self setStatusTimer:nil];
	}
	
}


- (void)handleBytesAvailable
{
	if (![self responseHeaders]) {
		[self readResponseHeaders];
	}
	
	// In certain (presumably very rare) circumstances, handleBytesAvailable seems to be called when there isn't actually any data available
	// We'll check that there is actually data available to prevent blocking on CFReadStreamRead()
	// So far, I've only seen this in the stress tests, so it might never happen in real-world situations.
	if (!CFReadStreamHasBytesAvailable((CFReadStreamRef)[self readStream])) {
		return;
	}

	long long bufferSize = 16384;
	if (contentLength > 262144) {
		bufferSize = 262144;
	} else if (contentLength > 65536) {
		bufferSize = 65536;
	}
	
	// Reduce the buffer size if we're receiving data too quickly when bandwidth throttling is active
	// This just augments the throttling done in measureBandwidthUsage to reduce the amount we go over the limit
	
	if ([[self class] isBandwidthThrottled]) {
		[bandwidthThrottlingLock lock];
		if (maxBandwidthPerSecond > 0) {
			long long maxiumumSize  = (long long)maxBandwidthPerSecond-(long long)bandwidthUsedInLastSecond;
			if (maxiumumSize < 0) {
				// We aren't supposed to read any more data right now, but we'll read a single byte anyway so the CFNetwork's buffer isn't full
				bufferSize = 1;
			} else if (maxiumumSize/4 < bufferSize) {
				// We were going to fetch more data that we should be allowed, so we'll reduce the size of our read
				bufferSize = maxiumumSize/4;
			}
		}
		if (bufferSize < 1) {
			bufferSize = 1;
		}
		[bandwidthThrottlingLock unlock];
	}
	
	
    UInt8 buffer[bufferSize];
    NSInteger bytesRead = [[self readStream] read:buffer maxLength:sizeof(buffer)];

    // Less than zero is an error
    if (bytesRead < 0) {
        [self handleStreamError];
		
	// If zero bytes were read, wait for the EOF to come.
    } else if (bytesRead) {
		
		[self setTotalBytesRead:[self totalBytesRead]+bytesRead];
		[self setLastActivityTime:[NSDate date]];

		// For bandwidth measurement / throttling
		[ASIHTTPRequest incrementBandwidthUsedInLastSecond:bytesRead];
		
		// If we need to redirect, and have automatic redirect on, and might be resuming a download, let's do nothing with the content
		if ([self needsRedirect] && [self shouldRedirect] && [self allowResumeForFileDownloads]) {
			return;
		}
		
		// Does the delegate want to handle the data manually?
		if ([[self delegate] respondsToSelector:[self didReceiveDataSelector]]) {
			NSMethodSignature *signature = [[[self delegate] class] instanceMethodSignatureForSelector:[self didReceiveDataSelector]];
			NSInvocation *invocation = [NSInvocation invocationWithMethodSignature:signature];
			[invocation setTarget:[self delegate]];
			[invocation setSelector:[self didReceiveDataSelector]];
			[invocation setArgument:&self atIndex:2];
			NSData *data = [NSData dataWithBytes:buffer length:bytesRead];
			[invocation setArgument:&data atIndex:3];
			[invocation retainArguments];
			[invocation performSelectorOnMainThread:@selector(invokeWithTarget:) withObject:[self delegate] waitUntilDone:[NSThread isMainThread]];

		// Are we downloading to a file?
		} else if ([self downloadDestinationPath]) {
			if (![self fileDownloadOutputStream]) {
				BOOL append = NO;
				if (![self temporaryFileDownloadPath]) {
					[self setTemporaryFileDownloadPath:[NSTemporaryDirectory() stringByAppendingPathComponent:[[NSProcessInfo processInfo] globallyUniqueString]]];
				} else if ([self allowResumeForFileDownloads]) {
					append = YES;
				}
				
				[self setFileDownloadOutputStream:[[[NSOutputStream alloc] initToFileAtPath:[self temporaryFileDownloadPath] append:append] autorelease]];
				[[self fileDownloadOutputStream] open];
			}
			[[self fileDownloadOutputStream] write:buffer maxLength:bytesRead];
			
		//Otherwise, let's add the data to our in-memory store
		} else {
			[rawResponseData appendBytes:buffer length:bytesRead];
		}
    }

}

- (void)handleStreamComplete
{	
#if DEBUG_REQUEST_STATUS
	NSLog(@"Request %@ finished downloading data",self);
#endif
	
	[self setDownloadComplete:YES];
	
	if (![self responseHeaders]) {
		[self readResponseHeaders];
	}

	[progressLock lock];	
	// Find out how much data we've uploaded so far
	[self setLastBytesSent:totalBytesSent];	
	[self setTotalBytesSent:[[(NSNumber *)CFReadStreamCopyProperty((CFReadStreamRef)[self readStream], kCFStreamPropertyHTTPRequestBytesWrittenCount) autorelease] unsignedLongLongValue]];
	[self setComplete:YES];
	[self updateProgressIndicators];

	
	[[self postBodyReadStream] close];
	
	NSError *fileError = nil;
	
	// Delete up the request body temporary file, if it exists
	if ([self didCreateTemporaryPostDataFile] && ![self authenticationNeeded]) {
		[self removePostDataFile];
	}
	
	// Close the output stream as we're done writing to the file
	if ([self temporaryFileDownloadPath]) {
		[[self fileDownloadOutputStream] close];
		[self setFileDownloadOutputStream:nil];
		
		// If we are going to redirect and we are resuming, let's ignore this download
		if ([self shouldRedirect] && [self needsRedirect] && [self allowResumeForFileDownloads]) {
		
		// Decompress the file (if necessary) directly to the destination path
		} else if ([self isResponseCompressed]) {
			int decompressionStatus = [ASIHTTPRequest uncompressZippedDataFromFile:[self temporaryFileDownloadPath] toFile:[self downloadDestinationPath]];
			if (decompressionStatus != Z_OK) {
				fileError = [NSError errorWithDomain:NetworkRequestErrorDomain code:ASIFileManagementError userInfo:[NSDictionary dictionaryWithObjectsAndKeys:[NSString stringWithFormat:@"Decompression of %@ failed with code %hi",[self temporaryFileDownloadPath],decompressionStatus],NSLocalizedDescriptionKey,nil]];
			}
			[self removeTemporaryDownloadFile];
		} else {
			
	
			//Remove any file at the destination path
			NSError *moveError = nil;
			if ([[NSFileManager defaultManager] fileExistsAtPath:[self downloadDestinationPath]]) {
				[[NSFileManager defaultManager] removeItemAtPath:[self downloadDestinationPath] error:&moveError];
				if (moveError) {
					fileError = [NSError errorWithDomain:NetworkRequestErrorDomain code:ASIFileManagementError userInfo:[NSDictionary dictionaryWithObjectsAndKeys:[NSString stringWithFormat:@"Unable to remove file at path '%@'",[self downloadDestinationPath]],NSLocalizedDescriptionKey,moveError,NSUnderlyingErrorKey,nil]];
				}
			}
					
			//Move the temporary file to the destination path
			if (!fileError) {
				[[NSFileManager defaultManager] moveItemAtPath:[self temporaryFileDownloadPath] toPath:[self downloadDestinationPath] error:&moveError];
				if (moveError) {
					fileError = [NSError errorWithDomain:NetworkRequestErrorDomain code:ASIFileManagementError userInfo:[NSDictionary dictionaryWithObjectsAndKeys:[NSString stringWithFormat:@"Failed to move file from '%@' to '%@'",[self temporaryFileDownloadPath],[self downloadDestinationPath]],NSLocalizedDescriptionKey,moveError,NSUnderlyingErrorKey,nil]];
				}
				[self setTemporaryFileDownloadPath:nil];
			}
			
		}
	}
	[progressLock unlock];

	
	[connectionsLock lock];
	if (![self connectionCanBeReused]) {
		[self unscheduleReadStream];
	}
	#if DEBUG_PERSISTENT_CONNECTIONS
	NSLog(@"Request #%@ finished using connection #%@",[self requestID], [[self connectionInfo] objectForKey:@"id"]);
	#endif
	[[self connectionInfo] removeObjectForKey:@"request"];
	[[self connectionInfo] setObject:[NSDate dateWithTimeIntervalSinceNow:[self persistentConnectionTimeoutSeconds]] forKey:@"expires"];
	[connectionsLock unlock];
	
	if (![self authenticationNeeded]) {
		[self destroyReadStream];
	}
	
	if (![self needsRedirect] && ![self authenticationNeeded]) {
		
		if (fileError) {
			[self failWithError:fileError];
		} else {
			[self requestFinished];
		}

		[self markAsFinished];
	}
}

- (void)markAsFinished
{
	[[self retain] autorelease];
	[self willChangeValueForKey:@"isFinished"];
	[self setInProgress:NO];
	[self didChangeValueForKey:@"isFinished"];
	CFRunLoopStop(CFRunLoopGetCurrent());
}

- (BOOL)retryUsingNewConnection
{
	if ([self retryCount] == 0) {
		#if DEBUG_PERSISTENT_CONNECTIONS
			NSLog(@"Request attempted to use connection #%@, but it has been closed - will retry with a new connection", [[self connectionInfo] objectForKey:@"id"]);
		#endif
		[connectionsLock lock];
		[[self connectionInfo] removeObjectForKey:@"request"];
		[persistentConnectionsPool removeObject:[self connectionInfo]];
		[self setConnectionInfo:nil];
		[connectionsLock unlock];
		[self setRetryCount:[self retryCount]+1];
		[self startRequest];
		return YES;
	}
	#if DEBUG_PERSISTENT_CONNECTIONS
		NSLog(@"Request attempted to use connection #%@, but it has been closed - we have already retried with a new connection, so we must give up", [[self connectionInfo] objectForKey:@"id"]);
	#endif	
	return NO;
}

- (void)handleStreamError

{
	NSError *underlyingError = [(NSError *)CFReadStreamCopyError((CFReadStreamRef)[self readStream]) autorelease];
	
	[self cancelLoad];
	
	if (![self error]) { // We may already have handled this error
		
		// First, check for a 'socket not connected', 'broken pipe' or 'connection lost' error
		// This may occur when we've attempted to reuse a connection that should have been closed
		// If we get this, we need to retry the request
		// We'll only do this once - if it happens again on retry, we'll give up
		// -1005 = kCFURLErrorNetworkConnectionLost - this doesn't seem to be declared on Mac OS 10.5
		if (([[underlyingError domain] isEqualToString:NSPOSIXErrorDomain] && ([underlyingError code] == ENOTCONN || [underlyingError code] == EPIPE)) 
			|| ([[underlyingError domain] isEqualToString:(NSString *)kCFErrorDomainCFNetwork] && [underlyingError code] == -1005)) {
			if ([self retryUsingNewConnection]) {
				return;
			}
		}
		
		NSString *reason = @"A connection failure occurred";
		
		// We'll use a custom error message for SSL errors, but you should always check underlying error if you want more details
		// For some reason SecureTransport.h doesn't seem to be available on iphone, so error codes hard-coded
		// Also, iPhone seems to handle errors differently from Mac OS X - a self-signed certificate returns a different error code on each platform, so we'll just provide a general error
		if ([[underlyingError domain] isEqualToString:NSOSStatusErrorDomain]) {
			if ([underlyingError code] <= -9800 && [underlyingError code] >= -9818) {
				reason = [NSString stringWithFormat:@"%@: SSL problem (possibly a bad/expired/self-signed certificate)",reason];
			}
		}
		
		[self failWithError:[NSError errorWithDomain:NetworkRequestErrorDomain code:ASIConnectionFailureErrorType userInfo:[NSDictionary dictionaryWithObjectsAndKeys:reason,NSLocalizedDescriptionKey,underlyingError,NSUnderlyingErrorKey,nil]]];
	}
	[self checkRequestStatus];
}

#pragma mark managing the read stream



- (void)destroyReadStream
{
    if ([self readStream]) {
		CFReadStreamSetClient((CFReadStreamRef)[self readStream], kCFStreamEventNone, NULL, NULL);
		[connectionsLock lock];		

		if (![self connectionCanBeReused]) {
			[[self readStream] removeFromRunLoop:[NSRunLoop currentRunLoop] forMode:[self runLoopMode]];
			[[self readStream] close];
			[self setReadStreamIsScheduled:NO];
		}
		[self setReadStream:nil];
		[connectionsLock unlock];
    }	
}

- (void)scheduleReadStream
{
	if ([self readStream] && ![self readStreamIsScheduled]) {
		// Reset the timeout
		[self setLastActivityTime:[NSDate date]];
		[[self readStream] scheduleInRunLoop:[NSRunLoop currentRunLoop] forMode:[self runLoopMode]];
		[self setReadStreamIsScheduled:YES];
	}
}

- (void)unscheduleReadStream
{
	if ([self readStream] && [self readStreamIsScheduled]) {
		[[self readStream] removeFromRunLoop:[NSRunLoop currentRunLoop] forMode:[self runLoopMode]];
		[self setReadStreamIsScheduled:NO];
	}
}

- (NSNumber *)connectionID
{
	return [[self connectionInfo] objectForKey:@"id"];
}

+ (void)expirePersistentConnections
{
	[connectionsLock lock];
	NSUInteger i;
	for (i=0; i<[persistentConnectionsPool count]; i++) {
		NSDictionary *existingConnection = [persistentConnectionsPool objectAtIndex:i];
		if (![existingConnection objectForKey:@"request"] && [[existingConnection objectForKey:@"expires"] timeIntervalSinceNow] <= 0) {
#if DEBUG_PERSISTENT_CONNECTIONS
			NSLog(@"Closing connection #%hi because it has expired",[[existingConnection objectForKey:@"id"] intValue]);
#endif
			NSInputStream *stream = [existingConnection objectForKey:@"stream"];
			if (stream) {
				[stream close];
			}
			[persistentConnectionsPool removeObject:existingConnection];
			i--;
		}
	}	
	[connectionsLock unlock];
}

#pragma mark NSCopying

- (id)copyWithZone:(NSZone *)zone
{
	// Don't forget - this will return a retained copy!
	ASIHTTPRequest *newRequest = [[[self class] alloc] initWithURL:[self url]];
	[newRequest setDelegate:[self delegate]];
	[newRequest setRequestMethod:[self requestMethod]];
	[newRequest setPostBody:[self postBody]];
	[newRequest setShouldStreamPostDataFromDisk:[self shouldStreamPostDataFromDisk]];
	[newRequest setPostBodyFilePath:[self postBodyFilePath]];
	[newRequest setRequestHeaders:[[[self requestHeaders] copyWithZone:zone] autorelease]];
	[newRequest setRequestCookies:[[[self requestCookies] copyWithZone:zone] autorelease]];
	[newRequest setUseCookiePersistence:[self useCookiePersistence]];
	[newRequest setUseKeychainPersistence:[self useKeychainPersistence]];
	[newRequest setUseSessionPersistence:[self useSessionPersistence]];
	[newRequest setAllowCompressedResponse:[self allowCompressedResponse]];
	[newRequest setDownloadDestinationPath:[self downloadDestinationPath]];
	[newRequest setTemporaryFileDownloadPath:[self temporaryFileDownloadPath]];
	[newRequest setUsername:[self username]];
	[newRequest setPassword:[self password]];
	[newRequest setDomain:[self domain]];
	[newRequest setProxyUsername:[self proxyUsername]];
	[newRequest setProxyPassword:[self proxyPassword]];
	[newRequest setProxyDomain:[self proxyDomain]];
	[newRequest setProxyHost:[self proxyHost]];
	[newRequest setProxyPort:[self proxyPort]];
	[newRequest setUploadProgressDelegate:[self uploadProgressDelegate]];
	[newRequest setDownloadProgressDelegate:[self downloadProgressDelegate]];
	[newRequest setShouldPresentAuthenticationDialog:[self shouldPresentAuthenticationDialog]];
	[newRequest setShouldPresentProxyAuthenticationDialog:[self shouldPresentProxyAuthenticationDialog]];
	[newRequest setPostLength:[self postLength]];
	[newRequest setHaveBuiltPostBody:[self haveBuiltPostBody]];
	[newRequest setDidStartSelector:[self didStartSelector]];
	[newRequest setDidFinishSelector:[self didFinishSelector]];
	[newRequest setDidFailSelector:[self didFailSelector]];
	[newRequest setTimeOutSeconds:[self timeOutSeconds]];
	[newRequest setShouldResetDownloadProgress:[self shouldResetDownloadProgress]];
	[newRequest setShouldResetUploadProgress:[self shouldResetUploadProgress]];
	[newRequest setShowAccurateProgress:[self showAccurateProgress]];
	[newRequest setDefaultResponseEncoding:[self defaultResponseEncoding]];
	[newRequest setAllowResumeForFileDownloads:[self allowResumeForFileDownloads]];
	[newRequest setUserInfo:[[[self userInfo] copyWithZone:zone] autorelease]];
	[newRequest setUseHTTPVersionOne:[self useHTTPVersionOne]];
	[newRequest setShouldRedirect:[self shouldRedirect]];
	[newRequest setValidatesSecureCertificate:[self validatesSecureCertificate]];
	[newRequest setPACurl:[self PACurl]];
	[newRequest setShouldPresentCredentialsBeforeChallenge:[self shouldPresentCredentialsBeforeChallenge]];
	[newRequest setNumberOfTimesToRetryOnTimeout:[self numberOfTimesToRetryOnTimeout]];
	[newRequest setShouldUseRFC2616RedirectBehaviour:[self shouldUseRFC2616RedirectBehaviour]];
	[newRequest setShouldAttemptPersistentConnection:[self shouldAttemptPersistentConnection]];
	[newRequest setPersistentConnectionTimeoutSeconds:[self persistentConnectionTimeoutSeconds]];
	return newRequest;
}

#pragma mark default time out

+ (NSTimeInterval)defaultTimeOutSeconds
{
	return defaultTimeOutSeconds;
}

+ (void)setDefaultTimeOutSeconds:(NSTimeInterval)newTimeOutSeconds
{
	defaultTimeOutSeconds = newTimeOutSeconds;
}

#pragma mark session credentials

+ (NSMutableArray *)sessionProxyCredentialsStore
{
	[sessionCredentialsLock lock];
	if (!sessionProxyCredentialsStore) {
		sessionProxyCredentialsStore = [[NSMutableArray alloc] init];
	}
	[sessionCredentialsLock unlock];
	return sessionProxyCredentialsStore;
}

+ (NSMutableArray *)sessionCredentialsStore
{
	[sessionCredentialsLock lock];
	if (!sessionCredentialsStore) {
		sessionCredentialsStore = [[NSMutableArray alloc] init];
	}
	[sessionCredentialsLock unlock];
	return sessionCredentialsStore;
}

+ (void)storeProxyAuthenticationCredentialsInSessionStore:(NSDictionary *)credentials
{
	[sessionCredentialsLock lock];
	[self removeProxyAuthenticationCredentialsFromSessionStore:[credentials objectForKey:@"Credentials"]];
	[[[self class] sessionProxyCredentialsStore] addObject:credentials];
	[sessionCredentialsLock unlock];
}

+ (void)storeAuthenticationCredentialsInSessionStore:(NSDictionary *)credentials
{
	[sessionCredentialsLock lock];
	[self removeAuthenticationCredentialsFromSessionStore:[credentials objectForKey:@"Credentials"]];
	[[[self class] sessionCredentialsStore] addObject:credentials];
	[sessionCredentialsLock unlock];
}

+ (void)removeProxyAuthenticationCredentialsFromSessionStore:(NSDictionary *)credentials
{
	[sessionCredentialsLock lock];
	NSMutableArray *sessionCredentialsList = [[self class] sessionProxyCredentialsStore];
	NSUInteger i;
	for (i=0; i<[sessionCredentialsList count]; i++) {
		NSDictionary *theCredentials = [sessionCredentialsList objectAtIndex:i];
		if ([theCredentials objectForKey:@"Credentials"] == credentials) {
			[sessionCredentialsList removeObjectAtIndex:i];
			[sessionCredentialsLock unlock];
			return;
		}
	}
	[sessionCredentialsLock unlock];
}

+ (void)removeAuthenticationCredentialsFromSessionStore:(NSDictionary *)credentials
{
	[sessionCredentialsLock lock];
	NSMutableArray *sessionCredentialsList = [[self class] sessionCredentialsStore];
	NSUInteger i;
	for (i=0; i<[sessionCredentialsList count]; i++) {
		NSDictionary *theCredentials = [sessionCredentialsList objectAtIndex:i];
		if ([theCredentials objectForKey:@"Credentials"] == credentials) {
			[sessionCredentialsList removeObjectAtIndex:i];
			[sessionCredentialsLock unlock];
			return;
		}
	}
	[sessionCredentialsLock unlock];
}

- (NSDictionary *)findSessionProxyAuthenticationCredentials
{
	[sessionCredentialsLock lock];
	NSMutableArray *sessionCredentialsList = [[self class] sessionProxyCredentialsStore];
	for (NSDictionary *theCredentials in sessionCredentialsList) {
		if ([[theCredentials objectForKey:@"Host"] isEqualToString:[self proxyHost]] && [[theCredentials objectForKey:@"Port"] intValue] == [self proxyPort]) {
			[sessionCredentialsLock unlock];
			return theCredentials;
		}
	}
	[sessionCredentialsLock unlock];
	return nil;
}


- (NSDictionary *)findSessionAuthenticationCredentials
{
	[sessionCredentialsLock lock];
	NSMutableArray *sessionCredentialsList = [[self class] sessionCredentialsStore];
	// Find an exact match (same url)
	for (NSDictionary *theCredentials in sessionCredentialsList) {
		if ([[theCredentials objectForKey:@"URL"] isEqual:[self url]]) {
			// /Just a sanity check to ensure we never choose credentials from a different realm. Can't really do more than that, as either this request or the stored credentials may not have a realm when the other does
			if (![self responseStatusCode] || (![theCredentials objectForKey:@"AuthenticationRealm"] || [[theCredentials objectForKey:@"AuthenticationRealm"] isEqualToString:[self authenticationRealm]])) {
				[sessionCredentialsLock unlock];
				return theCredentials;
			}
		}
	}
	// Find a rough match (same host, port, scheme)
	NSURL *requestURL = [self url];
	for (NSDictionary *theCredentials in sessionCredentialsList) {
		NSURL *theURL = [theCredentials objectForKey:@"URL"];
		
		// Port can be nil!
		if ([[theURL host] isEqualToString:[requestURL host]] && ([theURL port] == [requestURL port] || ([requestURL port] && [[theURL port] isEqualToNumber:[requestURL port]])) && [[theURL scheme] isEqualToString:[requestURL scheme]]) {
			if (![self responseStatusCode] || (![theCredentials objectForKey:@"AuthenticationRealm"] || [[theCredentials objectForKey:@"AuthenticationRealm"] isEqualToString:[self authenticationRealm]])) {
				[sessionCredentialsLock unlock];
				return theCredentials;
			}
		}
	}
	[sessionCredentialsLock unlock];
	return nil;
}

#pragma mark keychain storage

+ (void)saveCredentials:(NSURLCredential *)credentials forHost:(NSString *)host port:(int)port protocol:(NSString *)protocol realm:(NSString *)realm
{
	NSURLProtectionSpace *protectionSpace = [[[NSURLProtectionSpace alloc] initWithHost:host port:port protocol:protocol realm:realm authenticationMethod:NSURLAuthenticationMethodDefault] autorelease];
	[[NSURLCredentialStorage sharedCredentialStorage] setDefaultCredential:credentials forProtectionSpace:protectionSpace];
}

+ (void)saveCredentials:(NSURLCredential *)credentials forProxy:(NSString *)host port:(int)port realm:(NSString *)realm
{
	NSURLProtectionSpace *protectionSpace = [[[NSURLProtectionSpace alloc] initWithProxyHost:host port:port type:NSURLProtectionSpaceHTTPProxy realm:realm authenticationMethod:NSURLAuthenticationMethodDefault] autorelease];
	[[NSURLCredentialStorage sharedCredentialStorage] setDefaultCredential:credentials forProtectionSpace:protectionSpace];
}

+ (NSURLCredential *)savedCredentialsForHost:(NSString *)host port:(int)port protocol:(NSString *)protocol realm:(NSString *)realm
{
	NSURLProtectionSpace *protectionSpace = [[[NSURLProtectionSpace alloc] initWithHost:host port:port protocol:protocol realm:realm authenticationMethod:NSURLAuthenticationMethodDefault] autorelease];
	return [[NSURLCredentialStorage sharedCredentialStorage] defaultCredentialForProtectionSpace:protectionSpace];
}

+ (NSURLCredential *)savedCredentialsForProxy:(NSString *)host port:(int)port protocol:(NSString *)protocol realm:(NSString *)realm
{
	NSURLProtectionSpace *protectionSpace = [[[NSURLProtectionSpace alloc] initWithProxyHost:host port:port type:NSURLProtectionSpaceHTTPProxy realm:realm authenticationMethod:NSURLAuthenticationMethodDefault] autorelease];
	return [[NSURLCredentialStorage sharedCredentialStorage] defaultCredentialForProtectionSpace:protectionSpace];
}

+ (void)removeCredentialsForHost:(NSString *)host port:(int)port protocol:(NSString *)protocol realm:(NSString *)realm
{
	NSURLProtectionSpace *protectionSpace = [[[NSURLProtectionSpace alloc] initWithHost:host port:port protocol:protocol realm:realm authenticationMethod:NSURLAuthenticationMethodDefault] autorelease];
	NSURLCredential *credential = [[NSURLCredentialStorage sharedCredentialStorage] defaultCredentialForProtectionSpace:protectionSpace];
	if (credential) {
		[[NSURLCredentialStorage sharedCredentialStorage] removeCredential:credential forProtectionSpace:protectionSpace];
	}
}

+ (void)removeCredentialsForProxy:(NSString *)host port:(int)port realm:(NSString *)realm
{
	NSURLProtectionSpace *protectionSpace = [[[NSURLProtectionSpace alloc] initWithProxyHost:host port:port type:NSURLProtectionSpaceHTTPProxy realm:realm authenticationMethod:NSURLAuthenticationMethodDefault] autorelease];
	NSURLCredential *credential = [[NSURLCredentialStorage sharedCredentialStorage] defaultCredentialForProtectionSpace:protectionSpace];
	if (credential) {
		[[NSURLCredentialStorage sharedCredentialStorage] removeCredential:credential forProtectionSpace:protectionSpace];
	}
}


+ (NSMutableArray *)sessionCookies
{
	if (!sessionCookies) {
		[ASIHTTPRequest setSessionCookies:[[[NSMutableArray alloc] init] autorelease]];
	}
	return sessionCookies;
}

+ (void)setSessionCookies:(NSMutableArray *)newSessionCookies
{
	[sessionCookiesLock lock];
	// Remove existing cookies from the persistent store
	for (NSHTTPCookie *cookie in sessionCookies) {
		[[NSHTTPCookieStorage sharedHTTPCookieStorage] deleteCookie:cookie];
	}
	[sessionCookies release];
	sessionCookies = [newSessionCookies retain];
	[sessionCookiesLock unlock];
}

+ (void)addSessionCookie:(NSHTTPCookie *)newCookie
{
	[sessionCookiesLock lock];
	NSHTTPCookie *cookie;
	NSUInteger i;
	NSUInteger max = [[ASIHTTPRequest sessionCookies] count];
	for (i=0; i<max; i++) {
		cookie = [[ASIHTTPRequest sessionCookies] objectAtIndex:i];
		if ([[cookie domain] isEqualToString:[newCookie domain]] && [[cookie path] isEqualToString:[newCookie path]] && [[cookie name] isEqualToString:[newCookie name]]) {
			[[ASIHTTPRequest sessionCookies] removeObjectAtIndex:i];
			break;
		}
	}
	[[ASIHTTPRequest sessionCookies] addObject:newCookie];
	[sessionCookiesLock unlock];
}

// Dump all session data (authentication and cookies)
+ (void)clearSession
{
	[sessionCredentialsLock lock];
	[[[self class] sessionCredentialsStore] removeAllObjects];
	[sessionCredentialsLock unlock];
	[[self class] setSessionCookies:nil];
}

#pragma mark gzip decompression

//
// Contributed by Shaun Harrison of Enormego, see: http://developers.enormego.com/view/asihttprequest_gzip
// Based on this: http://deusty.blogspot.com/2007/07/gzip-compressiondecompression.html
//
+ (NSData *)uncompressZippedData:(NSData*)compressedData
{
	if ([compressedData length] == 0) return compressedData;
	
	NSUInteger full_length = [compressedData length];
	NSUInteger half_length = [compressedData length] / 2;
	
	NSMutableData *decompressed = [NSMutableData dataWithLength: full_length + half_length];
	BOOL done = NO;
	int status;
	
	z_stream strm;
	strm.next_in = (Bytef *)[compressedData bytes];
	strm.avail_in = (unsigned int)[compressedData length];
	strm.total_out = 0;
	strm.zalloc = Z_NULL;
	strm.zfree = Z_NULL;
	
	if (inflateInit2(&strm, (15+32)) != Z_OK) return nil;
	
	while (!done) {
		// Make sure we have enough room and reset the lengths.
		if (strm.total_out >= [decompressed length]) {
			[decompressed increaseLengthBy: half_length];
		}
		strm.next_out = [decompressed mutableBytes] + strm.total_out;
		strm.avail_out = (unsigned int)([decompressed length] - strm.total_out);
		
		// Inflate another chunk.
		status = inflate (&strm, Z_SYNC_FLUSH);
		if (status == Z_STREAM_END) {
			done = YES;
		} else if (status != Z_OK) {
			break;
		}
	}
	if (inflateEnd (&strm) != Z_OK) return nil;
	
	// Set real length.
	if (done) {
		[decompressed setLength: strm.total_out];
		return [NSData dataWithData: decompressed];
	} else {
		return nil;
	}
}

// NOTE: To debug this method, turn off Data Formatters in Xcode or you'll crash on closeFile
+ (int)uncompressZippedDataFromFile:(NSString *)sourcePath toFile:(NSString *)destinationPath
{
	// Create an empty file at the destination path
	if (![[NSFileManager defaultManager] createFileAtPath:destinationPath contents:[NSData data] attributes:nil]) {
		return 1;
	}
	
	// Get a FILE struct for the source file
	NSFileHandle *inputFileHandle = [NSFileHandle fileHandleForReadingAtPath:sourcePath];
	FILE *source = fdopen([inputFileHandle fileDescriptor], "r");
	
	// Get a FILE struct for the destination path
	NSFileHandle *outputFileHandle = [NSFileHandle fileHandleForWritingAtPath:destinationPath];
	FILE *dest = fdopen([outputFileHandle fileDescriptor], "w");
	
	
	// Uncompress data in source and save in destination
	int status = [ASIHTTPRequest uncompressZippedDataFromSource:source toDestination:dest];
	
	// Close the files
	fclose(dest);
	fclose(source);
	[inputFileHandle closeFile];
	[outputFileHandle closeFile];	
	return status;
}

//
// From the zlib sample code by Mark Adler, code here:
//	http://www.zlib.net/zpipe.c
//
#define CHUNK 16384

+ (int)uncompressZippedDataFromSource:(FILE *)source toDestination:(FILE *)dest
{
    int ret;
    unsigned have;
    z_stream strm;
    unsigned char in[CHUNK];
    unsigned char out[CHUNK];
	
    /* allocate inflate state */
    strm.zalloc = Z_NULL;
    strm.zfree = Z_NULL;
    strm.opaque = Z_NULL;
    strm.avail_in = 0;
    strm.next_in = Z_NULL;
    ret = inflateInit2(&strm, (15+32));
    if (ret != Z_OK)
        return ret;
	
    /* decompress until deflate stream ends or end of file */
    do {
        strm.avail_in = (unsigned int)fread(in, 1, CHUNK, source);
        if (ferror(source)) {
            (void)inflateEnd(&strm);
            return Z_ERRNO;
        }
        if (strm.avail_in == 0)
            break;
        strm.next_in = in;
		
        /* run inflate() on input until output buffer not full */
        do {
            strm.avail_out = CHUNK;
            strm.next_out = out;
            ret = inflate(&strm, Z_NO_FLUSH);
            assert(ret != Z_STREAM_ERROR);  /* state not clobbered */
            switch (ret) {
				case Z_NEED_DICT:
					ret = Z_DATA_ERROR;     /* and fall through */
				case Z_DATA_ERROR:
				case Z_MEM_ERROR:
					(void)inflateEnd(&strm);
					return ret;
            }
            have = CHUNK - strm.avail_out;
            if (fwrite(&out, 1, have, dest) != have || ferror(dest)) {
                (void)inflateEnd(&strm);
                return Z_ERRNO;
            }
        } while (strm.avail_out == 0);
		
        /* done when inflate() says it's done */
    } while (ret != Z_STREAM_END);
	
    /* clean up and return */
    (void)inflateEnd(&strm);
    return ret == Z_STREAM_END ? Z_OK : Z_DATA_ERROR;
}


#pragma mark gzip compression

// Based on this from Robbie Hanson: http://deusty.blogspot.com/2007/07/gzip-compressiondecompression.html

+ (NSData *)compressData:(NSData*)uncompressedData
{
	if ([uncompressedData length] == 0) return uncompressedData;
	
	z_stream strm;
	
	strm.zalloc = Z_NULL;
	strm.zfree = Z_NULL;
	strm.opaque = Z_NULL;
	strm.total_out = 0;
	strm.next_in=(Bytef *)[uncompressedData bytes];
	strm.avail_in = (unsigned int)[uncompressedData length];
	
	// Compresssion Levels:
	//   Z_NO_COMPRESSION
	//   Z_BEST_SPEED
	//   Z_BEST_COMPRESSION
	//   Z_DEFAULT_COMPRESSION
	
	if (deflateInit2(&strm, Z_DEFAULT_COMPRESSION, Z_DEFLATED, (15+16), 8, Z_DEFAULT_STRATEGY) != Z_OK) return nil;
	
	NSMutableData *compressed = [NSMutableData dataWithLength:16384];  // 16K chunks for expansion
	
	do {
		
		if (strm.total_out >= [compressed length])
			[compressed increaseLengthBy: 16384];
		
		strm.next_out = [compressed mutableBytes] + strm.total_out;
		strm.avail_out = (unsigned int)([compressed length] - strm.total_out);
		
		deflate(&strm, Z_FINISH);  
		
	} while (strm.avail_out == 0);
	
	deflateEnd(&strm);
	
	[compressed setLength: strm.total_out];
	return [NSData dataWithData:compressed];
}

// NOTE: To debug this method, turn off Data Formatters in Xcode or you'll crash on closeFile
+ (int)compressDataFromFile:(NSString *)sourcePath toFile:(NSString *)destinationPath
{
	// Create an empty file at the destination path
	[[NSFileManager defaultManager] createFileAtPath:destinationPath contents:[NSData data] attributes:nil];
	
	// Get a FILE struct for the source file
	NSFileHandle *inputFileHandle = [NSFileHandle fileHandleForReadingAtPath:sourcePath];
	FILE *source = fdopen([inputFileHandle fileDescriptor], "r");

	// Get a FILE struct for the destination path
	NSFileHandle *outputFileHandle = [NSFileHandle fileHandleForWritingAtPath:destinationPath];
	FILE *dest = fdopen([outputFileHandle fileDescriptor], "w");

	// compress data in source and save in destination
	int status = [ASIHTTPRequest compressDataFromSource:source toDestination:dest];

	// Close the files
	fclose(dest);
	fclose(source);
	
	// We have to close both of these explictly because CFReadStreamCreateForStreamedHTTPRequest() seems to go bonkers otherwise
	[inputFileHandle closeFile];
	[outputFileHandle closeFile];

	return status;
}

//
// Also from the zlib sample code  at http://www.zlib.net/zpipe.c
// 
+ (int)compressDataFromSource:(FILE *)source toDestination:(FILE *)dest
{
    int ret, flush;
    unsigned have;
    z_stream strm;
    unsigned char in[CHUNK];
    unsigned char out[CHUNK];
	
    /* allocate deflate state */
    strm.zalloc = Z_NULL;
    strm.zfree = Z_NULL;
    strm.opaque = Z_NULL;
    ret = deflateInit2(&strm, Z_DEFAULT_COMPRESSION, Z_DEFLATED, (15+16), 8, Z_DEFAULT_STRATEGY);
    if (ret != Z_OK)
        return ret;
	
    /* compress until end of file */
    do {
        strm.avail_in = (unsigned int)fread(in, 1, CHUNK, source);
        if (ferror(source)) {
            (void)deflateEnd(&strm);
            return Z_ERRNO;
        }
        flush = feof(source) ? Z_FINISH : Z_NO_FLUSH;
        strm.next_in = in;
		
        /* run deflate() on input until output buffer not full, finish
		 compression if all of source has been read in */
        do {
            strm.avail_out = CHUNK;
            strm.next_out = out;
            ret = deflate(&strm, flush);    /* no bad return value */
            assert(ret != Z_STREAM_ERROR);  /* state not clobbered */
            have = CHUNK - strm.avail_out;
            if (fwrite(out, 1, have, dest) != have || ferror(dest)) {
                (void)deflateEnd(&strm);
                return Z_ERRNO;
            }
        } while (strm.avail_out == 0);
        assert(strm.avail_in == 0);     /* all input will be used */
		
        /* done when last data in file processed */
    } while (flush != Z_FINISH);
    assert(ret == Z_STREAM_END);        /* stream will be complete */
	
    /* clean up and return */
    (void)deflateEnd(&strm);
    return Z_OK;
}

#pragma mark get user agent

+ (NSString *)defaultUserAgentString
{
	NSBundle *bundle = [NSBundle mainBundle];
	
	// Attempt to find a name for this application
	NSString *appName = [bundle objectForInfoDictionaryKey:@"CFBundleDisplayName"];
	if (!appName) {
		appName = [bundle objectForInfoDictionaryKey:@"CFBundleName"];	
	}
	// If we couldn't find one, we'll give up (and ASIHTTPRequest will use the standard CFNetwork user agent)
	if (!appName) {
		return nil;
	}
	NSString *appVersion = nil;
	NSString *marketingVersionNumber = [bundle objectForInfoDictionaryKey:@"CFBundleShortVersionString"];
    NSString *developmentVersionNumber = [bundle objectForInfoDictionaryKey:@"CFBundleVersion"];
	if (marketingVersionNumber && developmentVersionNumber) {
		if ([marketingVersionNumber isEqualToString:developmentVersionNumber]) {
			appVersion = marketingVersionNumber;
		} else {
			appVersion = [NSString stringWithFormat:@"%@ rv:%@",marketingVersionNumber,developmentVersionNumber];
		}
	} else {
		appVersion = (marketingVersionNumber ? marketingVersionNumber : developmentVersionNumber);
	}
	
	
	NSString *deviceName;
	NSString *OSName;
	NSString *OSVersion;
	
	NSString *locale = [[NSLocale currentLocale] localeIdentifier];
	
#if TARGET_OS_IPHONE
	UIDevice *device = [UIDevice currentDevice];
	deviceName = [device model];
	OSName = [device systemName];
	OSVersion = [device systemVersion];
	
#else
	deviceName = @"Macintosh";
	OSName = @"Mac OS X";
	
	// From http://www.cocoadev.com/index.pl?DeterminingOSVersion
	// We won't bother to check for systems prior to 10.4, since ASIHTTPRequest only works on 10.5+
    OSErr err;
    SInt32 versionMajor, versionMinor, versionBugFix;
	err = Gestalt(gestaltSystemVersionMajor, &versionMajor);
	if (err != noErr) return nil;
	err = Gestalt(gestaltSystemVersionMinor, &versionMinor);
	if (err != noErr) return nil;
	err = Gestalt(gestaltSystemVersionBugFix, &versionBugFix);
	if (err != noErr) return nil;
	OSVersion = [NSString stringWithFormat:@"%u.%u.%u", versionMajor, versionMinor, versionBugFix];
	
#endif
	// Takes the form "My Application 1.0 (Macintosh; Mac OS X 10.5.7; en_GB)"
	return [NSString stringWithFormat:@"%@ %@ (%@; %@ %@; %@)", appName, appVersion, deviceName, OSName, OSVersion, locale];
}

#pragma mark proxy autoconfiguration

// Returns an array of proxies to use for a particular url, given the url of a PAC script
+ (NSArray *)proxiesForURL:(NSURL *)theURL fromPAC:(NSURL *)pacScriptURL
{
	// From: http://developer.apple.com/samplecode/CFProxySupportTool/listing1.html
	// Work around <rdar://problem/5530166>.  This dummy call to 
	// CFNetworkCopyProxiesForURL initialise some state within CFNetwork 
	// that is required by CFNetworkCopyProxiesForAutoConfigurationScript.
	CFRelease(CFNetworkCopyProxiesForURL((CFURLRef)theURL, NULL));
	
	NSStringEncoding encoding;
	NSError *err = nil;
	NSString *script = [NSString stringWithContentsOfURL:pacScriptURL usedEncoding:&encoding error:&err];
	if (err) {
		// If we can't fetch the PAC, we'll assume no proxies
		// Some people have a PAC configured that is not always available, so I think this is the best behaviour
		return [NSArray array];
	}
	// Obtain the list of proxies by running the autoconfiguration script
#if TARGET_IPHONE_SIMULATOR && __IPHONE_OS_VERSION_MIN_REQUIRED < __IPHONE_3_0
	NSArray *proxies = [(NSArray *)CFNetworkCopyProxiesForAutoConfigurationScript((CFStringRef)script,(CFURLRef)theURL) autorelease];
#else
	CFErrorRef err2 = NULL;
	NSArray *proxies = [(NSArray *)CFNetworkCopyProxiesForAutoConfigurationScript((CFStringRef)script,(CFURLRef)theURL, &err2) autorelease];
	if (err2) {
		return nil;
	}
#endif
	return proxies;
}

#pragma mark mime-type detection

+ (NSString *)mimeTypeForFileAtPath:(NSString *)path
{
	if (![[NSFileManager defaultManager] fileExistsAtPath:path]) {
		return nil;
	} else if ([ASIHTTPRequest isiPhoneOS2]) {
		return @"application/octet-stream";
	}
	// Borrowed from http://stackoverflow.com/questions/2439020/wheres-the-iphone-mime-type-database
	CFStringRef UTI = UTTypeCreatePreferredIdentifierForTag(kUTTagClassFilenameExtension, (CFStringRef)[path pathExtension], NULL);
    CFStringRef MIMEType = UTTypeCopyPreferredTagWithClass (UTI, kUTTagClassMIMEType);
    CFRelease(UTI);
	if (!MIMEType) {
		return @"application/octet-stream";
	}
    return [(NSString *)MIMEType autorelease];
}

#pragma mark bandwidth measurement / throttling

- (void)performThrottling
{
	if (![self readStream]) {
		return;
	}
	[ASIHTTPRequest measureBandwidthUsage];
	if ([ASIHTTPRequest isBandwidthThrottled]) {
		[bandwidthThrottlingLock lock];
		// Handle throttling
		if (throttleWakeUpTime) {
			if ([throttleWakeUpTime timeIntervalSinceDate:[NSDate date]] > 0) {
				if ([self readStreamIsScheduled]) {
					[self unscheduleReadStream];
					#if DEBUG_THROTTLING
					NSLog(@"Sleeping request %@ until after %@",self,throttleWakeUpTime);
					#endif
				}
			} else {
				if (![self readStreamIsScheduled]) {
					[self scheduleReadStream];
					#if DEBUG_THROTTLING
					NSLog(@"Waking up request %@",self);
					#endif
				}
			}
		} 
		[bandwidthThrottlingLock unlock];
		
	// Bandwidth throttling must have been turned off since we last looked, let's re-schedule the stream
	} else if (![self readStreamIsScheduled]) {
		[self scheduleReadStream];			
	}
}

+ (BOOL)isBandwidthThrottled
{
#if TARGET_OS_IPHONE
	[bandwidthThrottlingLock lock];

	BOOL throttle = isBandwidthThrottled || (!shouldThrottleBandwithForWWANOnly && (maxBandwidthPerSecond));
	[bandwidthThrottlingLock unlock];
	return throttle;
#else
	[bandwidthThrottlingLock lock];
	BOOL throttle = (maxBandwidthPerSecond);
	[bandwidthThrottlingLock unlock];
	return throttle;
#endif
}

+ (unsigned long)maxBandwidthPerSecond
{
	[bandwidthThrottlingLock lock];
	unsigned long amount = maxBandwidthPerSecond;
	[bandwidthThrottlingLock unlock];
	return amount;
}

+ (void)setMaxBandwidthPerSecond:(unsigned long)bytes
{
	[bandwidthThrottlingLock lock];
	maxBandwidthPerSecond = bytes;
	[bandwidthThrottlingLock unlock];
}

+ (void)incrementBandwidthUsedInLastSecond:(unsigned long)bytes
{
	[bandwidthThrottlingLock lock];
	bandwidthUsedInLastSecond += bytes;
	[bandwidthThrottlingLock unlock];
}

+ (void)recordBandwidthUsage
{
	if (bandwidthUsedInLastSecond == 0) {
		[bandwidthUsageTracker removeAllObjects];
	} else {
		NSTimeInterval interval = [bandwidthMeasurementDate timeIntervalSinceNow];
		while ((interval < 0 || [bandwidthUsageTracker count] > 5) && [bandwidthUsageTracker count] > 0) {
			[bandwidthUsageTracker removeObjectAtIndex:0];
			interval++;
		}
	}
	#if DEBUG_THROTTLING
	NSLog(@"===Used: %u bytes of bandwidth in last measurement period===",bandwidthUsedInLastSecond);
	#endif
	[bandwidthUsageTracker addObject:[NSNumber numberWithUnsignedLong:bandwidthUsedInLastSecond]];
	[bandwidthMeasurementDate release];
	bandwidthMeasurementDate = [[NSDate dateWithTimeIntervalSinceNow:1] retain];
	bandwidthUsedInLastSecond = 0;
	
	NSUInteger measurements = [bandwidthUsageTracker count];
	unsigned long totalBytes = 0;
	for (NSNumber *bytes in bandwidthUsageTracker) {
		totalBytes += [bytes unsignedLongValue];
	}
	averageBandwidthUsedPerSecond = totalBytes/measurements;		
}

+ (unsigned long)averageBandwidthUsedPerSecond
{
	[bandwidthThrottlingLock lock];
	unsigned long amount = 	averageBandwidthUsedPerSecond;
	[bandwidthThrottlingLock unlock];
	return amount;
}

+ (void)measureBandwidthUsage
{
	// Other requests may have to wait for this lock if we're sleeping, but this is fine, since in that case we already know they shouldn't be sending or receiving data
	[bandwidthThrottlingLock lock];

	if (!bandwidthMeasurementDate || [bandwidthMeasurementDate timeIntervalSinceNow] < -0) {
		[ASIHTTPRequest recordBandwidthUsage];
	}
	
	// Are we performing bandwidth throttling?
	if (
	#if TARGET_OS_IPHONE
	isBandwidthThrottled || (!shouldThrottleBandwithForWWANOnly && (maxBandwidthPerSecond))
	#else
	maxBandwidthPerSecond
	#endif
	) {
		// How much data can we still send or receive this second?
		long long bytesRemaining = (long long)maxBandwidthPerSecond - (long long)bandwidthUsedInLastSecond;
			
		// Have we used up our allowance?
		if (bytesRemaining < 0) {
			
			// Yes, put this request to sleep until a second is up, with extra added punishment sleeping time for being very naughty (we have used more bandwidth than we were allowed)
			double extraSleepyTime = (-bytesRemaining/(maxBandwidthPerSecond*1.0));
			[throttleWakeUpTime release];
			#if (!TARGET_OS_IPHONE && MAC_OS_X_VERSION_MIN_REQUIRED >= __MAC_10_6) || (TARGET_OS_IPHONE && __IPHONE_OS_VERSION_MIN_REQUIRED >= __IPHONE_4_0)
			throttleWakeUpTime = [[bandwidthMeasurementDate dateByAddingTimeInterval:extraSleepyTime] retain];
			#else
			throttleWakeUpTime = [[bandwidthMeasurementDate addTimeInterval:extraSleepyTime] retain];
			#endif
		}
	}
	[bandwidthThrottlingLock unlock];
}
	
+ (unsigned long)maxUploadReadLength
{
	
	[bandwidthThrottlingLock lock];
	
	// We'll split our bandwidth allowance into 4 (which is the default for an ASINetworkQueue's max concurrent operations count) to give all running requests a fighting chance of reading data this cycle
	long long toRead = maxBandwidthPerSecond/4;
	if (maxBandwidthPerSecond > 0 && (bandwidthUsedInLastSecond + toRead > maxBandwidthPerSecond)) {
		toRead = (long long)maxBandwidthPerSecond-(long long)bandwidthUsedInLastSecond;
		if (toRead < 0) {
			toRead = 0;
		}
	}
	
	if (toRead == 0 || !bandwidthMeasurementDate || [bandwidthMeasurementDate timeIntervalSinceNow] < -0) {
		[throttleWakeUpTime release];
		throttleWakeUpTime = [bandwidthMeasurementDate retain];
	}
	[bandwidthThrottlingLock unlock];	
	return (unsigned long)toRead;
}
	

#if TARGET_OS_IPHONE
+ (void)setShouldThrottleBandwidthForWWAN:(BOOL)throttle
{
	if (throttle) {
		[ASIHTTPRequest throttleBandwidthForWWANUsingLimit:ASIWWANBandwidthThrottleAmount];
	} else {
		[ASIHTTPRequest unsubscribeFromNetworkReachabilityNotifications];
		[ASIHTTPRequest setMaxBandwidthPerSecond:0];
		[bandwidthThrottlingLock lock];
		isBandwidthThrottled = NO;
		shouldThrottleBandwithForWWANOnly = NO;
		[bandwidthThrottlingLock unlock];
	}
}

+ (void)throttleBandwidthForWWANUsingLimit:(unsigned long)limit
{	
	[bandwidthThrottlingLock lock];
	shouldThrottleBandwithForWWANOnly = YES;
	maxBandwidthPerSecond = limit;
	[ASIHTTPRequest registerForNetworkReachabilityNotifications];	
	[bandwidthThrottlingLock unlock];
	[ASIHTTPRequest reachabilityChanged:nil];
}

#pragma mark reachability

+ (void)registerForNetworkReachabilityNotifications
{
#if REACHABILITY_20_API
	[[Reachability reachabilityForInternetConnection] startNotifer];
#else
	[[Reachability sharedReachability] setNetworkStatusNotificationsEnabled:YES];
#endif
	[[NSNotificationCenter defaultCenter] addObserver:self selector:@selector(reachabilityChanged:) name:@"kNetworkReachabilityChangedNotification" object:nil];
}


+ (void)unsubscribeFromNetworkReachabilityNotifications
{
	[[NSNotificationCenter defaultCenter] removeObserver:self name:@"kNetworkReachabilityChangedNotification" object:nil];
}

+ (BOOL)isNetworkReachableViaWWAN
{
#if REACHABILITY_20_API
	return ([[Reachability reachabilityForInternetConnection] currentReachabilityStatus] == ReachableViaWWAN);	
#else
	return ([[Reachability sharedReachability] internetConnectionStatus] == ReachableViaCarrierDataNetwork);
#endif
}

+ (void)reachabilityChanged:(NSNotification *)note
{
	[bandwidthThrottlingLock lock];
	isBandwidthThrottled = [ASIHTTPRequest isNetworkReachableViaWWAN];
	[bandwidthThrottlingLock unlock];
}
#endif


#pragma mark miscellany 

+ (BOOL)isiPhoneOS2
{
	// Value is set in +initialize
	return isiPhoneOS2;
}

// From: http://www.cocoadev.com/index.pl?BaseSixtyFour

+ (NSString*)base64forData:(NSData*)theData {
	
	const uint8_t* input = (const uint8_t*)[theData bytes];
	NSInteger length = [theData length];
	
    static char table[] = "ABCDEFGHIJKLMNOPQRSTUVWXYZabcdefghijklmnopqrstuvwxyz0123456789+/=";
	
    NSMutableData* data = [NSMutableData dataWithLength:((length + 2) / 3) * 4];
    uint8_t* output = (uint8_t*)data.mutableBytes;
	
	NSInteger i;
    for (i=0; i < length; i += 3) {
        NSInteger value = 0;
		NSInteger j;
        for (j = i; j < (i + 3); j++) {
            value <<= 8;
			
            if (j < length) {
                value |= (0xFF & input[j]);
            }
        }
		
        NSInteger theIndex = (i / 3) * 4;
        output[theIndex + 0] =                    table[(value >> 18) & 0x3F];
        output[theIndex + 1] =                    table[(value >> 12) & 0x3F];
        output[theIndex + 2] = (i + 1) < length ? table[(value >> 6)  & 0x3F] : '=';
        output[theIndex + 3] = (i + 2) < length ? table[(value >> 0)  & 0x3F] : '=';
    }
	
    return [[[NSString alloc] initWithData:data encoding:NSASCIIStringEncoding] autorelease];
}

#pragma mark ===

@synthesize username;
@synthesize password;
@synthesize domain;
@synthesize proxyUsername;
@synthesize proxyPassword;
@synthesize proxyDomain;
@synthesize url;
@synthesize originalURL;
@synthesize delegate;
@synthesize queue;
@synthesize uploadProgressDelegate;
@synthesize downloadProgressDelegate;
@synthesize useKeychainPersistence;
@synthesize useSessionPersistence;
@synthesize useCookiePersistence;
@synthesize downloadDestinationPath;
@synthesize temporaryFileDownloadPath;
@synthesize didStartSelector;
@synthesize didReceiveResponseHeadersSelector;
@synthesize didFinishSelector;
@synthesize didFailSelector;
@synthesize didReceiveDataSelector;
@synthesize authenticationRealm;
@synthesize proxyAuthenticationRealm;
@synthesize error;
@synthesize complete;
@synthesize requestHeaders;
@synthesize responseHeaders;
@synthesize responseCookies;
@synthesize requestCookies;
@synthesize requestCredentials;
@synthesize responseStatusCode;
@synthesize rawResponseData;
@synthesize lastActivityTime;
@synthesize timeOutSeconds;
@synthesize requestMethod;
@synthesize postBody;
@synthesize compressedPostBody;
@synthesize contentLength;
@synthesize partialDownloadSize;
@synthesize postLength;
@synthesize shouldResetDownloadProgress;
@synthesize shouldResetUploadProgress;
@synthesize mainRequest;
@synthesize totalBytesRead;
@synthesize totalBytesSent;
@synthesize showAccurateProgress;
@synthesize uploadBufferSize;
@synthesize defaultResponseEncoding;
@synthesize responseEncoding;
@synthesize allowCompressedResponse;
@synthesize allowResumeForFileDownloads;
@synthesize userInfo;
@synthesize postBodyFilePath;
@synthesize compressedPostBodyFilePath;
@synthesize postBodyWriteStream;
@synthesize postBodyReadStream;
@synthesize shouldStreamPostDataFromDisk;
@synthesize didCreateTemporaryPostDataFile;
@synthesize useHTTPVersionOne;
@synthesize lastBytesRead;
@synthesize lastBytesSent;
@synthesize cancelledLock;
@synthesize haveBuiltPostBody;
@synthesize fileDownloadOutputStream;
@synthesize authenticationRetryCount;
@synthesize proxyAuthenticationRetryCount;
@synthesize updatedProgress;
@synthesize shouldRedirect;
@synthesize validatesSecureCertificate;
@synthesize needsRedirect;
@synthesize redirectCount;
@synthesize shouldCompressRequestBody;
@synthesize proxyCredentials;
@synthesize proxyHost;
@synthesize proxyPort;
@synthesize PACurl;
@synthesize authenticationScheme;
@synthesize proxyAuthenticationScheme;
@synthesize shouldPresentAuthenticationDialog;
@synthesize shouldPresentProxyAuthenticationDialog;
@synthesize authenticationNeeded;
@synthesize responseStatusMessage;
@synthesize shouldPresentCredentialsBeforeChallenge;
@synthesize haveBuiltRequestHeaders;
@synthesize isSynchronous;
@synthesize inProgress;
@synthesize numberOfTimesToRetryOnTimeout;
@synthesize retryCount;
@synthesize shouldAttemptPersistentConnection;
@synthesize persistentConnectionTimeoutSeconds;
@synthesize connectionCanBeReused;
@synthesize connectionInfo;
@synthesize readStream;
@synthesize readStreamIsScheduled;
@synthesize statusTimer;
@synthesize shouldUseRFC2616RedirectBehaviour;
@synthesize downloadComplete;
@synthesize requestID;
@synthesize runLoopMode;
@end<|MERGE_RESOLUTION|>--- conflicted
+++ resolved
@@ -23,11 +23,7 @@
 
 
 // Automatically set on build
-<<<<<<< HEAD
-NSString *ASIHTTPRequestVersion = @"v1.6.2-18 2010-06-17";
-=======
 NSString *ASIHTTPRequestVersion = @"v1.6.2-21 2010-06-17";
->>>>>>> 90532749
 
 NSString* const NetworkRequestErrorDomain = @"ASIHTTPRequestErrorDomain";
 
