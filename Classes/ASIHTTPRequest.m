//
//  ASIHTTPRequest.m
//
//  Created by Ben Copsey on 04/10/2007.
//  Copyright 2007-2010 All-Seeing Interactive. All rights reserved.
//
//  A guide to the main features is available at:
//  http://allseeing-i.com/ASIHTTPRequest
//
//  Portions are based on the ImageClient example from Apple:
//  See: http://developer.apple.com/samplecode/ImageClient/listing37.html

#import "ASIHTTPRequest.h"
#import <zlib.h>
#if TARGET_OS_IPHONE
#import "Reachability.h"
#import "ASIAuthenticationDialog.h"
#import <MobileCoreServices/MobileCoreServices.h>
#else
#import <SystemConfiguration/SystemConfiguration.h>
#endif
#import "ASIInputStream.h"


// Automatically set on build
<<<<<<< HEAD
NSString *ASIHTTPRequestVersion = @"v1.6.2-37 2010-06-23";
=======
NSString *ASIHTTPRequestVersion = @"v1.6.2-19 2010-05-04";
>>>>>>> 60449064

NSString* const NetworkRequestErrorDomain = @"ASIHTTPRequestErrorDomain";

static NSString *ASIHTTPRequestRunLoopMode = @"ASIHTTPRequestRunLoopMode";

static const CFOptionFlags kNetworkEvents = kCFStreamEventOpenCompleted | kCFStreamEventHasBytesAvailable | kCFStreamEventEndEncountered | kCFStreamEventErrorOccurred;

// In memory caches of credentials, used on when useSessionPersistence is YES
static NSMutableArray *sessionCredentialsStore = nil;
static NSMutableArray *sessionProxyCredentialsStore = nil;

// This lock mediates access to session credentials
static NSRecursiveLock *sessionCredentialsLock = nil;

// We keep track of cookies we have received here so we can remove them from the sharedHTTPCookieStorage later
static NSMutableArray *sessionCookies = nil;

// The number of times we will allow requests to redirect before we fail with a redirection error
const int RedirectionLimit = 5;

// The default number of seconds to use for a timeout
static NSTimeInterval defaultTimeOutSeconds = 10;

static void ReadStreamClientCallBack(CFReadStreamRef readStream, CFStreamEventType type, void *clientCallBackInfo) {
    [((ASIHTTPRequest*)clientCallBackInfo) handleNetworkEvent: type];
}

// This lock prevents the operation from being cancelled while it is trying to update the progress, and vice versa
static NSRecursiveLock *progressLock;

static NSError *ASIRequestCancelledError;
static NSError *ASIRequestTimedOutError;
static NSError *ASIAuthenticationError;
static NSError *ASIUnableToCreateRequestError;
static NSError *ASITooMuchRedirectionError;

static NSMutableArray *bandwidthUsageTracker = nil;
static unsigned long averageBandwidthUsedPerSecond = 0;

// These are used for queuing persistent connections on the same connection

// Incremented every time we specify we want a new connection
static unsigned int nextConnectionNumberToCreate = 0;

// An array of connectionInfo dictionaries.
// When attempting a persistent connection, we look here to try to find an existing connection to the same server that is currently not in use
static NSMutableArray *persistentConnectionsPool = nil;

// Mediates access to the persistent connections pool
static NSLock *connectionsLock = nil;

// Each request gets a new id, we store this rather than a ref to the request itself in the connectionInfo dictionary.
// We do this so we don't have to keep the request around while we wait for the connection to expire
static unsigned int nextRequestID = 0;

// Records how much bandwidth all requests combined have used in the last second
static unsigned long bandwidthUsedInLastSecond = 0; 

// A date one second in the future from the time it was created
static NSDate *bandwidthMeasurementDate = nil;

// Since throttling variables are shared among all requests, we'll use a lock to mediate access
static NSLock *bandwidthThrottlingLock = nil;

// the maximum number of bytes that can be transmitted in one second
static unsigned long maxBandwidthPerSecond = 0;

// A default figure for throttling bandwidth on mobile devices
unsigned long const ASIWWANBandwidthThrottleAmount = 14800;

#if TARGET_OS_IPHONE
// YES when bandwidth throttling is active
// This flag does not denote whether throttling is turned on - rather whether it is currently in use
// It will be set to NO when throttling was turned on with setShouldThrottleBandwidthForWWAN, but a WI-FI connection is active
static BOOL isBandwidthThrottled = NO;

// When YES, bandwidth will be automatically throttled when using WWAN (3G/Edge/GPRS)
// Wifi will not be throttled
static BOOL shouldThrottleBandwithForWWANOnly = NO;
#endif

// Mediates access to the session cookies so requests
static NSRecursiveLock *sessionCookiesLock = nil;

// This lock ensures delegates only receive one notification that authentication is required at once
// When using ASIAuthenticationDialogs, it also ensures only one dialog is shown at once
// If a request can't aquire the lock immediately, it means a dialog is being shown or a delegate is handling the authentication challenge
// Once it gets the lock, it will try to look for existing credentials again rather than showing the dialog / notifying the delegate
// This is so it can make use of any credentials supplied for the other request, if they are appropriate
static NSRecursiveLock *delegateAuthenticationLock = nil;

// When throttling bandwidth, Set to a date in future that we will allow all requests to wake up and reschedule their streams
static NSDate *throttleWakeUpTime = nil;

// Run once in initalize to record at runtime whether we're on iPhone OS 2. When YES, a workaround for a type conversion bug in iPhone OS 2.2.x is applied in some places
static BOOL isiPhoneOS2;

static id <ASICacheDelegate> defaultCache = nil;

// Private stuff
@interface ASIHTTPRequest ()

- (void)checkRequestStatus;
- (void)cancelLoad;

- (void)destroyReadStream;
- (void)scheduleReadStream;
- (void)unscheduleReadStream;

- (BOOL)askDelegateForCredentials;
- (BOOL)askDelegateForProxyCredentials;
+ (void)measureBandwidthUsage;
+ (void)recordBandwidthUsage;
- (void)startRequest;

- (void)markAsFinished;
- (void)performRedirect;
- (BOOL)shouldTimeOut;

- (void)updateStatus:(NSTimer*)timer;

- (BOOL)useDataFromCache;

#if TARGET_OS_IPHONE
+ (void)registerForNetworkReachabilityNotifications;
+ (void)unsubscribeFromNetworkReachabilityNotifications;
// Called when the status of the network changes
+ (void)reachabilityChanged:(NSNotification *)note;
#endif

@property (assign) BOOL complete;
@property (retain) NSArray *responseCookies;
@property (assign) int responseStatusCode;
@property (retain, nonatomic) NSDate *lastActivityTime;
@property (assign) unsigned long long contentLength;
@property (assign) unsigned long long partialDownloadSize;
@property (assign, nonatomic) unsigned long long uploadBufferSize;
@property (assign) NSStringEncoding responseEncoding;
@property (retain, nonatomic) NSOutputStream *postBodyWriteStream;
@property (retain, nonatomic) NSInputStream *postBodyReadStream;
@property (assign) unsigned long long totalBytesRead;
@property (assign) unsigned long long totalBytesSent;
@property (assign, nonatomic) unsigned long long lastBytesRead;
@property (assign, nonatomic) unsigned long long lastBytesSent;
@property (retain) NSRecursiveLock *cancelledLock;
@property (retain, nonatomic) NSOutputStream *fileDownloadOutputStream;
@property (assign) int authenticationRetryCount;
@property (assign) int proxyAuthenticationRetryCount;
@property (assign, nonatomic) BOOL updatedProgress;
@property (assign, nonatomic) BOOL needsRedirect;
@property (assign, nonatomic) int redirectCount;
@property (retain, nonatomic) NSData *compressedPostBody;
@property (retain, nonatomic) NSString *compressedPostBodyFilePath;
@property (retain) NSString *authenticationRealm;
@property (retain) NSString *proxyAuthenticationRealm;
@property (retain) NSString *responseStatusMessage;
@property (assign) BOOL isSynchronous;
@property (assign) BOOL inProgress;
@property (assign) int retryCount;
@property (assign) BOOL connectionCanBeReused;
@property (retain, nonatomic) NSMutableDictionary *connectionInfo;
@property (retain, nonatomic) NSInputStream *readStream;
@property (assign) ASIAuthenticationState authenticationNeeded;
@property (assign, nonatomic) BOOL readStreamIsScheduled;
@property (retain, nonatomic) NSTimer *statusTimer;
@property (assign, nonatomic) BOOL downloadComplete;
@property (retain) NSNumber *requestID;
@property (assign, nonatomic) NSString *runLoopMode;
@property (assign) BOOL didUseCachedResponse;
@end


@implementation ASIHTTPRequest

#pragma mark init / dealloc

+ (void)initialize
{
	if (self == [ASIHTTPRequest class]) {
		persistentConnectionsPool = [[NSMutableArray alloc] init];
		connectionsLock = [[NSLock alloc] init];
		progressLock = [[NSRecursiveLock alloc] init];
		bandwidthThrottlingLock = [[NSLock alloc] init];
		sessionCookiesLock = [[NSRecursiveLock alloc] init];
		sessionCredentialsLock = [[NSRecursiveLock alloc] init];
		delegateAuthenticationLock = [[NSRecursiveLock alloc] init];
		bandwidthUsageTracker = [[NSMutableArray alloc] initWithCapacity:5];
		ASIRequestTimedOutError = [[NSError errorWithDomain:NetworkRequestErrorDomain code:ASIRequestTimedOutErrorType userInfo:[NSDictionary dictionaryWithObjectsAndKeys:@"The request timed out",NSLocalizedDescriptionKey,nil]] retain];	
		ASIAuthenticationError = [[NSError errorWithDomain:NetworkRequestErrorDomain code:ASIAuthenticationErrorType userInfo:[NSDictionary dictionaryWithObjectsAndKeys:@"Authentication needed",NSLocalizedDescriptionKey,nil]] retain];
		ASIRequestCancelledError = [[NSError errorWithDomain:NetworkRequestErrorDomain code:ASIRequestCancelledErrorType userInfo:[NSDictionary dictionaryWithObjectsAndKeys:@"The request was cancelled",NSLocalizedDescriptionKey,nil]] retain];
		ASIUnableToCreateRequestError = [[NSError errorWithDomain:NetworkRequestErrorDomain code:ASIUnableToCreateRequestErrorType userInfo:[NSDictionary dictionaryWithObjectsAndKeys:@"Unable to create request (bad url?)",NSLocalizedDescriptionKey,nil]] retain];
		ASITooMuchRedirectionError = [[NSError errorWithDomain:NetworkRequestErrorDomain code:ASITooMuchRedirectionErrorType userInfo:[NSDictionary dictionaryWithObjectsAndKeys:@"The request failed because it redirected too many times",NSLocalizedDescriptionKey,nil]] retain];	

#if TARGET_OS_IPHONE
		isiPhoneOS2 = ((floorf([[[UIDevice currentDevice] systemVersion] floatValue]) == 2.0) ? YES : NO);
#else
		isiPhoneOS2 = NO;
#endif
	}
}


- (id)initWithURL:(NSURL *)newURL
{
	self = [self init];
	[self setRequestMethod:@"GET"];

	[self setRunLoopMode:NSDefaultRunLoopMode];
	[self setShouldAttemptPersistentConnection:YES];
	[self setPersistentConnectionTimeoutSeconds:60.0];
	[self setShouldPresentCredentialsBeforeChallenge:YES];
	[self setShouldRedirect:YES];
	[self setShowAccurateProgress:YES];
	[self setShouldResetDownloadProgress:YES];
	[self setShouldResetUploadProgress:YES];
	[self setAllowCompressedResponse:YES];
	[self setDefaultResponseEncoding:NSISOLatin1StringEncoding];
	[self setShouldPresentProxyAuthenticationDialog:YES];
	
	[self setTimeOutSeconds:[ASIHTTPRequest defaultTimeOutSeconds]];
	[self setUseSessionPersistence:YES];
	[self setUseCookiePersistence:YES];
	[self setValidatesSecureCertificate:YES];
	[self setRequestCookies:[[[NSMutableArray alloc] init] autorelease]];
	[self setDidStartSelector:@selector(requestStarted:)];
	[self setDidReceiveResponseHeadersSelector:@selector(requestReceivedResponseHeaders:)];
	[self setDidFinishSelector:@selector(requestFinished:)];
	[self setDidFailSelector:@selector(requestFailed:)];
	[self setDidReceiveDataSelector:@selector(request:didReceiveData:)];
	[self setURL:newURL];
	[self setCancelledLock:[[[NSRecursiveLock alloc] init] autorelease]];
	[self setDownloadCache:[[self class] defaultCache]];
	return self;
}

+ (id)requestWithURL:(NSURL *)newURL
{
	return [[[self alloc] initWithURL:newURL] autorelease];
}

+ (id)requestWithURL:(NSURL *)newURL usingCache:(id <ASICacheDelegate>)cache
{
	return [self requestWithURL:newURL usingCache:cache andCachePolicy:ASIDefaultCachePolicy];
}

+ (id)requestWithURL:(NSURL *)newURL usingCache:(id <ASICacheDelegate>)cache andCachePolicy:(ASICachePolicy)policy
{
	ASIHTTPRequest *request = [[[self alloc] initWithURL:newURL] autorelease];
	[request setDownloadCache:cache];
	[request setCachePolicy:policy];
	return request;
}

- (void)dealloc
{
	[statusTimer invalidate];
	[statusTimer release];
	[self setAuthenticationNeeded:ASINoAuthenticationNeededYet];
	if (requestAuthentication) {
		CFRelease(requestAuthentication);
	}
	if (proxyAuthentication) {
		CFRelease(proxyAuthentication);
	}
	if (request) {
		CFRelease(request);
	}
	[self cancelLoad];
	[userInfo release];
	[postBody release];
	[compressedPostBody release];
	[error release];
	[requestHeaders release];
	[requestCookies release];
	[downloadDestinationPath release];
	[temporaryFileDownloadPath release];
	[fileDownloadOutputStream release];
	[username release];
	[password release];
	[domain release];
	[authenticationRealm release];
	[authenticationScheme release];
	[requestCredentials release];
	[proxyHost release];
	[proxyUsername release];
	[proxyPassword release];
	[proxyDomain release];
	[proxyAuthenticationRealm release];
	[proxyAuthenticationScheme release];
	[proxyCredentials release];
	[url release];
	[originalURL release];
	[lastActivityTime release];
	[responseCookies release];
	[rawResponseData release];
	[responseHeaders release];
	[requestMethod release];
	[cancelledLock release];
	[postBodyFilePath release];
	[compressedPostBodyFilePath release];
	[postBodyWriteStream release];
	[postBodyReadStream release];
	[PACurl release];
	[responseStatusMessage release];
	[connectionInfo release];
	[requestID release];
	[super dealloc];
}


#pragma mark setup request

- (void)addRequestHeader:(NSString *)header value:(NSString *)value
{
	if (!requestHeaders) {
		[self setRequestHeaders:[NSMutableDictionary dictionaryWithCapacity:1]];
	}
	[requestHeaders setObject:value forKey:header];
}

// This function will be called either just before a request starts, or when postLength is needed, whichever comes first
// postLength must be set by the time this function is complete
- (void)buildPostBody
{
	if ([self haveBuiltPostBody]) {
		return;
	}
	
	// Are we submitting the request body from a file on disk
	if ([self postBodyFilePath]) {
		
		// If we were writing to the post body via appendPostData or appendPostDataFromFile, close the write stream
		if ([self postBodyWriteStream]) {
			[[self postBodyWriteStream] close];
			[self setPostBodyWriteStream:nil];
		}

		NSError *err = nil;
		NSString *path;
		if ([self shouldCompressRequestBody]) {
			[self setCompressedPostBodyFilePath:[NSTemporaryDirectory() stringByAppendingPathComponent:[[NSProcessInfo processInfo] globallyUniqueString]]];
			[ASIHTTPRequest compressDataFromFile:[self postBodyFilePath] toFile:[self compressedPostBodyFilePath]];
			path = [self compressedPostBodyFilePath];
		} else {
			path = [self postBodyFilePath];
		}
		[self setPostLength:[[[NSFileManager defaultManager] attributesOfItemAtPath:path error:&err] fileSize]];
		if (err) {
			[self failWithError:[NSError errorWithDomain:NetworkRequestErrorDomain code:ASIFileManagementError userInfo:[NSDictionary dictionaryWithObjectsAndKeys:[NSString stringWithFormat:@"Failed to get attributes for file at path '@%'",path],NSLocalizedDescriptionKey,error,NSUnderlyingErrorKey,nil]]];
			return;
		}
		
	// Otherwise, we have an in-memory request body
	} else {
		if ([self shouldCompressRequestBody]) {
			[self setCompressedPostBody:[ASIHTTPRequest compressData:[self postBody]]];
			[self setPostLength:[[self compressedPostBody] length]];
		} else {
			[self setPostLength:[[self postBody] length]];
		}
	}
		
	if ([self postLength] > 0) {
		if ([requestMethod isEqualToString:@"GET"] || [requestMethod isEqualToString:@"DELETE"] || [requestMethod isEqualToString:@"HEAD"]) {
			[self setRequestMethod:@"POST"];
		}
		[self addRequestHeader:@"Content-Length" value:[NSString stringWithFormat:@"%llu",[self postLength]]];
	}
	[self setHaveBuiltPostBody:YES];
}

// Sets up storage for the post body
- (void)setupPostBody
{
	if ([self shouldStreamPostDataFromDisk]) {
		if (![self postBodyFilePath]) {
			[self setPostBodyFilePath:[NSTemporaryDirectory() stringByAppendingPathComponent:[[NSProcessInfo processInfo] globallyUniqueString]]];
			[self setDidCreateTemporaryPostDataFile:YES];
		}
		if (![self postBodyWriteStream]) {
			[self setPostBodyWriteStream:[[[NSOutputStream alloc] initToFileAtPath:[self postBodyFilePath] append:NO] autorelease]];
			[[self postBodyWriteStream] open];
		}
	} else {
		if (![self postBody]) {
			[self setPostBody:[[[NSMutableData alloc] init] autorelease]];
		}
	}	
}

- (void)appendPostData:(NSData *)data
{
	[self setupPostBody];
	if ([data length] == 0) {
		return;
	}
	if ([self shouldStreamPostDataFromDisk]) {
		[[self postBodyWriteStream] write:[data bytes] maxLength:[data length]];
	} else {
		[[self postBody] appendData:data];
	}
}

- (void)appendPostDataFromFile:(NSString *)file
{
	[self setupPostBody];
	NSInputStream *stream = [[[NSInputStream alloc] initWithFileAtPath:file] autorelease];
	[stream open];
	NSUInteger bytesRead;
	while ([stream hasBytesAvailable]) {
		
		unsigned char buffer[1024*256];
		bytesRead = [stream read:buffer maxLength:sizeof(buffer)];
		if (bytesRead == 0) {
			break;
		}
		if ([self shouldStreamPostDataFromDisk]) {
			[[self postBodyWriteStream] write:buffer maxLength:bytesRead];
		} else {
			[[self postBody] appendData:[NSData dataWithBytes:buffer length:bytesRead]];
		}
	}
	[stream close];
}

- (void)setDelegate:(id)newDelegate
{
	[[self cancelledLock] lock];
	delegate = newDelegate;
	[[self cancelledLock] unlock];
}

- (void)setQueue:(id)newQueue
{
	[[self cancelledLock] lock];
	queue = newQueue;
	[[self cancelledLock] unlock];
}

#pragma mark get information about this request

- (void)cancel
{
	#if DEBUG_REQUEST_STATUS
	NSLog(@"Request cancelled: %@",self);
	#endif
	[[self cancelledLock] lock];

	if ([self isCancelled] || [self complete]) {
		[[self cancelledLock] unlock];
		return;
	}
	
	[self failWithError:ASIRequestCancelledError];
	[self setComplete:YES];
	[self cancelLoad];
	[[self cancelledLock] unlock];
	
	// Must tell the operation to cancel after we unlock, as this request might be dealloced and then NSLock will log an error
	[super cancel];
}


// Call this method to get the received data as an NSString. Don't use for binary data!
- (NSString *)responseString
{
	NSData *data = [self responseData];
	if (!data) {
		return nil;
	}
	
	return [[[NSString alloc] initWithBytes:[data bytes] length:[data length] encoding:[self responseEncoding]] autorelease];
}

- (BOOL)isResponseCompressed
{
	NSString *encoding = [[self responseHeaders] objectForKey:@"Content-Encoding"];
	return encoding && [encoding rangeOfString:@"gzip"].location != NSNotFound;
}

- (NSData *)responseData
{	
	if ([self isResponseCompressed]) {
		return [ASIHTTPRequest uncompressZippedData:[self rawResponseData]];
	} else {
		return [self rawResponseData];
	}
}

#pragma mark running a request

- (void)startSynchronous
{
#if DEBUG_REQUEST_STATUS || DEBUG_THROTTLING
	NSLog(@"Starting synchronous request %@",self);
#endif
	[self setRunLoopMode:ASIHTTPRequestRunLoopMode];
	[self setInProgress:YES];
	@try {	
		if (![self isCancelled] && ![self complete]) {
			[self setIsSynchronous:YES];
			[self main];
		}
		
	} @catch (NSException *exception) {
		NSError *underlyingError = [NSError errorWithDomain:NetworkRequestErrorDomain code:ASIUnhandledExceptionError userInfo:[exception userInfo]];
		[self failWithError:[NSError errorWithDomain:NetworkRequestErrorDomain code:ASIUnhandledExceptionError userInfo:[NSDictionary dictionaryWithObjectsAndKeys:[exception name],NSLocalizedDescriptionKey,[exception reason],NSLocalizedFailureReasonErrorKey,underlyingError,NSUnderlyingErrorKey,nil]]];
	}
	[self setInProgress:NO];
}

- (void)start
{
#if TARGET_OS_IPHONE
	[self performSelectorInBackground:@selector(startAsynchronous) withObject:nil];
#else

    SInt32 versionMajor;
	OSErr err = Gestalt(gestaltSystemVersionMajor, &versionMajor);
	if (err != noErr) {
		[NSException raise:@"FailedToDetectOSVersion" format:@"Unable to determine OS version, must give up"];
	}
	// GCD will run the operation in its thread pool on Snow Leopard
	if (versionMajor >= 6) {
		[self startAsynchronous];
		
	// On Leopard, we'll create the thread ourselves
	} else {
		[self performSelectorInBackground:@selector(startAsynchronous) withObject:nil];	
	}
#endif
}

- (void)startAsynchronous
{
#if DEBUG_REQUEST_STATUS || DEBUG_THROTTLING
	NSLog(@"Starting asynchronous request %@",self);
#endif
	NSAutoreleasePool *pool = [[NSAutoreleasePool alloc] init];

	[self setInProgress:YES];	
	@try {	
		if ([self isCancelled] || [self complete])
		{
			[self willChangeValueForKey:@"isFinished"];
			[self didChangeValueForKey:@"isFinished"];
		} else {
			[self willChangeValueForKey:@"isExecuting"];
			[self didChangeValueForKey:@"isExecuting"];

			[self main];

		}
		
	} @catch (NSException *exception) {
		NSError *underlyingError = [NSError errorWithDomain:NetworkRequestErrorDomain code:ASIUnhandledExceptionError userInfo:[exception userInfo]];
		[self failWithError:[NSError errorWithDomain:NetworkRequestErrorDomain code:ASIUnhandledExceptionError userInfo:[NSDictionary dictionaryWithObjectsAndKeys:[exception name],NSLocalizedDescriptionKey,[exception reason],NSLocalizedFailureReasonErrorKey,underlyingError,NSUnderlyingErrorKey,nil]]];
	}	
	[pool release];
}

#pragma mark concurrency

- (BOOL)isConcurrent
{
    return YES;
}

- (BOOL)isFinished 
{
	return [self complete];
}

- (BOOL)isExecuting {
	return [self inProgress];
}

#pragma mark request logic

// Create the request
- (void)main
{
	[self setComplete:NO];
	
	// A HEAD request generated by an ASINetworkQueue may have set the error already. If so, we should not proceed.
	if ([self error]) {
		[self failWithError:nil];
		return;		
	}
	
	if (![self url]) {
		[self failWithError:ASIUnableToCreateRequestError];
		return;		
	}
	
	// Must call before we create the request so that the request method can be set if needs be
	if (![self mainRequest]) {
		[self buildPostBody];
	}
	
	if (![[self requestMethod] isEqualToString:@"GET"]) {
		[self setDownloadCache:nil];
	}
	
	// If we're redirecting, we'll already have a CFHTTPMessageRef
	if (request) {
		CFRelease(request);
	}

	// Create a new HTTP request.
	request = CFHTTPMessageCreateRequest(kCFAllocatorDefault, (CFStringRef)[self requestMethod], (CFURLRef)[self url], [self useHTTPVersionOne] ? kCFHTTPVersion1_0 : kCFHTTPVersion1_1);
	if (!request) {
		[self failWithError:ASIUnableToCreateRequestError];
		return;
	}

	//If this is a HEAD request generated by an ASINetworkQueue, we need to let the main request generate its headers first so we can use them
	if ([self mainRequest]) {
		[[self mainRequest] buildRequestHeaders];
	}
	
	// Even if this is a HEAD request with a mainRequest, we still need to call to give subclasses a chance to add their own to HEAD requests (ASIS3Request does this)
	[self buildRequestHeaders];
	
	if ([self downloadCache]) {
		if ([self cachePolicy] == ASIDefaultCachePolicy) {
			[self setCachePolicy:[[self downloadCache] defaultCachePolicy]];
		}

		// See if we should pull from the cache rather than fetching the data
		if ([self cachePolicy] == ASIOnlyLoadIfNotCachedCachePolicy) {
			if ([self useDataFromCache]) {
				return;
			}
		} else if ([self cachePolicy] == ASIReloadIfDifferentCachePolicy) {

			// Force a conditional GET if we have a cached version of this content already
			NSDictionary *cachedHeaders = [[self downloadCache] cachedHeadersForRequest:self];
			if (cachedHeaders) {
				NSString *etag = [cachedHeaders objectForKey:@"Etag"];
				if (etag) {
					[[self requestHeaders] setObject:etag forKey:@"If-None-Match"];
				}
				NSString *lastModified = [cachedHeaders objectForKey:@"Last-Modified"];
				if (lastModified) {
					[[self requestHeaders] setObject:lastModified forKey:@"If-Modified-Since"];
				}
			}
		}
	}

	[self applyAuthorizationHeader];
	
	
	NSString *header;
	for (header in [self requestHeaders]) {
		CFHTTPMessageSetHeaderFieldValue(request, (CFStringRef)header, (CFStringRef)[[self requestHeaders] objectForKey:header]);
	}
	
	[self startRequest];

}

- (void)applyAuthorizationHeader
{
	// Do we want to send credentials before we are asked for them?
	if (![self shouldPresentCredentialsBeforeChallenge]) {
		return;
	}
		
	// First, see if we have any credentials we can use in the session store
	NSDictionary *credentials = nil;
	if ([self useSessionPersistence]) {
		credentials = [self findSessionAuthenticationCredentials];
	}
	
	
	// Are any credentials set on this request that might be used for basic authentication?
	if ([self username] && [self password] && ![self domain]) {
		
		// If we have stored credentials, is this server asking for basic authentication? If we don't have credentials, we'll assume basic
		if (!credentials || (CFStringRef)[credentials objectForKey:@"AuthenticationScheme"] == kCFHTTPAuthenticationSchemeBasic) {
			[self addBasicAuthenticationHeaderWithUsername:[self username] andPassword:[self password]];
		}
	}
	
	if (credentials && ![[self requestHeaders] objectForKey:@"Authorization"]) {
		
		// When the Authentication key is set, the credentials were stored after an authentication challenge, so we can let CFNetwork apply them
		// (credentials for Digest and NTLM will always be stored like this)
		if ([credentials objectForKey:@"Authentication"]) {
			
			// If we've already talked to this server and have valid credentials, let's apply them to the request
			if (!CFHTTPMessageApplyCredentialDictionary(request, (CFHTTPAuthenticationRef)[credentials objectForKey:@"Authentication"], (CFDictionaryRef)[credentials objectForKey:@"Credentials"], NULL)) {
				[[self class] removeAuthenticationCredentialsFromSessionStore:[credentials objectForKey:@"Credentials"]];
			}
			
			// If the Authentication key is not set, these credentials were stored after a username and password set on a previous request passed basic authentication
			// When this happens, we'll need to create the Authorization header ourselves
		} else {
			NSDictionary *usernameAndPassword = [credentials objectForKey:@"Credentials"];
			[self addBasicAuthenticationHeaderWithUsername:[usernameAndPassword objectForKey:(NSString *)kCFHTTPAuthenticationUsername] andPassword:[usernameAndPassword objectForKey:(NSString *)kCFHTTPAuthenticationPassword]];
		}
	}
	if ([self useSessionPersistence]) {
		credentials = [self findSessionProxyAuthenticationCredentials];
		if (credentials) {
			if (!CFHTTPMessageApplyCredentialDictionary(request, (CFHTTPAuthenticationRef)[credentials objectForKey:@"Authentication"], (CFDictionaryRef)[credentials objectForKey:@"Credentials"], NULL)) {
				[[self class] removeProxyAuthenticationCredentialsFromSessionStore:[credentials objectForKey:@"Credentials"]];
			}
		}
	}
}

- (void)applyCookieHeader
{
	// Add cookies from the persistent (mac os global) store
	if ([self useCookiePersistence]) {
		NSArray *cookies = [[NSHTTPCookieStorage sharedHTTPCookieStorage] cookiesForURL:[[self url] absoluteURL]];
		if (cookies) {
			[[self requestCookies] addObjectsFromArray:cookies];
		}
	}
	
	// Apply request cookies
	NSArray *cookies;
	if ([self mainRequest]) {
		cookies = [[self mainRequest] requestCookies];
	} else {
		cookies = [self requestCookies];
	}
	if ([cookies count] > 0) {
		NSHTTPCookie *cookie;
		NSString *cookieHeader = nil;
		for (cookie in cookies) {
			if (!cookieHeader) {
				cookieHeader = [NSString stringWithFormat: @"%@=%@",[cookie name],[cookie value]];
			} else {
				cookieHeader = [NSString stringWithFormat: @"%@; %@=%@",cookieHeader,[cookie name],[cookie value]];
			}
		}
		if (cookieHeader) {
			[self addRequestHeader:@"Cookie" value:cookieHeader];
		}
	}	
}

- (void)buildRequestHeaders
{
	if ([self haveBuiltRequestHeaders]) {
		return;
	}
	[self setHaveBuiltRequestHeaders:YES];
	
	if ([self mainRequest]) {
		for (NSString *header in [[self mainRequest] requestHeaders]) {
			[self addRequestHeader:header value:[[[self mainRequest] requestHeaders] valueForKey:header]];
		}
		return;
	}
	
	[self applyCookieHeader];
	
	// Build and set the user agent string if the request does not already have a custom user agent specified
	if (![[self requestHeaders] objectForKey:@"User-Agent"]) {
		NSString *userAgentString = [ASIHTTPRequest defaultUserAgentString];
		if (userAgentString) {
			[self addRequestHeader:@"User-Agent" value:userAgentString];
		}
	}
	
	
	// Accept a compressed response
	if ([self allowCompressedResponse]) {
		[self addRequestHeader:@"Accept-Encoding" value:@"gzip"];
	}
	
	// Configure a compressed request body
	if ([self shouldCompressRequestBody]) {
		[self addRequestHeader:@"Content-Encoding" value:@"gzip"];
	}
	
	// Should this request resume an existing download?
	if ([self allowResumeForFileDownloads] && [self downloadDestinationPath] && [self temporaryFileDownloadPath] && [[NSFileManager defaultManager] fileExistsAtPath:[self temporaryFileDownloadPath]]) {
		NSError *err = nil;
		[self setPartialDownloadSize:[[[NSFileManager defaultManager] attributesOfItemAtPath:[self temporaryFileDownloadPath] error:&err] fileSize]];
		if (err) {
			[self failWithError:[NSError errorWithDomain:NetworkRequestErrorDomain code:ASIFileManagementError userInfo:[NSDictionary dictionaryWithObjectsAndKeys:[NSString stringWithFormat:@"Failed to get attributes for file at path '@%'",[self temporaryFileDownloadPath]],NSLocalizedDescriptionKey,error,NSUnderlyingErrorKey,nil]]];
			return;
		}
		[self addRequestHeader:@"Range" value:[NSString stringWithFormat:@"bytes=%llu-",[self partialDownloadSize]]];
	}	
}

- (void)startRequest
{
	[[self cancelledLock] lock];
	
	if ([self isCancelled]) {
		[[self cancelledLock] unlock];
		return;
	}
	
	[self requestStarted];
	
	[self setDownloadComplete:NO];
	[self setComplete:NO];
	[self setTotalBytesRead:0];
	[self setLastBytesRead:0];
	
	if ([self redirectCount] == 0) {
		[self setOriginalURL:[self url]];
	}
	
	// If we're retrying a request, let's remove any progress we made
	if ([self lastBytesSent] > 0) {
		[self removeUploadProgressSoFar];
	}
	
	[self setLastBytesSent:0];
	[self setContentLength:0];
	[self setResponseHeaders:nil];
	if (![self downloadDestinationPath]) {
		[self setRawResponseData:[[[NSMutableData alloc] init] autorelease]];
    }
	
	
    //
	// Create the stream for the request
	//
	
	[self setReadStreamIsScheduled:NO];
	
	// Do we need to stream the request body from disk
	if ([self shouldStreamPostDataFromDisk] && [self postBodyFilePath] && [[NSFileManager defaultManager] fileExistsAtPath:[self postBodyFilePath]]) {
		
		// Are we gzipping the request body?
		if ([self compressedPostBodyFilePath] && [[NSFileManager defaultManager] fileExistsAtPath:[self compressedPostBodyFilePath]]) {
			[self setPostBodyReadStream:[ASIInputStream inputStreamWithFileAtPath:[self compressedPostBodyFilePath] request:self]];
		} else {
			[self setPostBodyReadStream:[ASIInputStream inputStreamWithFileAtPath:[self postBodyFilePath] request:self]];
		}
		[self setReadStream:[(NSInputStream *)CFReadStreamCreateForStreamedHTTPRequest(kCFAllocatorDefault, request,(CFReadStreamRef)[self postBodyReadStream]) autorelease]];
    } else {
		
		// If we have a request body, we'll stream it from memory using our custom stream, so that we can measure bandwidth use and it can be bandwidth-throttled if nescessary
		if ([self postBody] && [[self postBody] length] > 0) {
			if ([self shouldCompressRequestBody] && [self compressedPostBody]) {
				[self setPostBodyReadStream:[ASIInputStream inputStreamWithData:[self compressedPostBody] request:self]];
			} else if ([self postBody]) {
				[self setPostBodyReadStream:[ASIInputStream inputStreamWithData:[self postBody] request:self]];
			}
			[self setReadStream:[(NSInputStream *)CFReadStreamCreateForStreamedHTTPRequest(kCFAllocatorDefault, request,(CFReadStreamRef)[self postBodyReadStream]) autorelease]];
		
		} else {
			[self setReadStream:[(NSInputStream *)CFReadStreamCreateForHTTPRequest(kCFAllocatorDefault, request) autorelease]];
		}
	}

	if (![self readStream]) {
		[[self cancelledLock] unlock];
		[self failWithError:[NSError errorWithDomain:NetworkRequestErrorDomain code:ASIInternalErrorWhileBuildingRequestType userInfo:[NSDictionary dictionaryWithObjectsAndKeys:@"Unable to create read stream",NSLocalizedDescriptionKey,nil]]];
        return;
    }

	// Tell CFNetwork not to validate SSL certificates
	if (![self validatesSecureCertificate] && [[[[self url] scheme] lowercaseString] isEqualToString:@"https"]) {
		CFReadStreamSetProperty((CFReadStreamRef)[self readStream], kCFStreamPropertySSLSettings, [NSMutableDictionary dictionaryWithObject:(NSString *)kCFBooleanFalse forKey:(NSString *)kCFStreamSSLValidatesCertificateChain]); 
	}
	
	//
	// Handle proxy settings
	//
	
	// Have details of the proxy been set on this request
	if (![self proxyHost] && ![self proxyPort]) {
		
		// If not, we need to figure out what they'll be
		
		NSArray *proxies = nil;
		
		// Have we been given a proxy auto config file?
		if ([self PACurl]) {
			
			proxies = [ASIHTTPRequest proxiesForURL:[self url] fromPAC:[self PACurl]];
			
			// Detect proxy settings and apply them	
		} else {
			
#if TARGET_OS_IPHONE
#if TARGET_IPHONE_SIMULATOR && __IPHONE_OS_VERSION_MIN_REQUIRED < __IPHONE_3_0
			// Can't detect proxies in 2.2.1 Simulator
			NSDictionary *proxySettings = [NSMutableDictionary dictionary];	
#else
			NSDictionary *proxySettings = NSMakeCollectable([(NSDictionary *)CFNetworkCopySystemProxySettings() autorelease]);
#endif
#else
			NSDictionary *proxySettings = NSMakeCollectable([(NSDictionary *)SCDynamicStoreCopyProxies(NULL) autorelease]);
#endif
			
			proxies = NSMakeCollectable([(NSArray *)CFNetworkCopyProxiesForURL((CFURLRef)[self url], (CFDictionaryRef)proxySettings) autorelease]);
			
			// Now check to see if the proxy settings contained a PAC url, we need to run the script to get the real list of proxies if so
			NSDictionary *settings = [proxies objectAtIndex:0];
			if ([settings objectForKey:(NSString *)kCFProxyAutoConfigurationURLKey]) {
				proxies = [ASIHTTPRequest proxiesForURL:[self url] fromPAC:[settings objectForKey:(NSString *)kCFProxyAutoConfigurationURLKey]];
			}
		}
		
		if (!proxies) {
			[self setReadStream:nil];
			[[self cancelledLock] unlock];
			[self failWithError:[NSError errorWithDomain:NetworkRequestErrorDomain code:ASIInternalErrorWhileBuildingRequestType userInfo:[NSDictionary dictionaryWithObjectsAndKeys:@"Unable to obtain information on proxy servers needed for request",NSLocalizedDescriptionKey,nil]]];
			return;			
		}
		// I don't really understand why the dictionary returned by CFNetworkCopyProxiesForURL uses different key names from CFNetworkCopySystemProxySettings/SCDynamicStoreCopyProxies
		// and why its key names are documented while those we actually need to use don't seem to be (passing the kCF* keys doesn't seem to work)
		if ([proxies count] > 0) {
			NSDictionary *settings = [proxies objectAtIndex:0];
			[self setProxyHost:[settings objectForKey:(NSString *)kCFProxyHostNameKey]];
			[self setProxyPort:[[settings objectForKey:(NSString *)kCFProxyPortNumberKey] intValue]];
		}
	}
	if ([self proxyHost] && [self proxyPort]) {
		NSString *hostKey = (NSString *)kCFStreamPropertyHTTPProxyHost;
		NSString *portKey = (NSString *)kCFStreamPropertyHTTPProxyPort;
		if ([[[[self url] scheme] lowercaseString] isEqualToString:@"https"]) {
			hostKey = (NSString *)kCFStreamPropertyHTTPSProxyHost;
			portKey = (NSString *)kCFStreamPropertyHTTPSProxyPort;
		}
		NSMutableDictionary *proxyToUse = [NSMutableDictionary dictionaryWithObjectsAndKeys:[self proxyHost],hostKey,[NSNumber numberWithInt:[self proxyPort]],portKey,nil];
		CFReadStreamSetProperty((CFReadStreamRef)[self readStream], kCFStreamPropertyHTTPProxy, proxyToUse);
	}

	//
	// Handle persistent connections
	//
	
	[ASIHTTPRequest expirePersistentConnections];

	[connectionsLock lock];
	
	
	if (![[self url] host] || ![[self url] scheme]) {
		[self setConnectionInfo:nil];
		[self setShouldAttemptPersistentConnection:NO];
	}
	
	// Will store the old stream that was using this connection (if there was one) so we can clean it up once we've opened our own stream
	NSInputStream *oldStream = nil;
	
	// Use a persistent connection if possible
	if ([self shouldAttemptPersistentConnection]) {
		

		// If we are redirecting, we will re-use the current connection only if we are connecting to the same server
		if ([self connectionInfo]) {
			
			if (![[[self connectionInfo] objectForKey:@"host"] isEqualToString:[[self url] host]] || ![[[self connectionInfo] objectForKey:@"scheme"] isEqualToString:[[self url] scheme]] || [(NSNumber *)[[self connectionInfo] objectForKey:@"port"] intValue] != [[[self url] port] intValue]) {
				[self setConnectionInfo:nil];
				
			// Check if we should have expired this connection
			} else if ([[[self connectionInfo] objectForKey:@"expires"] timeIntervalSinceNow] < 0) {
				#if DEBUG_PERSISTENT_CONNECTIONS
				NSLog(@"Not re-using connection #%hi because it has expired",[[[self connectionInfo] objectForKey:@"id"] intValue]);
				#endif
				[persistentConnectionsPool removeObject:[self connectionInfo]];
				[self setConnectionInfo:nil];
			}
		}
		
		
		
		if (![self connectionInfo] && [[self url] host] && [[self url] scheme]) { // We must have a proper url with a host and scheme, or this will explode
			
			// Look for a connection to the same server in the pool
			for (NSMutableDictionary *existingConnection in persistentConnectionsPool) {
				if (![existingConnection objectForKey:@"request"] && [[existingConnection objectForKey:@"host"] isEqualToString:[[self url] host]] && [[existingConnection objectForKey:@"scheme"] isEqualToString:[[self url] scheme]] && [(NSNumber *)[existingConnection objectForKey:@"port"] intValue] == [[[self url] port] intValue]) {
					[self setConnectionInfo:existingConnection];
				}
			}
		}
		
		if ([[self connectionInfo] objectForKey:@"stream"]) {
			oldStream = [[[self connectionInfo] objectForKey:@"stream"] retain];

		}
		
		// No free connection was found in the pool matching the server/scheme/port we're connecting to, we'll need to create a new one
		if (![self connectionInfo]) {
			[self setConnectionInfo:[NSMutableDictionary dictionary]];
			nextConnectionNumberToCreate++;
			[[self connectionInfo] setObject:[NSNumber numberWithInt:nextConnectionNumberToCreate] forKey:@"id"];
			[[self connectionInfo] setObject:[[self url] host] forKey:@"host"];
			[[self connectionInfo] setObject:[NSNumber numberWithInt:[[[self url] port] intValue]] forKey:@"port"];
			[[self connectionInfo] setObject:[[self url] scheme] forKey:@"scheme"];
			[persistentConnectionsPool addObject:[self connectionInfo]];
		}
		
		// If we are retrying this request, it will already have a requestID
		if (![self requestID]) {
			nextRequestID++;
			[self setRequestID:[NSNumber numberWithUnsignedInt:nextRequestID]];
		}
		[[self connectionInfo] setObject:[self requestID] forKey:@"request"];		
		[[self connectionInfo] setObject:[self readStream] forKey:@"stream"];
		CFReadStreamSetProperty((CFReadStreamRef)[self readStream],  kCFStreamPropertyHTTPAttemptPersistentConnection, kCFBooleanTrue);
		
		#if DEBUG_PERSISTENT_CONNECTIONS
		NSLog(@"Request #%@ will use connection #%hi",[self requestID],[[[self connectionInfo] objectForKey:@"id"] intValue]);
		#endif
		
		
		// Tag the stream with an id that tells it which connection to use behind the scenes
		// See http://lists.apple.com/archives/macnetworkprog/2008/Dec/msg00001.html for details on this approach
		
		CFReadStreamSetProperty((CFReadStreamRef)[self readStream], CFSTR("ASIStreamID"), [[self connectionInfo] objectForKey:@"id"]);
	
	}
	
	[connectionsLock unlock];
	
	// Schedule the stream
	if (![self readStreamIsScheduled] && (!throttleWakeUpTime || [throttleWakeUpTime timeIntervalSinceDate:[NSDate date]] < 0)) {
		[self scheduleReadStream];
	}
	
	BOOL streamSuccessfullyOpened = NO;


   // Start the HTTP connection
	CFStreamClientContext ctxt = {0, self, NULL, NULL, NULL};
    if (CFReadStreamSetClient((CFReadStreamRef)[self readStream], kNetworkEvents, ReadStreamClientCallBack, &ctxt)) {
		if (CFReadStreamOpen((CFReadStreamRef)[self readStream])) {
			streamSuccessfullyOpened = YES;
		}
	}
	
	// Here, we'll close the stream that was previously using this connection, if there was one
	// We've kept it open until now (when we've just opened a new stream) so that the new stream can make use of the old connection
	// http://lists.apple.com/archives/Macnetworkprog/2006/Mar/msg00119.html
	if (oldStream) {
		[oldStream close];
		[oldStream release];
		oldStream = nil;
	}
	

	if (!streamSuccessfullyOpened) {
		[self setConnectionCanBeReused:NO];
		[self destroyReadStream];
		[[self cancelledLock] unlock];
		[self failWithError:[NSError errorWithDomain:NetworkRequestErrorDomain code:ASIInternalErrorWhileBuildingRequestType userInfo:[NSDictionary dictionaryWithObjectsAndKeys:@"Unable to start HTTP connection",NSLocalizedDescriptionKey,nil]]];
		return;	
	}

	[[self cancelledLock] unlock];
	
	if (![self mainRequest]) {
		if ([self shouldResetUploadProgress]) {
			if ([self showAccurateProgress]) {
				[self incrementUploadSizeBy:[self postLength]];
			} else {
				[self incrementUploadSizeBy:1];	 
			}
			[ASIHTTPRequest updateProgressIndicator:[self uploadProgressDelegate] withProgress:0 ofTotal:1];
		}
		if ([self shouldResetDownloadProgress] && ![self partialDownloadSize]) {
			[ASIHTTPRequest updateProgressIndicator:[self downloadProgressDelegate] withProgress:0 ofTotal:1];
		}
	}	
	
	
	// Record when the request started, so we can timeout if nothing happens
	[self setLastActivityTime:[NSDate date]];	
	

	[self setStatusTimer:[NSTimer timerWithTimeInterval:0.25 target:self selector:@selector(updateStatus:) userInfo:nil repeats:YES]];
	[[NSRunLoop currentRunLoop] addTimer:[self statusTimer] forMode:[self runLoopMode]];
	
	// If we're running asynchronously on the main thread, the runloop will already be running and we can return control
	if (![NSThread isMainThread] || [self isSynchronous] || ![[self runLoopMode] isEqualToString:NSDefaultRunLoopMode]) {
		while (!complete) {
			[[NSRunLoop currentRunLoop] runMode:[self runLoopMode] beforeDate:[NSDate distantFuture]];
		}
	}
}

- (void)setStatusTimer:(NSTimer *)timer
{
	[self retain];
	// We must invalidate the old timer here, not before we've created and scheduled a new timer
	// This is because the timer may be the only thing retaining an asynchronous request
	if (statusTimer && timer != statusTimer) {
		
		[statusTimer invalidate];
		[statusTimer release];
		
	}
	statusTimer = [timer retain];
	[self release];
}

- (void)performRedirect
{
	[[self cancelledLock] lock];
	// Do we need to redirect?

	[self setComplete:YES];
	[self setNeedsRedirect:NO];
	[self setRedirectCount:[self redirectCount]+1];
	if ([self redirectCount] > RedirectionLimit) {
		// Some naughty / badly coded website is trying to force us into a redirection loop. This is not cool.
		[self failWithError:ASITooMuchRedirectionError];
		[self setComplete:YES];
		[[self cancelledLock] unlock];
	} else {
		[[self cancelledLock] unlock];
		
		// Go all the way back to the beginning and build the request again, so that we can apply any new cookies
		[self main];
	}
}

// This gets fired every 1/4 of a second to update the progress and work out if we need to timeout
- (void)updateStatus:(NSTimer*)timer
{	
	[self checkRequestStatus];
	if (![self inProgress]) {
		[self setStatusTimer:nil];
		CFRunLoopStop(CFRunLoopGetCurrent());
	}
}

- (BOOL)shouldTimeOut
{
	NSTimeInterval secondsSinceLastActivity = [[NSDate date] timeIntervalSinceDate:lastActivityTime];
	// See if we need to timeout
	if ([self readStream] && [self readStreamIsScheduled] && [self lastActivityTime] && [self timeOutSeconds] > 0 && secondsSinceLastActivity > [self timeOutSeconds]) {
		
		// We have no body, or we've sent more than the upload buffer size,so we can safely time out here
		if ([self postLength] == 0 || ([self uploadBufferSize] > 0 && [self totalBytesSent] > [self uploadBufferSize])) {
			return YES;
			
		// ***Black magic warning***
		// We have a body, but we've taken longer than timeOutSeconds to upload the first small chunk of data
		// Since there's no reliable way to track upload progress for the first 32KB (iPhone) or 128KB (Mac) with CFNetwork, we'll be slightly more forgiving on the timeout, as there's a strong chance our connection is just very slow.
		} else if (secondsSinceLastActivity > [self timeOutSeconds]*1.5) {
			return YES;
		}
	}
	return NO;
}

- (void)checkRequestStatus
{
	// We won't let the request cancel while we're updating progress / checking for a timeout
	[[self cancelledLock] lock];
	
	// See if our NSOperationQueue told us to cancel
	if ([self isCancelled] || [self complete]) {
		[[self cancelledLock] unlock];
		return;
	}
	
	[self performThrottling];
	
	if ([self shouldTimeOut]) {			
		// Do we need to auto-retry this request?
		if ([self numberOfTimesToRetryOnTimeout] > [self retryCount]) {
			[self setRetryCount:[self retryCount]+1];
			[self unscheduleReadStream];
			[[self cancelledLock] unlock];
			[self startRequest];
			return;
		}
		[self failWithError:ASIRequestTimedOutError];
		[self cancelLoad];
		[self setComplete:YES];
		[[self cancelledLock] unlock];
		return;
	}

	// readStream will be null if we aren't currently running (perhaps we're waiting for a delegate to supply credentials)
	if ([self readStream]) {
		
		// If we have a post body
		if ([self postLength]) {
		
			[self setLastBytesSent:totalBytesSent];	
			
			// Find out how much data we've uploaded so far
			[self setTotalBytesSent:[NSMakeCollectable([(NSNumber *)CFReadStreamCopyProperty((CFReadStreamRef)[self readStream], kCFStreamPropertyHTTPRequestBytesWrittenCount) autorelease]) unsignedLongLongValue]];
			if (totalBytesSent > lastBytesSent) {
				
				// We've uploaded more data,  reset the timeout
				[self setLastActivityTime:[NSDate date]];
				[ASIHTTPRequest incrementBandwidthUsedInLastSecond:(unsigned long)(totalBytesSent-lastBytesSent)];		
						
				#if DEBUG_REQUEST_STATUS
				if ([self totalBytesSent] == [self postLength]) {
					NSLog(@"Request %@ finished uploading data",self);
				}
				#endif
			}
		}
			
		[self updateProgressIndicators];

	}
	
	[[self cancelledLock] unlock];
}


// Cancel loading and clean up. DO NOT USE THIS TO CANCEL REQUESTS - use [request cancel] instead
- (void)cancelLoad
{
    [self destroyReadStream];
	
	[[self postBodyReadStream] close];
	
    if ([self rawResponseData]) {
		[self setRawResponseData:nil];
	
	// If we were downloading to a file
	} else if ([self temporaryFileDownloadPath]) {
		[[self fileDownloadOutputStream] close];
		
		// If we haven't said we might want to resume, let's remove the temporary file too
		if (![self allowResumeForFileDownloads]) {
			[self removeTemporaryDownloadFile];
		}
	}
	
	// Clean up any temporary file used to store request body for streaming
	if (![self authenticationNeeded] && [self didCreateTemporaryPostDataFile]) {
		[self removePostDataFile];
		[self setDidCreateTemporaryPostDataFile:NO];
	}
	
	[self setResponseHeaders:nil];
}


- (void)removeTemporaryDownloadFile
{
	if ([self temporaryFileDownloadPath]) {
		if ([[NSFileManager defaultManager] fileExistsAtPath:[self temporaryFileDownloadPath]]) {
			NSError *removeError = nil;
			[[NSFileManager defaultManager] removeItemAtPath:[self temporaryFileDownloadPath] error:&removeError];
			if (removeError) {
				[self failWithError:[NSError errorWithDomain:NetworkRequestErrorDomain code:ASIFileManagementError userInfo:[NSDictionary dictionaryWithObjectsAndKeys:[NSString stringWithFormat:@"Failed to delete file at path '%@'",[self temporaryFileDownloadPath]],NSLocalizedDescriptionKey,removeError,NSUnderlyingErrorKey,nil]]];
			}
		}
		[self setTemporaryFileDownloadPath:nil];
	}
}

- (void)removePostDataFile
{
	if ([self postBodyFilePath]) {
		NSError *removeError = nil;
		[[NSFileManager defaultManager] removeItemAtPath:[self postBodyFilePath] error:&removeError];
		if (removeError) {
			[self failWithError:[NSError errorWithDomain:NetworkRequestErrorDomain code:ASIFileManagementError userInfo:[NSDictionary dictionaryWithObjectsAndKeys:[NSString stringWithFormat:@"Failed to delete file at path '%@'",[self postBodyFilePath]],NSLocalizedDescriptionKey,removeError,NSUnderlyingErrorKey,nil]]];
		}
		[self setPostBodyFilePath:nil];
	}
	if ([self compressedPostBodyFilePath]) {
		NSError *removeError = nil;
		[[NSFileManager defaultManager] removeItemAtPath:[self compressedPostBodyFilePath] error:&removeError];
		if (removeError) {
			[self failWithError:[NSError errorWithDomain:NetworkRequestErrorDomain code:ASIFileManagementError userInfo:[NSDictionary dictionaryWithObjectsAndKeys:[NSString stringWithFormat:@"Failed to delete file at path '%@'",[self compressedPostBodyFilePath]],NSLocalizedDescriptionKey,removeError,NSUnderlyingErrorKey,nil]]];
		}
		[self setCompressedPostBodyFilePath:nil];
	}
}

#pragma mark HEAD request

// Used by ASINetworkQueue to create a HEAD request appropriate for this request with the same headers (though you can use it yourself)
- (ASIHTTPRequest *)HEADRequest
{
	ASIHTTPRequest *headRequest = [[self class] requestWithURL:[self url]];
	
	// Copy the properties that make sense for a HEAD request
	[headRequest setRequestHeaders:[[[self requestHeaders] mutableCopy] autorelease]];
	[headRequest setRequestCookies:[[[self requestCookies] mutableCopy] autorelease]];
	[headRequest setUseCookiePersistence:[self useCookiePersistence]];
	[headRequest setUseKeychainPersistence:[self useKeychainPersistence]];
	[headRequest setUseSessionPersistence:[self useSessionPersistence]];
	[headRequest setAllowCompressedResponse:[self allowCompressedResponse]];
	[headRequest setUsername:[self username]];
	[headRequest setPassword:[self password]];
	[headRequest setDomain:[self domain]];
	[headRequest setProxyUsername:[self proxyUsername]];
	[headRequest setProxyPassword:[self proxyPassword]];
	[headRequest setProxyDomain:[self proxyDomain]];
	[headRequest setProxyHost:[self proxyHost]];
	[headRequest setProxyPort:[self proxyPort]];
	[headRequest setShouldPresentAuthenticationDialog:[self shouldPresentAuthenticationDialog]];
	[headRequest setShouldPresentProxyAuthenticationDialog:[self shouldPresentProxyAuthenticationDialog]];
	[headRequest setTimeOutSeconds:[self timeOutSeconds]];
	[headRequest setUseHTTPVersionOne:[self useHTTPVersionOne]];
	[headRequest setValidatesSecureCertificate:[self validatesSecureCertificate]];
	[headRequest setPACurl:[self PACurl]];
	[headRequest setShouldPresentCredentialsBeforeChallenge:[self shouldPresentCredentialsBeforeChallenge]];
	[headRequest setNumberOfTimesToRetryOnTimeout:[self numberOfTimesToRetryOnTimeout]];
	[headRequest setShouldUseRFC2616RedirectBehaviour:[self shouldUseRFC2616RedirectBehaviour]];
	[headRequest setShouldAttemptPersistentConnection:[self shouldAttemptPersistentConnection]];
	[headRequest setPersistentConnectionTimeoutSeconds:[self persistentConnectionTimeoutSeconds]];
	
	[headRequest setMainRequest:self];
	[headRequest setRequestMethod:@"HEAD"];
	return headRequest;
}


#pragma mark upload/download progress


- (void)updateProgressIndicators
{
	//Only update progress if this isn't a HEAD request used to preset the content-length
	if (![self mainRequest]) {
		if ([self showAccurateProgress] || ([self complete] && ![self updatedProgress])) {
			[self updateUploadProgress];
			[self updateDownloadProgress];
		}
	}
}


- (void)setUploadProgressDelegate:(id)newDelegate
{
	[[self cancelledLock] lock];
	uploadProgressDelegate = newDelegate;

	#if !TARGET_OS_IPHONE
	// If the uploadProgressDelegate is an NSProgressIndicator, we set its MaxValue to 1.0 so we can update it as if it were a UIProgressView
	double max = 1.0;
	[ASIHTTPRequest performSelector:@selector(setMaxValue:) onTarget:[self uploadProgressDelegate] withObject:nil amount:&max];
	#endif
	[[self cancelledLock] unlock];
}

- (void)setDownloadProgressDelegate:(id)newDelegate
{
	[[self cancelledLock] lock];
	downloadProgressDelegate = newDelegate;

	#if !TARGET_OS_IPHONE
	// If the downloadProgressDelegate is an NSProgressIndicator, we set its MaxValue to 1.0 so we can update it as if it were a UIProgressView
	double max = 1.0;
	[ASIHTTPRequest performSelector:@selector(setMaxValue:) onTarget:[self downloadProgressDelegate] withObject:nil amount:&max];	
	#endif
	[[self cancelledLock] unlock];
}


- (void)updateDownloadProgress
{
	// We won't update download progress until we've examined the headers, since we might need to authenticate
	if (![self responseHeaders] || [self needsRedirect] || !([self contentLength] || [self complete])) {
		return;
	}
		
	unsigned long long bytesReadSoFar = [self totalBytesRead]+[self partialDownloadSize];
	unsigned long long value = 0;
	
	if ([self showAccurateProgress] && [self contentLength]) {
		value = bytesReadSoFar-[self lastBytesRead];
		if (value == 0) {
			return;
		}
	} else {
		value = 1;
		[self setUpdatedProgress:YES];
	}
	if (!value) {
		return;
	}

	[ASIHTTPRequest performSelector:@selector(request:didReceiveBytes:) onTarget:[self queue] withObject:self amount:&value];
	[ASIHTTPRequest performSelector:@selector(request:didReceiveBytes:) onTarget:[self downloadProgressDelegate] withObject:self amount:&value];
	[ASIHTTPRequest updateProgressIndicator:[self downloadProgressDelegate] withProgress:[self totalBytesRead]+[self partialDownloadSize] ofTotal:[self contentLength]+[self partialDownloadSize]];
		
	[self setLastBytesRead:bytesReadSoFar];
}


- (void)updateUploadProgress
{
	if ([self isCancelled] || [self totalBytesSent] == 0) {
		return;
	}
	
	// If this is the first time we've written to the buffer, totalBytesSent will be the size of the buffer (currently seems to be 128KB on both Leopard and iPhone 2.2.1, 32KB on iPhone 3.0)
	// If request body is less than the buffer size, totalBytesSent will be the total size of the request body
	// We will remove this from any progress display, as kCFStreamPropertyHTTPRequestBytesWrittenCount does not tell us how much data has actually be written
	if ([self uploadBufferSize] == 0 && [self totalBytesSent] != [self postLength]) {
		[self setUploadBufferSize:[self totalBytesSent]];
		[self incrementUploadSizeBy:-[self uploadBufferSize]];
	}
	
	unsigned long long value = 0;
	
	if ([self showAccurateProgress]) {
		if ([self totalBytesSent] == [self postLength] || [self lastBytesSent] > 0) {
			value = [self totalBytesSent]-[self lastBytesSent];
		} else {
			return;
		}
	} else {
		value = 1;
		[self setUpdatedProgress:YES];
	}
	
	if (!value) {
		return;
	}
	
	[ASIHTTPRequest performSelector:@selector(request:didSendBytes:) onTarget:[self queue] withObject:self amount:&value];
	[ASIHTTPRequest performSelector:@selector(request:didSendBytes:) onTarget:[self uploadProgressDelegate] withObject:self amount:&value];
	[ASIHTTPRequest updateProgressIndicator:[self uploadProgressDelegate] withProgress:[self totalBytesSent]-[self uploadBufferSize] ofTotal:[self postLength]];
}


- (void)incrementDownloadSizeBy:(long long)length
{
	[ASIHTTPRequest performSelector:@selector(request:incrementDownloadSizeBy:) onTarget:[self queue] withObject:self amount:&length];
	[ASIHTTPRequest performSelector:@selector(request:incrementDownloadSizeBy:) onTarget:[self downloadProgressDelegate] withObject:self amount:&length];
}


- (void)incrementUploadSizeBy:(long long)length
{
	[ASIHTTPRequest performSelector:@selector(request:incrementUploadSizeBy:) onTarget:[self queue] withObject:self amount:&length];
	[ASIHTTPRequest performSelector:@selector(request:incrementUploadSizeBy:) onTarget:[self uploadProgressDelegate] withObject:self amount:&length];
}


-(void)removeUploadProgressSoFar
{
	long long progressToRemove = -[self totalBytesSent];
	[ASIHTTPRequest performSelector:@selector(request:didSendBytes:) onTarget:[self queue] withObject:self amount:&progressToRemove];
	[ASIHTTPRequest performSelector:@selector(request:didSendBytes:) onTarget:[self uploadProgressDelegate] withObject:self amount:&progressToRemove];
	[ASIHTTPRequest updateProgressIndicator:[self uploadProgressDelegate] withProgress:0 ofTotal:[self postLength]];
}


+ (void)performSelector:(SEL)selector onTarget:(id)target withObject:(id)object amount:(void *)amount
{
	if ([target respondsToSelector:selector]) {
		NSMethodSignature *signature = nil;
		signature = [[target class] instanceMethodSignatureForSelector:selector];
		NSInvocation *invocation = [NSInvocation invocationWithMethodSignature:signature];
		[invocation setTarget:target];
		[invocation setSelector:selector];
		
		int argumentNumber = 2;
		
		// If we got an object parameter, we pass a pointer to the object pointer
		if (object) {
			[invocation setArgument:&object atIndex:argumentNumber];
			argumentNumber++;	
		}
		
		// For the amount we'll just pass the pointer directly so NSInvocation will call the method using the number itself rather than a pointer to it
		if (amount) {
			[invocation setArgument:amount atIndex:argumentNumber];
		}

		[invocation performSelectorOnMainThread:@selector(invokeWithTarget:) withObject:target waitUntilDone:[NSThread isMainThread]];
	}
}
	
	
+ (void)updateProgressIndicator:(id)indicator withProgress:(unsigned long long)progress ofTotal:(unsigned long long)total
{
	#if TARGET_OS_IPHONE
		// Cocoa Touch: UIProgressView
		float progressAmount;
		SEL selector = @selector(setProgress:);
		//Workaround for an issue with converting a long to a double on iPhone OS 2.2.1 with a base SDK >= 3.0
		if ([ASIHTTPRequest isiPhoneOS2]) {
			progressAmount = [[NSNumber numberWithUnsignedLongLong:progress] floatValue]/[[NSNumber numberWithUnsignedLongLong:total] floatValue]; 
		} else {
			progressAmount = (progress*1.0f)/(total*1.0f);
		}
		
	#else
		// Cocoa: NSProgressIndicator
		double progressAmount = progressAmount = (progress*1.0)/(total*1.0);
		SEL selector = @selector(setDoubleValue:);
	#endif
	
	if (![indicator respondsToSelector:selector]) {
		return;
	}
	
	[progressLock lock];

	[ASIHTTPRequest performSelector:selector onTarget:indicator withObject:nil amount:&progressAmount];
	[progressLock unlock];
}


#pragma mark handling request complete / failure



- (void)requestReceivedResponseHeaders
{
	if ([self error] || [self mainRequest]) {
		return;
	}
	// Let the delegate know we have started
	if ([self didReceiveResponseHeadersSelector] && [[self delegate] respondsToSelector:[self didReceiveResponseHeadersSelector]]) {
		[[self delegate] performSelectorOnMainThread:[self didReceiveResponseHeadersSelector] withObject:self waitUntilDone:[NSThread isMainThread]];		
	}
	
	// Let the queue know we have started
	if ([[self queue] respondsToSelector:@selector(requestReceivedResponseHeaders:)]) {
		[[self queue] performSelectorOnMainThread:@selector(requestReceivedResponseHeaders:) withObject:self waitUntilDone:[NSThread isMainThread]];		
	}
}

- (void)requestStarted
{
	if ([self error] || [self mainRequest]) {
		return;
	}
	// Let the delegate know we have started
	if ([self didStartSelector] && [[self delegate] respondsToSelector:[self didStartSelector]]) {
		[[self delegate] performSelectorOnMainThread:[self didStartSelector] withObject:self waitUntilDone:[NSThread isMainThread]];		
	}
	
	// Let the queue know we have started
	if ([[self queue] respondsToSelector:@selector(requestStarted:)]) {
		[[self queue] performSelectorOnMainThread:@selector(requestStarted:) withObject:self waitUntilDone:[NSThread isMainThread]];		
	}
}

// Subclasses might override this method to process the result in the same thread
// If you do this, don't forget to call [super requestFinished] to let the queue / delegate know we're done
- (void)requestFinished
{
#if DEBUG_REQUEST_STATUS || DEBUG_THROTTLING
	NSLog(@"Request finished: %@",self);
#endif
	if ([self shouldPresentAuthenticationDialog] || [self shouldPresentProxyAuthenticationDialog]) {
		[self performSelectorOnMainThread:@selector(dismissAuthenticationDialog) withObject:nil waitUntilDone:[NSThread isMainThread]];
	}
	if ([self error] || [self mainRequest]) {
		return;
	}
	// Let the delegate know we are done
	if ([self didFinishSelector] && [[self delegate] respondsToSelector:[self didFinishSelector]]) {
		[[self delegate] performSelectorOnMainThread:[self didFinishSelector] withObject:self waitUntilDone:[NSThread isMainThread]];		
	}
	
	// Let the queue know we are done
	if ([[self queue] respondsToSelector:@selector(requestFinished:)]) {
		[[self queue] performSelectorOnMainThread:@selector(requestFinished:) withObject:self waitUntilDone:[NSThread isMainThread]];		
	}
	
}

// Subclasses might override this method to perform error handling in the same thread
// If you do this, don't forget to call [super failWithError:] to let the queue / delegate know we're done
- (void)failWithError:(NSError *)theError
{
#if DEBUG_REQUEST_STATUS || DEBUG_THROTTLING
	NSLog(@"Request failed: %@",self);
#endif
	[self setComplete:YES];
	
	// Invalidate the current connection so subsequent requests don't attempt to reuse it
	if (theError && [theError code] != ASIAuthenticationErrorType && [theError code] != ASITooMuchRedirectionErrorType) {
		[connectionsLock lock];
		#if DEBUG_PERSISTENT_CONNECTIONS
		NSLog(@"Request #%@ failed and will invalidate connection #%@",[self requestID],[[self connectionInfo] objectForKey:@"id"]);
		#endif
		[[self connectionInfo] removeObjectForKey:@"request"];
		[persistentConnectionsPool removeObject:[self connectionInfo]];
		[connectionsLock unlock];
		[self destroyReadStream];
	}
	if ([self connectionCanBeReused]) {
		[[self connectionInfo] setObject:[NSDate dateWithTimeIntervalSinceNow:[self persistentConnectionTimeoutSeconds]] forKey:@"expires"];
	}
	
	if ([self isCancelled] || [self error]) {
		return;
	}
	
	if ([self downloadCache] && [self cachePolicy] == ASIUseCacheIfLoadFailsCachePolicy) {
		if ([self useDataFromCache]) {
			return;
		}
	}
	
	
	[self setError:theError];
	
	ASIHTTPRequest *failedRequest = self;
	
	// If this is a HEAD request created by an ASINetworkQueue or compatible queue delegate, make the main request fail
	if ([self mainRequest]) {
		failedRequest = [self mainRequest];
		[failedRequest setError:theError];
	}

	// Let the delegate know something went wrong
	if ([failedRequest didFailSelector] && [[failedRequest delegate] respondsToSelector:[failedRequest didFailSelector]]) {
		[[failedRequest delegate] performSelectorOnMainThread:[failedRequest didFailSelector] withObject:failedRequest waitUntilDone:[NSThread isMainThread]];	
	}
	
	// Let the queue know something went wrong
	if ([[failedRequest queue] respondsToSelector:@selector(requestFailed:)]) {
		[[failedRequest queue] performSelectorOnMainThread:@selector(requestFailed:) withObject:failedRequest waitUntilDone:[NSThread isMainThread]];		
	}
	
	[self markAsFinished];
	if ([self mainRequest]) {
		[[self mainRequest] markAsFinished];
	}	
}

#pragma mark parsing HTTP response headers

- (void)readResponseHeaders
{
	[self setAuthenticationNeeded:ASINoAuthenticationNeededYet];

	CFHTTPMessageRef message = (CFHTTPMessageRef)CFReadStreamCopyProperty((CFReadStreamRef)[self readStream], kCFStreamPropertyHTTPResponseHeader);
	if (!message) {
		return;
	}
	
	// Make sure we've received all the headers
	if (!CFHTTPMessageIsHeaderComplete(message)) {
		CFRelease(message);
		return;
	}

	#if DEBUG_REQUEST_STATUS
	if ([self totalBytesSent] == [self postLength]) {
		NSLog(@"Request %@ received response headers",self);
	}
	#endif		

	CFDictionaryRef headerFields = CFHTTPMessageCopyAllHeaderFields(message);
	[self setResponseHeaders:(NSDictionary *)headerFields];

	CFRelease(headerFields);
	
	[self setResponseStatusCode:(int)CFHTTPMessageGetResponseStatusCode(message)];
	[self setResponseStatusMessage:[(NSString *)CFHTTPMessageCopyResponseStatusLine(message) autorelease]];
	
	if ([self downloadCache] && [self cachePolicy] == ASIReloadIfDifferentCachePolicy) {
		if ([self useDataFromCache]) {
			CFRelease(message);
			return;
		}
	}

	// Is the server response a challenge for credentials?
	if ([self responseStatusCode] == 401) {
		[self setAuthenticationNeeded:ASIHTTPAuthenticationNeeded];
	} else if ([self responseStatusCode] == 407) {
		[self setAuthenticationNeeded:ASIProxyAuthenticationNeeded];
	}
		
	// Authentication succeeded, or no authentication was required
	if (![self authenticationNeeded]) {

		// Did we get here without an authentication challenge? (which can happen when shouldPresentCredentialsBeforeChallenge is YES and basic auth was successful)
		if (!requestAuthentication && [self username] && [self password] && [self useSessionPersistence]) {
			
			NSMutableDictionary *newCredentials = [NSMutableDictionary dictionaryWithCapacity:2];
			[newCredentials setObject:[self username] forKey:(NSString *)kCFHTTPAuthenticationUsername];
			[newCredentials setObject:[self password] forKey:(NSString *)kCFHTTPAuthenticationPassword];
			
			// Store the credentials in the session 
			NSMutableDictionary *sessionCredentials = [NSMutableDictionary dictionary];
			[sessionCredentials setObject:newCredentials forKey:@"Credentials"];
			[sessionCredentials setObject:[self url] forKey:@"URL"];
			[sessionCredentials setObject:(NSString *)kCFHTTPAuthenticationSchemeBasic forKey:@"AuthenticationScheme"];
			[[self class] storeAuthenticationCredentialsInSessionStore:sessionCredentials];
		}
	}
	
	// See if we got a Content-length header
	NSString *cLength = [responseHeaders valueForKey:@"Content-Length"];
	ASIHTTPRequest *theRequest = self;
	if ([self mainRequest]) {
		theRequest = [self mainRequest];
	}
	
	if (cLength) {
		SInt32 length = CFStringGetIntValue((CFStringRef)cLength);
		
		// Workaround for Apache HEAD requests for dynamically generated content returning the wrong Content-Length when using gzip
		if ([self mainRequest] && [self allowCompressedResponse] && length == 20 && [self showAccurateProgress] && [self shouldResetDownloadProgress]) {
			[[self mainRequest] setShowAccurateProgress:NO];
			[[self mainRequest] incrementDownloadSizeBy:1];
			
		} else {
			[theRequest setContentLength:length];
			if ([self showAccurateProgress] && [self shouldResetDownloadProgress]) {
				[theRequest incrementDownloadSizeBy:[theRequest contentLength]+[theRequest partialDownloadSize]];
			}
		}
		
	} else if ([self showAccurateProgress] && [self shouldResetDownloadProgress]) {
		[theRequest setShowAccurateProgress:NO];
		[theRequest incrementDownloadSizeBy:1];			
	}

	// Handle response text encoding
	// If the Content-Type header specified an encoding, we'll use that, otherwise we use defaultStringEncoding (which defaults to NSISOLatin1StringEncoding)
	NSString *contentType = [[self responseHeaders] objectForKey:@"Content-Type"];
	NSStringEncoding encoding = [self defaultResponseEncoding];
	if (contentType) {

		NSString *charsetSeparator = @"charset=";
		NSScanner *charsetScanner = [NSScanner scannerWithString: contentType];
		NSString *IANAEncoding = nil;

		if ([charsetScanner scanUpToString: charsetSeparator intoString: NULL] && [charsetScanner scanLocation] < [contentType length])
		{
			[charsetScanner setScanLocation: [charsetScanner scanLocation] + [charsetSeparator length]];
			[charsetScanner scanUpToString: @";" intoString: &IANAEncoding];
		}

		if (IANAEncoding) {
			CFStringEncoding cfEncoding = CFStringConvertIANACharSetNameToEncoding((CFStringRef)IANAEncoding);
			if (cfEncoding != kCFStringEncodingInvalidId) {
				encoding = CFStringConvertEncodingToNSStringEncoding(cfEncoding);
			}
		}
	}
	[self setResponseEncoding:encoding];

	// Handle cookies
	NSArray *newCookies = [NSHTTPCookie cookiesWithResponseHeaderFields:responseHeaders forURL:url];
	[self setResponseCookies:newCookies];
	
	if ([self useCookiePersistence]) {
		
		// Store cookies in global persistent store
		[[NSHTTPCookieStorage sharedHTTPCookieStorage] setCookies:newCookies forURL:url mainDocumentURL:nil];
		
		// We also keep any cookies in the sessionCookies array, so that we have a reference to them if we need to remove them later
		NSHTTPCookie *cookie;
		for (cookie in newCookies) {
			[ASIHTTPRequest addSessionCookie:cookie];
		}
	}
	
	// Do we need to redirect?
	// Note that ASIHTTPRequest does not currently support 305 Use Proxy
	if ([self shouldRedirect] && [responseHeaders valueForKey:@"Location"]) {
		if (([self responseStatusCode] > 300 && [self responseStatusCode] < 304) || [self responseStatusCode] == 307) {
			
			// By default, we redirect 301 and 302 response codes as GET requests
			// According to RFC 2616 this is wrong, but this is what most browsers do, so it's probably what you're expecting to happen
			// See also:
			// http://allseeing-i.lighthouseapp.com/projects/27881/tickets/27-302-redirection-issue
							
			if ([self responseStatusCode] != 307 && (![self shouldUseRFC2616RedirectBehaviour] || [self responseStatusCode] == 303)) {
				[self setRequestMethod:@"GET"];
				[self setPostBody:nil];
				[self setPostLength:0];

				// Perhaps there are other headers we should be preserving, but it's hard to know what we need to keep and what to throw away.
				NSString *userAgent = [[self requestHeaders] objectForKey:@"User-Agent"];
				if (userAgent) {
					[self setRequestHeaders:[NSMutableDictionary dictionaryWithObject:userAgent forKey:@"User-Agent"]];
				} else {
					[self setRequestHeaders:nil];
				}
				[self setHaveBuiltRequestHeaders:NO];
			} else {
			
				// Force rebuild the cookie header incase we got some new cookies from this request
				// All other request headers will remain as they are for 301 / 302 redirects
				[self applyCookieHeader];
			}

			// Force the redirected request to rebuild the request headers (if not a 303, it will re-use old ones, and add any new ones)
			
			[self setURL:[[NSURL URLWithString:[responseHeaders valueForKey:@"Location"] relativeToURL:[self url]] absoluteURL]];
			[self setNeedsRedirect:YES];
			
			// Clear the request cookies
			// This means manually added cookies will not be added to the redirect request - only those stored in the global persistent store
			// But, this is probably the safest option - we might be redirecting to a different domain
			[self setRequestCookies:[NSMutableArray array]];
			
			#if DEBUG_REQUEST_STATUS
				NSLog(@"Request will redirect (code: %hi): %@",[self responseStatusCode],self);
			#endif
			
		}
	}
	// Handle connection persistence
	if ([self shouldAttemptPersistentConnection]) {
		
		NSString *connectionHeader = [[[self responseHeaders] objectForKey:@"Connection"] lowercaseString];
		NSString *httpVersion = NSMakeCollectable([(NSString *)CFHTTPMessageCopyVersion(message) autorelease]);
		
		// Don't re-use the connection if the server is HTTP 1.0 and didn't send Connection: Keep-Alive
		if (![httpVersion isEqualToString:(NSString *)kCFHTTPVersion1_0] || [connectionHeader isEqualToString:@"keep-alive"]) {

			// See if server explicitly told us to close the connection
			if (![connectionHeader isEqualToString:@"close"]) {
				
				NSString *keepAliveHeader = [[self responseHeaders] objectForKey:@"Keep-Alive"];
				
				// If we got a keep alive header, we'll reuse the connection for as long as the server tells us
				if (keepAliveHeader) { 
					int timeout = 0;
					int max = 0;
					NSScanner *scanner = [NSScanner scannerWithString:keepAliveHeader];
					[scanner scanString:@"timeout=" intoString:NULL];
					[scanner scanInt:&timeout];
					[scanner scanUpToString:@"max=" intoString:NULL];
					[scanner scanString:@"max=" intoString:NULL];
					[scanner scanInt:&max];
					if (max > 5) {
						[self setConnectionCanBeReused:YES];
						[self setPersistentConnectionTimeoutSeconds:timeout];
						#if DEBUG_PERSISTENT_CONNECTIONS
							NSLog(@"Got a keep-alive header, will keep this connection open for %f seconds", [self persistentConnectionTimeoutSeconds]);
						#endif					
					}
				
				// Otherwise, we'll assume we can keep this connection open
				} else {
					[self setConnectionCanBeReused:YES];
					#if DEBUG_PERSISTENT_CONNECTIONS
						NSLog(@"Got no keep-alive header, will keep this connection open for %f seconds", [self persistentConnectionTimeoutSeconds]);
					#endif
				}
			}
		}
	}

	CFRelease(message);
	[self requestReceivedResponseHeaders];
}

#pragma mark http authentication

- (void)saveProxyCredentialsToKeychain:(NSDictionary *)newCredentials
{
	NSURLCredential *authenticationCredentials = [NSURLCredential credentialWithUser:[newCredentials objectForKey:(NSString *)kCFHTTPAuthenticationUsername] password:[newCredentials objectForKey:(NSString *)kCFHTTPAuthenticationPassword] persistence:NSURLCredentialPersistencePermanent];
	if (authenticationCredentials) {
		[ASIHTTPRequest saveCredentials:authenticationCredentials forProxy:[self proxyHost] port:[self proxyPort] realm:[self proxyAuthenticationRealm]];
	}	
}


- (void)saveCredentialsToKeychain:(NSDictionary *)newCredentials
{
	NSURLCredential *authenticationCredentials = [NSURLCredential credentialWithUser:[newCredentials objectForKey:(NSString *)kCFHTTPAuthenticationUsername] password:[newCredentials objectForKey:(NSString *)kCFHTTPAuthenticationPassword] persistence:NSURLCredentialPersistencePermanent];
	
	if (authenticationCredentials) {
		[ASIHTTPRequest saveCredentials:authenticationCredentials forHost:[[self url] host] port:[[[self url] port] intValue] protocol:[[self url] scheme] realm:[self authenticationRealm]];
	}	
}

- (BOOL)applyProxyCredentials:(NSDictionary *)newCredentials
{
	[self setProxyAuthenticationRetryCount:[self proxyAuthenticationRetryCount]+1];
	
	if (newCredentials && proxyAuthentication && request) {

		// Apply whatever credentials we've built up to the old request
		if (CFHTTPMessageApplyCredentialDictionary(request, proxyAuthentication, (CFMutableDictionaryRef)newCredentials, NULL)) {
			
			//If we have credentials and they're ok, let's save them to the keychain
			if (useKeychainPersistence) {
				[self saveProxyCredentialsToKeychain:newCredentials];
			}
			if (useSessionPersistence) {
				NSMutableDictionary *sessionProxyCredentials = [NSMutableDictionary dictionary];
				[sessionProxyCredentials setObject:(id)proxyAuthentication forKey:@"Authentication"];
				[sessionProxyCredentials setObject:newCredentials forKey:@"Credentials"];
				[sessionProxyCredentials setObject:[self proxyHost] forKey:@"Host"];
				[sessionProxyCredentials setObject:[NSNumber numberWithInt:[self proxyPort]] forKey:@"Port"];
				[sessionProxyCredentials setObject:[self proxyAuthenticationScheme] forKey:@"AuthenticationScheme"];
				[[self class] storeProxyAuthenticationCredentialsInSessionStore:sessionProxyCredentials];
			}
			[self setProxyCredentials:newCredentials];
			return YES;
		} else {
			[[self class] removeProxyAuthenticationCredentialsFromSessionStore:newCredentials];
		}
	}
	return NO;
}

- (BOOL)applyCredentials:(NSDictionary *)newCredentials
{
	[self setAuthenticationRetryCount:[self authenticationRetryCount]+1];
	
	if (newCredentials && requestAuthentication && request) {
		// Apply whatever credentials we've built up to the old request
		if (CFHTTPMessageApplyCredentialDictionary(request, requestAuthentication, (CFMutableDictionaryRef)newCredentials, NULL)) {
			
			//If we have credentials and they're ok, let's save them to the keychain
			if (useKeychainPersistence) {
				[self saveCredentialsToKeychain:newCredentials];
			}
			if (useSessionPersistence) {
				
				NSMutableDictionary *sessionCredentials = [NSMutableDictionary dictionary];
				[sessionCredentials setObject:(id)requestAuthentication forKey:@"Authentication"];
				[sessionCredentials setObject:newCredentials forKey:@"Credentials"];
				[sessionCredentials setObject:[self url] forKey:@"URL"];
				[sessionCredentials setObject:[self authenticationScheme] forKey:@"AuthenticationScheme"];
				if ([self authenticationRealm]) {
					[sessionCredentials setObject:[self authenticationRealm] forKey:@"AuthenticationRealm"];
				}
				[[self class] storeAuthenticationCredentialsInSessionStore:sessionCredentials];

			}
			[self setRequestCredentials:newCredentials];
			return YES;
		} else {
			[[self class] removeAuthenticationCredentialsFromSessionStore:newCredentials];
		}
	}
	return NO;
}

- (NSMutableDictionary *)findProxyCredentials
{
	NSMutableDictionary *newCredentials = [[[NSMutableDictionary alloc] init] autorelease];
	
	// Is an account domain needed? (used currently for NTLM only)
	if (CFHTTPAuthenticationRequiresAccountDomain(proxyAuthentication)) {
		if (![self proxyDomain]) {
			[self setProxyDomain:@""];
		}
		[newCredentials setObject:[self proxyDomain] forKey:(NSString *)kCFHTTPAuthenticationAccountDomain];
	}
	
	NSString *user = nil;
	NSString *pass = nil;
	

	// If this is a HEAD request generated by an ASINetworkQueue, we'll try to use the details from the main request
	if ([self mainRequest] && [[self mainRequest] proxyUsername] && [[self mainRequest] proxyPassword]) {
		user = [[self mainRequest] proxyUsername];
		pass = [[self mainRequest] proxyPassword];
		
		// Let's try to use the ones set in this object
	} else if ([self proxyUsername] && [self proxyPassword]) {
		user = [self proxyUsername];
		pass = [self proxyPassword];
	}		

	
	// Ok, that didn't work, let's try the keychain
	// For authenticating proxies, we'll look in the keychain regardless of the value of useKeychainPersistence
	if ((!user || !pass)) {
		NSURLCredential *authenticationCredentials = [ASIHTTPRequest savedCredentialsForProxy:[self proxyHost] port:[self proxyPort] protocol:[[self url] scheme] realm:[self proxyAuthenticationRealm]];
		if (authenticationCredentials) {
			user = [authenticationCredentials user];
			pass = [authenticationCredentials password];
		}
		
	}
	
	// If we have a username and password, let's apply them to the request and continue
	if (user && pass) {
		
		[newCredentials setObject:user forKey:(NSString *)kCFHTTPAuthenticationUsername];
		[newCredentials setObject:pass forKey:(NSString *)kCFHTTPAuthenticationPassword];
		return newCredentials;
	}
	return nil;
}


- (NSMutableDictionary *)findCredentials
{
	NSMutableDictionary *newCredentials = [[[NSMutableDictionary alloc] init] autorelease];
	
	// Is an account domain needed? (used currently for NTLM only)
	if (CFHTTPAuthenticationRequiresAccountDomain(requestAuthentication)) {
		if (!domain) {
			[self setDomain:@""];
		}
		[newCredentials setObject:domain forKey:(NSString *)kCFHTTPAuthenticationAccountDomain];
	}
	
	// First, let's look at the url to see if the username and password were included
	NSString *user = [[self url] user];
	NSString *pass = [[self url] password];
	
	// If the username and password weren't in the url
	if (!user || !pass) {
		
		// If this is a HEAD request generated by an ASINetworkQueue, we'll try to use the details from the main request
		if ([self mainRequest] && [[self mainRequest] username] && [[self mainRequest] password]) {
			user = [[self mainRequest] username];
			pass = [[self mainRequest] password];
			
		// Let's try to use the ones set in this object
		} else if ([self username] && [self password]) {
			user = [self username];
			pass = [self password];
		}		
		
	}
	
	// Ok, that didn't work, let's try the keychain
	if ((!user || !pass) && useKeychainPersistence) {
		NSURLCredential *authenticationCredentials = [ASIHTTPRequest savedCredentialsForHost:[[self url] host] port:[[[self url] port] intValue] protocol:[[self url] scheme] realm:[self authenticationRealm]];
		if (authenticationCredentials) {
			user = [authenticationCredentials user];
			pass = [authenticationCredentials password];
		}
		
	}
	
	// If we have a username and password, let's apply them to the request and continue
	if (user && pass) {
		
		[newCredentials setObject:user forKey:(NSString *)kCFHTTPAuthenticationUsername];
		[newCredentials setObject:pass forKey:(NSString *)kCFHTTPAuthenticationPassword];
		return newCredentials;
	}
	return nil;
}

// Called by delegate or authentication dialog to resume loading once authentication info has been populated
- (void)retryUsingSuppliedCredentials
{
	[self attemptToApplyCredentialsAndResume];
}

// Called by delegate or authentication dialog to cancel authentication
- (void)cancelAuthentication
{
	[self failWithError:ASIAuthenticationError];
}

- (BOOL)showProxyAuthenticationDialog
{
// Mac authentication dialog coming soon!
#if TARGET_OS_IPHONE
	if ([self shouldPresentProxyAuthenticationDialog]) {
		[ASIAuthenticationDialog performSelectorOnMainThread:@selector(presentAuthenticationDialogForRequest:) withObject:self waitUntilDone:[NSThread isMainThread]];
		return YES;
	}
	return NO;
#else
	return NO;
#endif
}


- (BOOL)askDelegateForProxyCredentials
{

	// If we have a delegate, we'll see if it can handle proxyAuthenticationNeededForRequest:.
	// Otherwise, we'll try the queue (if this request is part of one) and it will pass the message on to its own delegate
	id authenticationDelegate = [self delegate];
	if (!authenticationDelegate) {
		authenticationDelegate = [self queue];
	}
	
	if ([authenticationDelegate respondsToSelector:@selector(proxyAuthenticationNeededForRequest:)]) {
		[authenticationDelegate performSelectorOnMainThread:@selector(proxyAuthenticationNeededForRequest:) withObject:self waitUntilDone:[NSThread isMainThread]];
		return YES;
	}
	return NO;
}

- (void)attemptToApplyProxyCredentialsAndResume
{
	
	if ([self error] || [self isCancelled]) {
		return;
	}
	
	// Read authentication data
	if (!proxyAuthentication) {
		CFHTTPMessageRef responseHeader = (CFHTTPMessageRef) CFReadStreamCopyProperty((CFReadStreamRef)[self readStream],kCFStreamPropertyHTTPResponseHeader);
		proxyAuthentication = CFHTTPAuthenticationCreateFromResponse(NULL, responseHeader);
		CFRelease(responseHeader);
		[self setProxyAuthenticationScheme:[(NSString *)CFHTTPAuthenticationCopyMethod(proxyAuthentication) autorelease]];
	}
	
	// If we haven't got a CFHTTPAuthenticationRef by now, something is badly wrong, so we'll have to give up
	if (!proxyAuthentication) {
		[self cancelLoad];
		[self failWithError:[NSError errorWithDomain:NetworkRequestErrorDomain code:ASIInternalErrorWhileApplyingCredentialsType userInfo:[NSDictionary dictionaryWithObjectsAndKeys:@"Failed to get authentication object from response headers",NSLocalizedDescriptionKey,nil]]];
		return;
	}
	
	// Get the authentication realm
	[self setProxyAuthenticationRealm:nil];
	if (!CFHTTPAuthenticationRequiresAccountDomain(proxyAuthentication)) {
		[self setProxyAuthenticationRealm:[(NSString *)CFHTTPAuthenticationCopyRealm(proxyAuthentication) autorelease]];
	}
	
	// See if authentication is valid
	CFStreamError err;		
	if (!CFHTTPAuthenticationIsValid(proxyAuthentication, &err)) {
		
		CFRelease(proxyAuthentication);
		proxyAuthentication = NULL;
		
		// check for bad credentials, so we can give the delegate a chance to replace them
		if (err.domain == kCFStreamErrorDomainHTTP && (err.error == kCFStreamErrorHTTPAuthenticationBadUserName || err.error == kCFStreamErrorHTTPAuthenticationBadPassword)) {
			
			// Prevent more than one request from asking for credentials at once
			[delegateAuthenticationLock lock];
			
			// We know the credentials we just presented are bad, we should remove them from the session store too
			[[self class] removeProxyAuthenticationCredentialsFromSessionStore:proxyCredentials];
			[self setProxyCredentials:nil];
			
			
			// If the user cancelled authentication via a dialog presented by another request, our queue may have cancelled us
			if ([self error] || [self isCancelled]) {
				[delegateAuthenticationLock unlock];
				return;
			}
			
			
			// Now we've acquired the lock, it may be that the session contains credentials we can re-use for this request
			if ([self useSessionPersistence]) {
				NSDictionary *credentials = [self findSessionProxyAuthenticationCredentials];
				if (credentials && [self applyProxyCredentials:[credentials objectForKey:@"Credentials"]]) {
					[delegateAuthenticationLock unlock];
					[self startRequest];
					return;
				}
			}
			
			[self setLastActivityTime:nil];
			
			if ([self askDelegateForProxyCredentials]) {
				[self attemptToApplyProxyCredentialsAndResume];
				[delegateAuthenticationLock unlock];
				return;
			}
			if ([self showProxyAuthenticationDialog]) {
				[self attemptToApplyProxyCredentialsAndResume];
				[delegateAuthenticationLock unlock];
				return;
			}
			[delegateAuthenticationLock unlock];
		}
		[self cancelLoad];
		[self failWithError:ASIAuthenticationError];
		return;
	}

	[self cancelLoad];
	
	if (proxyCredentials) {
		
		// We use startRequest rather than starting all over again in load request because NTLM requires we reuse the request
		if ((([self proxyAuthenticationScheme] != (NSString *)kCFHTTPAuthenticationSchemeNTLM) || [self proxyAuthenticationRetryCount] < 2) && [self applyProxyCredentials:proxyCredentials]) {
			[self startRequest];
			
		// We've failed NTLM authentication twice, we should assume our credentials are wrong
		} else if ([self proxyAuthenticationScheme] == (NSString *)kCFHTTPAuthenticationSchemeNTLM && [self proxyAuthenticationRetryCount] == 2) {
			[self failWithError:ASIAuthenticationError];
			
		// Something went wrong, we'll have to give up
		} else {
			[self failWithError:[NSError errorWithDomain:NetworkRequestErrorDomain code:ASIInternalErrorWhileApplyingCredentialsType userInfo:[NSDictionary dictionaryWithObjectsAndKeys:@"Failed to apply proxy credentials to request",NSLocalizedDescriptionKey,nil]]];
		}
		
	// Are a user name & password needed?
	}  else if (CFHTTPAuthenticationRequiresUserNameAndPassword(proxyAuthentication)) {
		
		// Prevent more than one request from asking for credentials at once
		[delegateAuthenticationLock lock];
		
		// If the user cancelled authentication via a dialog presented by another request, our queue may have cancelled us
		if ([self error] || [self isCancelled]) {
			[delegateAuthenticationLock unlock];
			return;
		}
		
		// Now we've acquired the lock, it may be that the session contains credentials we can re-use for this request
		if ([self useSessionPersistence]) {
			NSDictionary *credentials = [self findSessionProxyAuthenticationCredentials];
			if (credentials && [self applyProxyCredentials:[credentials objectForKey:@"Credentials"]]) {
				[delegateAuthenticationLock unlock];
				[self startRequest];
				return;
			}
		}
		
		NSMutableDictionary *newCredentials = [self findProxyCredentials];
		
		//If we have some credentials to use let's apply them to the request and continue
		if (newCredentials) {
			
			if ([self applyProxyCredentials:newCredentials]) {
				[delegateAuthenticationLock unlock];
				[self startRequest];
			} else {
				[delegateAuthenticationLock unlock];
				[self failWithError:[NSError errorWithDomain:NetworkRequestErrorDomain code:ASIInternalErrorWhileApplyingCredentialsType userInfo:[NSDictionary dictionaryWithObjectsAndKeys:@"Failed to apply proxy credentials to request",NSLocalizedDescriptionKey,nil]]];
			}
			
			return;
		}
		
		if ([self askDelegateForProxyCredentials]) {
			[delegateAuthenticationLock unlock];
			return;
		}
		
		if ([self showProxyAuthenticationDialog]) {
			[delegateAuthenticationLock unlock];
			return;
		}
		[delegateAuthenticationLock unlock];
		
		// The delegate isn't interested and we aren't showing the authentication dialog, we'll have to give up
		[self failWithError:ASIAuthenticationError];
		return;
	}
	
}

- (BOOL)showAuthenticationDialog
{
// Mac authentication dialog coming soon!
#if TARGET_OS_IPHONE
	if ([self shouldPresentAuthenticationDialog]) {
		[ASIAuthenticationDialog performSelectorOnMainThread:@selector(presentAuthenticationDialogForRequest:) withObject:self waitUntilDone:[NSThread isMainThread]];
		return YES;
	}
	return NO;
#else
	return NO;
#endif
}

- (void)dismissAuthenticationDialog
{
	[ASIAuthenticationDialog dismiss];
}

- (BOOL)askDelegateForCredentials
{
	// If we have a delegate, we'll see if it can handle proxyAuthenticationNeededForRequest:.
	// Otherwise, we'll try the queue (if this request is part of one) and it will pass the message on to its own delegate
	id authenticationDelegate = [self delegate];
	if (!authenticationDelegate) {
		authenticationDelegate = [self queue];
	}
	
	if ([authenticationDelegate respondsToSelector:@selector(authenticationNeededForRequest:)]) {
		[authenticationDelegate performSelectorOnMainThread:@selector(authenticationNeededForRequest:) withObject:self waitUntilDone:[NSThread isMainThread]];
		return YES;
	}
	return NO;
}

- (void)attemptToApplyCredentialsAndResume
{
	if ([self error] || [self isCancelled]) {
		return;
	}
	
	if ([self authenticationNeeded] == ASIProxyAuthenticationNeeded) {
		[self attemptToApplyProxyCredentialsAndResume];
		return;
	}
	
	// Read authentication data
	if (!requestAuthentication) {
		CFHTTPMessageRef responseHeader = (CFHTTPMessageRef) CFReadStreamCopyProperty((CFReadStreamRef)[self readStream],kCFStreamPropertyHTTPResponseHeader);
		requestAuthentication = CFHTTPAuthenticationCreateFromResponse(NULL, responseHeader);
		CFRelease(responseHeader);
		[self setAuthenticationScheme:[(NSString *)CFHTTPAuthenticationCopyMethod(requestAuthentication) autorelease]];
	}
	
	if (!requestAuthentication) {
		[self cancelLoad];
		[self failWithError:[NSError errorWithDomain:NetworkRequestErrorDomain code:ASIInternalErrorWhileApplyingCredentialsType userInfo:[NSDictionary dictionaryWithObjectsAndKeys:@"Failed to get authentication object from response headers",NSLocalizedDescriptionKey,nil]]];
		return;
	}
	
	// Get the authentication realm
	[self setAuthenticationRealm:nil];
	if (!CFHTTPAuthenticationRequiresAccountDomain(requestAuthentication)) {
		[self setAuthenticationRealm:[(NSString *)CFHTTPAuthenticationCopyRealm(requestAuthentication) autorelease]];
	}
	
	// See if authentication is valid
	CFStreamError err;		
	if (!CFHTTPAuthenticationIsValid(requestAuthentication, &err)) {
		
		CFRelease(requestAuthentication);
		requestAuthentication = NULL;
		
		// check for bad credentials, so we can give the delegate a chance to replace them
		if (err.domain == kCFStreamErrorDomainHTTP && (err.error == kCFStreamErrorHTTPAuthenticationBadUserName || err.error == kCFStreamErrorHTTPAuthenticationBadPassword)) {
			
			// Prevent more than one request from asking for credentials at once
			[delegateAuthenticationLock lock];
			
			// We know the credentials we just presented are bad, we should remove them from the session store too
			[[self class] removeAuthenticationCredentialsFromSessionStore:requestCredentials];
			[self setRequestCredentials:nil];
			
			// If the user cancelled authentication via a dialog presented by another request, our queue may have cancelled us
			if ([self error] || [self isCancelled]) {
				[delegateAuthenticationLock unlock];
				return;
			}
			
			// Now we've acquired the lock, it may be that the session contains credentials we can re-use for this request
			if ([self useSessionPersistence]) {
				NSDictionary *credentials = [self findSessionAuthenticationCredentials];
				if (credentials && [self applyCredentials:[credentials objectForKey:@"Credentials"]]) {
					[delegateAuthenticationLock unlock];
					[self startRequest];
					return;
				}
			}
			
			
			
			[self setLastActivityTime:nil];
			
			if ([self askDelegateForCredentials]) {
				[delegateAuthenticationLock unlock];
				return;
			}
			if ([self showAuthenticationDialog]) {
				[delegateAuthenticationLock unlock];
				return;
			}
			[delegateAuthenticationLock unlock];
		}
		[self cancelLoad];
		[self failWithError:ASIAuthenticationError];
		return;
	}
	
	[self cancelLoad];
	
	if (requestCredentials) {
		
		if ((([self authenticationScheme] != (NSString *)kCFHTTPAuthenticationSchemeNTLM) || [self authenticationRetryCount] < 2) && [self applyCredentials:requestCredentials]) {
			[self startRequest];
			
			// We've failed NTLM authentication twice, we should assume our credentials are wrong
		} else if ([self authenticationScheme] == (NSString *)kCFHTTPAuthenticationSchemeNTLM && [self authenticationRetryCount ] == 2) {
			[self failWithError:ASIAuthenticationError];
			
		} else {
			[self failWithError:[NSError errorWithDomain:NetworkRequestErrorDomain code:ASIInternalErrorWhileApplyingCredentialsType userInfo:[NSDictionary dictionaryWithObjectsAndKeys:@"Failed to apply credentials to request",NSLocalizedDescriptionKey,nil]]];
		}
		
		// Are a user name & password needed?
	}  else if (CFHTTPAuthenticationRequiresUserNameAndPassword(requestAuthentication)) {
		
		// Prevent more than one request from asking for credentials at once
		[delegateAuthenticationLock lock];
		
		// If the user cancelled authentication via a dialog presented by another request, our queue may have cancelled us
		if ([self error] || [self isCancelled]) {
			[delegateAuthenticationLock unlock];
			return;
		}
		
		// Now we've acquired the lock, it may be that the session contains credentials we can re-use for this request
		if ([self useSessionPersistence]) {
			NSDictionary *credentials = [self findSessionAuthenticationCredentials];
			if (credentials && [self applyCredentials:[credentials objectForKey:@"Credentials"]]) {
				[delegateAuthenticationLock unlock];
				[self startRequest];
				return;
			}
		}
		

		NSMutableDictionary *newCredentials = [self findCredentials];
		
		//If we have some credentials to use let's apply them to the request and continue
		if (newCredentials) {
			
			if ([self applyCredentials:newCredentials]) {
				[delegateAuthenticationLock unlock];
				[self startRequest];
			} else {
				[delegateAuthenticationLock unlock];
				[self failWithError:[NSError errorWithDomain:NetworkRequestErrorDomain code:ASIInternalErrorWhileApplyingCredentialsType userInfo:[NSDictionary dictionaryWithObjectsAndKeys:@"Failed to apply credentials to request",NSLocalizedDescriptionKey,nil]]];
			}
			return;
		}
		if ([self askDelegateForCredentials]) {
			[delegateAuthenticationLock unlock];
			return;
		}
		
		if ([self showAuthenticationDialog]) {
			[delegateAuthenticationLock unlock];
			return;
		}
		[delegateAuthenticationLock unlock];
		
		[self failWithError:ASIAuthenticationError];

		return;
	}
	
}

- (void)addBasicAuthenticationHeaderWithUsername:(NSString *)theUsername andPassword:(NSString *)thePassword
{
	[self addRequestHeader:@"Authorization" value:[NSString stringWithFormat:@"Basic %@",[ASIHTTPRequest base64forData:[[NSString stringWithFormat:@"%@:%@",theUsername,thePassword] dataUsingEncoding:NSUTF8StringEncoding]]]];	
}


#pragma mark stream status handlers

- (void)handleNetworkEvent:(CFStreamEventType)type
{	
	[[self cancelledLock] lock];
	
	if ([self complete] || [self isCancelled]) {
		[[self cancelledLock] unlock];
		return;
	}
	
    // Dispatch the stream events.
    switch (type) {
        case kCFStreamEventHasBytesAvailable:
            [self handleBytesAvailable];
            break;
            
        case kCFStreamEventEndEncountered:
            [self handleStreamComplete];
            break;
            
        case kCFStreamEventErrorOccurred:
            [self handleStreamError];
            break;
            
        default:
            break;
    }
	
	[self performThrottling];
	
	[[self cancelledLock] unlock];
	
	if ([self downloadComplete] && [self needsRedirect]) {
		CFRunLoopStop(CFRunLoopGetCurrent());
		[self performRedirect];
		return;
	} else if ([self downloadComplete] && [self authenticationNeeded]) {
		CFRunLoopStop(CFRunLoopGetCurrent());
		[self attemptToApplyCredentialsAndResume];
		return;
	} else if (![self inProgress]) {
		[self setStatusTimer:nil];
	}
	
}


- (void)handleBytesAvailable
{
	if (![self responseHeaders]) {
		[self readResponseHeaders];
	}
	
	// If we've cancelled the load part way through (for example, after deciding to use a cached version)
	if ([self complete]) {
		return;
	}
	
	// In certain (presumably very rare) circumstances, handleBytesAvailable seems to be called when there isn't actually any data available
	// We'll check that there is actually data available to prevent blocking on CFReadStreamRead()
	// So far, I've only seen this in the stress tests, so it might never happen in real-world situations.
	if (!CFReadStreamHasBytesAvailable((CFReadStreamRef)[self readStream])) {
		return;
	}

	long long bufferSize = 16384;
	if (contentLength > 262144) {
		bufferSize = 262144;
	} else if (contentLength > 65536) {
		bufferSize = 65536;
	}
	
	// Reduce the buffer size if we're receiving data too quickly when bandwidth throttling is active
	// This just augments the throttling done in measureBandwidthUsage to reduce the amount we go over the limit
	
	if ([[self class] isBandwidthThrottled]) {
		[bandwidthThrottlingLock lock];
		if (maxBandwidthPerSecond > 0) {
			long long maxiumumSize  = (long long)maxBandwidthPerSecond-(long long)bandwidthUsedInLastSecond;
			if (maxiumumSize < 0) {
				// We aren't supposed to read any more data right now, but we'll read a single byte anyway so the CFNetwork's buffer isn't full
				bufferSize = 1;
			} else if (maxiumumSize/4 < bufferSize) {
				// We were going to fetch more data that we should be allowed, so we'll reduce the size of our read
				bufferSize = maxiumumSize/4;
			}
		}
		if (bufferSize < 1) {
			bufferSize = 1;
		}
		[bandwidthThrottlingLock unlock];
	}
	
	
    UInt8 buffer[bufferSize];
    NSInteger bytesRead = [[self readStream] read:buffer maxLength:sizeof(buffer)];

    // Less than zero is an error
    if (bytesRead < 0) {
        [self handleStreamError];
		
	// If zero bytes were read, wait for the EOF to come.
    } else if (bytesRead) {
		
		[self setTotalBytesRead:[self totalBytesRead]+bytesRead];
		[self setLastActivityTime:[NSDate date]];

		// For bandwidth measurement / throttling
		[ASIHTTPRequest incrementBandwidthUsedInLastSecond:bytesRead];
		
		// If we need to redirect, and have automatic redirect on, and might be resuming a download, let's do nothing with the content
		if ([self needsRedirect] && [self shouldRedirect] && [self allowResumeForFileDownloads]) {
			return;
		}
		
		// Does the delegate want to handle the data manually?
		if ([[self delegate] respondsToSelector:[self didReceiveDataSelector]]) {
			NSMethodSignature *signature = [[[self delegate] class] instanceMethodSignatureForSelector:[self didReceiveDataSelector]];
			NSInvocation *invocation = [NSInvocation invocationWithMethodSignature:signature];
			[invocation setTarget:[self delegate]];
			[invocation setSelector:[self didReceiveDataSelector]];
			[invocation setArgument:&self atIndex:2];
			NSData *data = [NSData dataWithBytes:buffer length:bytesRead];
			[invocation setArgument:&data atIndex:3];
			[invocation retainArguments];
			[invocation performSelectorOnMainThread:@selector(invokeWithTarget:) withObject:[self delegate] waitUntilDone:[NSThread isMainThread]];

		// Are we downloading to a file?
		} else if ([self downloadDestinationPath]) {
			if (![self fileDownloadOutputStream]) {
				BOOL append = NO;
				if (![self temporaryFileDownloadPath]) {
					[self setTemporaryFileDownloadPath:[NSTemporaryDirectory() stringByAppendingPathComponent:[[NSProcessInfo processInfo] globallyUniqueString]]];
				} else if ([self allowResumeForFileDownloads]) {
					append = YES;
				}
				
				[self setFileDownloadOutputStream:[[[NSOutputStream alloc] initToFileAtPath:[self temporaryFileDownloadPath] append:append] autorelease]];
				[[self fileDownloadOutputStream] open];
			}
			[[self fileDownloadOutputStream] write:buffer maxLength:bytesRead];
			
		//Otherwise, let's add the data to our in-memory store
		} else {
			[rawResponseData appendBytes:buffer length:bytesRead];
		}
    }

}

- (void)handleStreamComplete
{	
#if DEBUG_REQUEST_STATUS
	NSLog(@"Request %@ finished downloading data",self);
#endif
	
	[self setDownloadComplete:YES];
	
	if (![self responseHeaders]) {
		[self readResponseHeaders];
	}

	[progressLock lock];	
	// Find out how much data we've uploaded so far
	[self setLastBytesSent:totalBytesSent];	
	[self setTotalBytesSent:[NSMakeCollectable([(NSNumber *)CFReadStreamCopyProperty((CFReadStreamRef)[self readStream], kCFStreamPropertyHTTPRequestBytesWrittenCount) autorelease]) unsignedLongLongValue]];
	[self setComplete:YES];
	[self updateProgressIndicators];

	
	[[self postBodyReadStream] close];
	
	NSError *fileError = nil;
	
	// Delete up the request body temporary file, if it exists
	if ([self didCreateTemporaryPostDataFile] && ![self authenticationNeeded]) {
		[self removePostDataFile];
	}
	
	// Close the output stream as we're done writing to the file
	if ([self temporaryFileDownloadPath]) {
		[[self fileDownloadOutputStream] close];
		[self setFileDownloadOutputStream:nil];
		
		// If we are going to redirect and we are resuming, let's ignore this download
		if ([self shouldRedirect] && [self needsRedirect] && [self allowResumeForFileDownloads]) {
		
		// Decompress the file (if necessary) directly to the destination path
		} else if ([self isResponseCompressed]) {
			int decompressionStatus = [ASIHTTPRequest uncompressZippedDataFromFile:[self temporaryFileDownloadPath] toFile:[self downloadDestinationPath]];
			if (decompressionStatus != Z_OK) {
				fileError = [NSError errorWithDomain:NetworkRequestErrorDomain code:ASIFileManagementError userInfo:[NSDictionary dictionaryWithObjectsAndKeys:[NSString stringWithFormat:@"Decompression of %@ failed with code %hi",[self temporaryFileDownloadPath],decompressionStatus],NSLocalizedDescriptionKey,nil]];
			}
			[self removeTemporaryDownloadFile];
		} else {
			
	
			//Remove any file at the destination path
			NSError *moveError = nil;
			if ([[NSFileManager defaultManager] fileExistsAtPath:[self downloadDestinationPath]]) {
				[[NSFileManager defaultManager] removeItemAtPath:[self downloadDestinationPath] error:&moveError];
				if (moveError) {
					fileError = [NSError errorWithDomain:NetworkRequestErrorDomain code:ASIFileManagementError userInfo:[NSDictionary dictionaryWithObjectsAndKeys:[NSString stringWithFormat:@"Unable to remove file at path '%@'",[self downloadDestinationPath]],NSLocalizedDescriptionKey,moveError,NSUnderlyingErrorKey,nil]];
				}
			}
					
			//Move the temporary file to the destination path
			if (!fileError) {
				[[NSFileManager defaultManager] moveItemAtPath:[self temporaryFileDownloadPath] toPath:[self downloadDestinationPath] error:&moveError];
				if (moveError) {
					fileError = [NSError errorWithDomain:NetworkRequestErrorDomain code:ASIFileManagementError userInfo:[NSDictionary dictionaryWithObjectsAndKeys:[NSString stringWithFormat:@"Failed to move file from '%@' to '%@'",[self temporaryFileDownloadPath],[self downloadDestinationPath]],NSLocalizedDescriptionKey,moveError,NSUnderlyingErrorKey,nil]];
				}
				[self setTemporaryFileDownloadPath:nil];
			}
			
		}
	}
	
	// Save to the cache
	if ([self downloadCache]) {
		[[self downloadCache] storeResponseForRequest:self maxAge:[self secondsToCache]];
	}
	
	[progressLock unlock];

	
	[connectionsLock lock];
	if (![self connectionCanBeReused]) {
		[self unscheduleReadStream];
	}
	#if DEBUG_PERSISTENT_CONNECTIONS
	NSLog(@"Request #%@ finished using connection #%@",[self requestID], [[self connectionInfo] objectForKey:@"id"]);
	#endif
	[[self connectionInfo] removeObjectForKey:@"request"];
	[[self connectionInfo] setObject:[NSDate dateWithTimeIntervalSinceNow:[self persistentConnectionTimeoutSeconds]] forKey:@"expires"];
	[connectionsLock unlock];
	
	if (![self authenticationNeeded]) {
		[self destroyReadStream];
	}
	
	if (![self needsRedirect] && ![self authenticationNeeded]) {
		
		if (fileError) {
			[self failWithError:fileError];
		} else {
			[self requestFinished];
		}

		[self markAsFinished];
	}
}

- (void)markAsFinished
{
	[[self retain] autorelease];
	
	// dealloc won't be called when running with GC, so we'll clean these up now
	if (request) {
		CFMakeCollectable(request);
	}
	if (requestAuthentication) {
		CFMakeCollectable(requestAuthentication);
	}
	if (proxyAuthentication) {
		CFMakeCollectable(proxyAuthentication);
	}
	[self willChangeValueForKey:@"isFinished"];
	[self setInProgress:NO];
	[self didChangeValueForKey:@"isFinished"];
	CFRunLoopStop(CFRunLoopGetCurrent());
}

- (BOOL)useDataFromCache
{
	NSDictionary *headers = [[self downloadCache] cachedHeadersForRequest:self];
	if (!headers) {
		return NO;
	}
	NSString *dataPath = [[self downloadCache] pathToCachedResponseDataForRequest:self];
	if (!dataPath) {
		return NO;
	}
	
	if ([self cachePolicy] == ASIReloadIfDifferentCachePolicy) {
		if (![[self downloadCache] isCachedDataCurrentForRequest:self]) {
			[[self downloadCache] removeCachedDataForRequest:self];
			return NO;
		}
	}
	
	[self setDidUseCachedResponse:YES];
	
	ASIHTTPRequest *theRequest = self;
	if ([self mainRequest]) {
		theRequest = [self mainRequest];
	}
	[theRequest setResponseHeaders:headers];
	if ([theRequest downloadDestinationPath]) {
		[theRequest setDownloadDestinationPath:dataPath];
	} else {
		[theRequest setRawResponseData:[NSMutableData dataWithContentsOfFile:dataPath]];
	}
	[theRequest setContentLength:[[[self responseHeaders] objectForKey:@"Content-Length"] longLongValue]];
	[theRequest setTotalBytesRead:[self contentLength]];
	
	
	[theRequest setComplete:YES];
	[theRequest setDownloadComplete:YES];
	
	[theRequest updateProgressIndicators];
	[theRequest requestFinished];
	[theRequest markAsFinished];	
	if ([self mainRequest]) {
		[self markAsFinished];
	}
	return YES;
}

- (BOOL)retryUsingNewConnection
{
	if ([self retryCount] == 0) {
		#if DEBUG_PERSISTENT_CONNECTIONS
			NSLog(@"Request attempted to use connection #%@, but it has been closed - will retry with a new connection", [[self connectionInfo] objectForKey:@"id"]);
		#endif
		[connectionsLock lock];
		[[self connectionInfo] removeObjectForKey:@"request"];
		[persistentConnectionsPool removeObject:[self connectionInfo]];
		[self setConnectionInfo:nil];
		[connectionsLock unlock];
		[self setRetryCount:[self retryCount]+1];
		[self startRequest];
		return YES;
	}
	#if DEBUG_PERSISTENT_CONNECTIONS
		NSLog(@"Request attempted to use connection #%@, but it has been closed - we have already retried with a new connection, so we must give up", [[self connectionInfo] objectForKey:@"id"]);
	#endif	
	return NO;
}

- (void)handleStreamError

{
	NSError *underlyingError = NSMakeCollectable([(NSError *)CFReadStreamCopyError((CFReadStreamRef)[self readStream]) autorelease]);
	
	[self cancelLoad];
	
	if (![self error]) { // We may already have handled this error
		
		// First, check for a 'socket not connected', 'broken pipe' or 'connection lost' error
		// This may occur when we've attempted to reuse a connection that should have been closed
		// If we get this, we need to retry the request
		// We'll only do this once - if it happens again on retry, we'll give up
		// -1005 = kCFURLErrorNetworkConnectionLost - this doesn't seem to be declared on Mac OS 10.5
		if (([[underlyingError domain] isEqualToString:NSPOSIXErrorDomain] && ([underlyingError code] == ENOTCONN || [underlyingError code] == EPIPE)) 
			|| ([[underlyingError domain] isEqualToString:(NSString *)kCFErrorDomainCFNetwork] && [underlyingError code] == -1005)) {
			if ([self retryUsingNewConnection]) {
				return;
			}
		}
		
		NSString *reason = @"A connection failure occurred";
		
		// We'll use a custom error message for SSL errors, but you should always check underlying error if you want more details
		// For some reason SecureTransport.h doesn't seem to be available on iphone, so error codes hard-coded
		// Also, iPhone seems to handle errors differently from Mac OS X - a self-signed certificate returns a different error code on each platform, so we'll just provide a general error
		if ([[underlyingError domain] isEqualToString:NSOSStatusErrorDomain]) {
			if ([underlyingError code] <= -9800 && [underlyingError code] >= -9818) {
				reason = [NSString stringWithFormat:@"%@: SSL problem (possibly a bad/expired/self-signed certificate)",reason];
			}
		}
		
		[self failWithError:[NSError errorWithDomain:NetworkRequestErrorDomain code:ASIConnectionFailureErrorType userInfo:[NSDictionary dictionaryWithObjectsAndKeys:reason,NSLocalizedDescriptionKey,underlyingError,NSUnderlyingErrorKey,nil]]];
	}
	[self checkRequestStatus];
}

#pragma mark managing the read stream



- (void)destroyReadStream
{
    if ([self readStream]) {
		CFReadStreamSetClient((CFReadStreamRef)[self readStream], kCFStreamEventNone, NULL, NULL);
		[connectionsLock lock];		

		if (![self connectionCanBeReused]) {
			[[self readStream] removeFromRunLoop:[NSRunLoop currentRunLoop] forMode:[self runLoopMode]];
			[[self readStream] close];
			[self setReadStreamIsScheduled:NO];
		}
		[self setReadStream:nil];
		[connectionsLock unlock];
    }	
}

- (void)scheduleReadStream
{
	if ([self readStream] && ![self readStreamIsScheduled]) {
		// Reset the timeout
		[self setLastActivityTime:[NSDate date]];
		[[self readStream] scheduleInRunLoop:[NSRunLoop currentRunLoop] forMode:[self runLoopMode]];
		[self setReadStreamIsScheduled:YES];
	}
}

- (void)unscheduleReadStream
{
	if ([self readStream] && [self readStreamIsScheduled]) {
		[[self readStream] removeFromRunLoop:[NSRunLoop currentRunLoop] forMode:[self runLoopMode]];
		[self setReadStreamIsScheduled:NO];
	}
}

- (NSNumber *)connectionID
{
	return [[self connectionInfo] objectForKey:@"id"];
}

+ (void)expirePersistentConnections
{
	[connectionsLock lock];
	NSUInteger i;
	for (i=0; i<[persistentConnectionsPool count]; i++) {
		NSDictionary *existingConnection = [persistentConnectionsPool objectAtIndex:i];
		if (![existingConnection objectForKey:@"request"] && [[existingConnection objectForKey:@"expires"] timeIntervalSinceNow] <= 0) {
#if DEBUG_PERSISTENT_CONNECTIONS
			NSLog(@"Closing connection #%hi because it has expired",[[existingConnection objectForKey:@"id"] intValue]);
#endif
			NSInputStream *stream = [existingConnection objectForKey:@"stream"];
			if (stream) {
				[stream close];
			}
			[persistentConnectionsPool removeObject:existingConnection];
			i--;
		}
	}	
	[connectionsLock unlock];
}

#pragma mark NSCopying

- (id)copyWithZone:(NSZone *)zone
{
	// Don't forget - this will return a retained copy!
	ASIHTTPRequest *newRequest = [[[self class] alloc] initWithURL:[self url]];
	[newRequest setDelegate:[self delegate]];
	[newRequest setRequestMethod:[self requestMethod]];
	[newRequest setPostBody:[self postBody]];
	[newRequest setShouldStreamPostDataFromDisk:[self shouldStreamPostDataFromDisk]];
	[newRequest setPostBodyFilePath:[self postBodyFilePath]];
	[newRequest setRequestHeaders:[[[self requestHeaders] mutableCopyWithZone:zone] autorelease]];
	[newRequest setRequestCookies:[[[self requestCookies] mutableCopyWithZone:zone] autorelease]];
	[newRequest setUseCookiePersistence:[self useCookiePersistence]];
	[newRequest setUseKeychainPersistence:[self useKeychainPersistence]];
	[newRequest setUseSessionPersistence:[self useSessionPersistence]];
	[newRequest setAllowCompressedResponse:[self allowCompressedResponse]];
	[newRequest setDownloadDestinationPath:[self downloadDestinationPath]];
	[newRequest setTemporaryFileDownloadPath:[self temporaryFileDownloadPath]];
	[newRequest setUsername:[self username]];
	[newRequest setPassword:[self password]];
	[newRequest setDomain:[self domain]];
	[newRequest setProxyUsername:[self proxyUsername]];
	[newRequest setProxyPassword:[self proxyPassword]];
	[newRequest setProxyDomain:[self proxyDomain]];
	[newRequest setProxyHost:[self proxyHost]];
	[newRequest setProxyPort:[self proxyPort]];
	[newRequest setUploadProgressDelegate:[self uploadProgressDelegate]];
	[newRequest setDownloadProgressDelegate:[self downloadProgressDelegate]];
	[newRequest setShouldPresentAuthenticationDialog:[self shouldPresentAuthenticationDialog]];
	[newRequest setShouldPresentProxyAuthenticationDialog:[self shouldPresentProxyAuthenticationDialog]];
	[newRequest setPostLength:[self postLength]];
	[newRequest setHaveBuiltPostBody:[self haveBuiltPostBody]];
	[newRequest setDidStartSelector:[self didStartSelector]];
	[newRequest setDidFinishSelector:[self didFinishSelector]];
	[newRequest setDidFailSelector:[self didFailSelector]];
	[newRequest setTimeOutSeconds:[self timeOutSeconds]];
	[newRequest setShouldResetDownloadProgress:[self shouldResetDownloadProgress]];
	[newRequest setShouldResetUploadProgress:[self shouldResetUploadProgress]];
	[newRequest setShowAccurateProgress:[self showAccurateProgress]];
	[newRequest setDefaultResponseEncoding:[self defaultResponseEncoding]];
	[newRequest setAllowResumeForFileDownloads:[self allowResumeForFileDownloads]];
	[newRequest setUserInfo:[[[self userInfo] copyWithZone:zone] autorelease]];
	[newRequest setUseHTTPVersionOne:[self useHTTPVersionOne]];
	[newRequest setShouldRedirect:[self shouldRedirect]];
	[newRequest setValidatesSecureCertificate:[self validatesSecureCertificate]];
	[newRequest setPACurl:[self PACurl]];
	[newRequest setShouldPresentCredentialsBeforeChallenge:[self shouldPresentCredentialsBeforeChallenge]];
	[newRequest setNumberOfTimesToRetryOnTimeout:[self numberOfTimesToRetryOnTimeout]];
	[newRequest setShouldUseRFC2616RedirectBehaviour:[self shouldUseRFC2616RedirectBehaviour]];
	[newRequest setShouldAttemptPersistentConnection:[self shouldAttemptPersistentConnection]];
	[newRequest setPersistentConnectionTimeoutSeconds:[self persistentConnectionTimeoutSeconds]];
	return newRequest;
}

#pragma mark default time out

+ (NSTimeInterval)defaultTimeOutSeconds
{
	return defaultTimeOutSeconds;
}

+ (void)setDefaultTimeOutSeconds:(NSTimeInterval)newTimeOutSeconds
{
	defaultTimeOutSeconds = newTimeOutSeconds;
}

#pragma mark session credentials

+ (NSMutableArray *)sessionProxyCredentialsStore
{
	[sessionCredentialsLock lock];
	if (!sessionProxyCredentialsStore) {
		sessionProxyCredentialsStore = [[NSMutableArray alloc] init];
	}
	[sessionCredentialsLock unlock];
	return sessionProxyCredentialsStore;
}

+ (NSMutableArray *)sessionCredentialsStore
{
	[sessionCredentialsLock lock];
	if (!sessionCredentialsStore) {
		sessionCredentialsStore = [[NSMutableArray alloc] init];
	}
	[sessionCredentialsLock unlock];
	return sessionCredentialsStore;
}

+ (void)storeProxyAuthenticationCredentialsInSessionStore:(NSDictionary *)credentials
{
	[sessionCredentialsLock lock];
	[self removeProxyAuthenticationCredentialsFromSessionStore:[credentials objectForKey:@"Credentials"]];
	[[[self class] sessionProxyCredentialsStore] addObject:credentials];
	[sessionCredentialsLock unlock];
}

+ (void)storeAuthenticationCredentialsInSessionStore:(NSDictionary *)credentials
{
	[sessionCredentialsLock lock];
	[self removeAuthenticationCredentialsFromSessionStore:[credentials objectForKey:@"Credentials"]];
	[[[self class] sessionCredentialsStore] addObject:credentials];
	[sessionCredentialsLock unlock];
}

+ (void)removeProxyAuthenticationCredentialsFromSessionStore:(NSDictionary *)credentials
{
	[sessionCredentialsLock lock];
	NSMutableArray *sessionCredentialsList = [[self class] sessionProxyCredentialsStore];
	NSUInteger i;
	for (i=0; i<[sessionCredentialsList count]; i++) {
		NSDictionary *theCredentials = [sessionCredentialsList objectAtIndex:i];
		if ([theCredentials objectForKey:@"Credentials"] == credentials) {
			[sessionCredentialsList removeObjectAtIndex:i];
			[sessionCredentialsLock unlock];
			return;
		}
	}
	[sessionCredentialsLock unlock];
}

+ (void)removeAuthenticationCredentialsFromSessionStore:(NSDictionary *)credentials
{
	[sessionCredentialsLock lock];
	NSMutableArray *sessionCredentialsList = [[self class] sessionCredentialsStore];
	NSUInteger i;
	for (i=0; i<[sessionCredentialsList count]; i++) {
		NSDictionary *theCredentials = [sessionCredentialsList objectAtIndex:i];
		if ([theCredentials objectForKey:@"Credentials"] == credentials) {
			[sessionCredentialsList removeObjectAtIndex:i];
			[sessionCredentialsLock unlock];
			return;
		}
	}
	[sessionCredentialsLock unlock];
}

- (NSDictionary *)findSessionProxyAuthenticationCredentials
{
	[sessionCredentialsLock lock];
	NSMutableArray *sessionCredentialsList = [[self class] sessionProxyCredentialsStore];
	for (NSDictionary *theCredentials in sessionCredentialsList) {
		if ([[theCredentials objectForKey:@"Host"] isEqualToString:[self proxyHost]] && [[theCredentials objectForKey:@"Port"] intValue] == [self proxyPort]) {
			[sessionCredentialsLock unlock];
			return theCredentials;
		}
	}
	[sessionCredentialsLock unlock];
	return nil;
}


- (NSDictionary *)findSessionAuthenticationCredentials
{
	[sessionCredentialsLock lock];
	NSMutableArray *sessionCredentialsList = [[self class] sessionCredentialsStore];
	// Find an exact match (same url)
	for (NSDictionary *theCredentials in sessionCredentialsList) {
		if ([[theCredentials objectForKey:@"URL"] isEqual:[self url]]) {
			// /Just a sanity check to ensure we never choose credentials from a different realm. Can't really do more than that, as either this request or the stored credentials may not have a realm when the other does
			if (![self responseStatusCode] || (![theCredentials objectForKey:@"AuthenticationRealm"] || [[theCredentials objectForKey:@"AuthenticationRealm"] isEqualToString:[self authenticationRealm]])) {
				[sessionCredentialsLock unlock];
				return theCredentials;
			}
		}
	}
	// Find a rough match (same host, port, scheme)
	NSURL *requestURL = [self url];
	for (NSDictionary *theCredentials in sessionCredentialsList) {
		NSURL *theURL = [theCredentials objectForKey:@"URL"];
		
		// Port can be nil!
		if ([[theURL host] isEqualToString:[requestURL host]] && ([theURL port] == [requestURL port] || ([requestURL port] && [[theURL port] isEqualToNumber:[requestURL port]])) && [[theURL scheme] isEqualToString:[requestURL scheme]]) {
			if (![self responseStatusCode] || (![theCredentials objectForKey:@"AuthenticationRealm"] || [[theCredentials objectForKey:@"AuthenticationRealm"] isEqualToString:[self authenticationRealm]])) {
				[sessionCredentialsLock unlock];
				return theCredentials;
			}
		}
	}
	[sessionCredentialsLock unlock];
	return nil;
}

#pragma mark keychain storage

+ (void)saveCredentials:(NSURLCredential *)credentials forHost:(NSString *)host port:(int)port protocol:(NSString *)protocol realm:(NSString *)realm
{
	NSURLProtectionSpace *protectionSpace = [[[NSURLProtectionSpace alloc] initWithHost:host port:port protocol:protocol realm:realm authenticationMethod:NSURLAuthenticationMethodDefault] autorelease];
	[[NSURLCredentialStorage sharedCredentialStorage] setDefaultCredential:credentials forProtectionSpace:protectionSpace];
}

+ (void)saveCredentials:(NSURLCredential *)credentials forProxy:(NSString *)host port:(int)port realm:(NSString *)realm
{
	NSURLProtectionSpace *protectionSpace = [[[NSURLProtectionSpace alloc] initWithProxyHost:host port:port type:NSURLProtectionSpaceHTTPProxy realm:realm authenticationMethod:NSURLAuthenticationMethodDefault] autorelease];
	[[NSURLCredentialStorage sharedCredentialStorage] setDefaultCredential:credentials forProtectionSpace:protectionSpace];
}

+ (NSURLCredential *)savedCredentialsForHost:(NSString *)host port:(int)port protocol:(NSString *)protocol realm:(NSString *)realm
{
	NSURLProtectionSpace *protectionSpace = [[[NSURLProtectionSpace alloc] initWithHost:host port:port protocol:protocol realm:realm authenticationMethod:NSURLAuthenticationMethodDefault] autorelease];
	return [[NSURLCredentialStorage sharedCredentialStorage] defaultCredentialForProtectionSpace:protectionSpace];
}

+ (NSURLCredential *)savedCredentialsForProxy:(NSString *)host port:(int)port protocol:(NSString *)protocol realm:(NSString *)realm
{
	NSURLProtectionSpace *protectionSpace = [[[NSURLProtectionSpace alloc] initWithProxyHost:host port:port type:NSURLProtectionSpaceHTTPProxy realm:realm authenticationMethod:NSURLAuthenticationMethodDefault] autorelease];
	return [[NSURLCredentialStorage sharedCredentialStorage] defaultCredentialForProtectionSpace:protectionSpace];
}

+ (void)removeCredentialsForHost:(NSString *)host port:(int)port protocol:(NSString *)protocol realm:(NSString *)realm
{
	NSURLProtectionSpace *protectionSpace = [[[NSURLProtectionSpace alloc] initWithHost:host port:port protocol:protocol realm:realm authenticationMethod:NSURLAuthenticationMethodDefault] autorelease];
	NSURLCredential *credential = [[NSURLCredentialStorage sharedCredentialStorage] defaultCredentialForProtectionSpace:protectionSpace];
	if (credential) {
		[[NSURLCredentialStorage sharedCredentialStorage] removeCredential:credential forProtectionSpace:protectionSpace];
	}
}

+ (void)removeCredentialsForProxy:(NSString *)host port:(int)port realm:(NSString *)realm
{
	NSURLProtectionSpace *protectionSpace = [[[NSURLProtectionSpace alloc] initWithProxyHost:host port:port type:NSURLProtectionSpaceHTTPProxy realm:realm authenticationMethod:NSURLAuthenticationMethodDefault] autorelease];
	NSURLCredential *credential = [[NSURLCredentialStorage sharedCredentialStorage] defaultCredentialForProtectionSpace:protectionSpace];
	if (credential) {
		[[NSURLCredentialStorage sharedCredentialStorage] removeCredential:credential forProtectionSpace:protectionSpace];
	}
}


+ (NSMutableArray *)sessionCookies
{
	if (!sessionCookies) {
		[ASIHTTPRequest setSessionCookies:[[[NSMutableArray alloc] init] autorelease]];
	}
	return sessionCookies;
}

+ (void)setSessionCookies:(NSMutableArray *)newSessionCookies
{
	[sessionCookiesLock lock];
	// Remove existing cookies from the persistent store
	for (NSHTTPCookie *cookie in sessionCookies) {
		[[NSHTTPCookieStorage sharedHTTPCookieStorage] deleteCookie:cookie];
	}
	[sessionCookies release];
	sessionCookies = [newSessionCookies retain];
	[sessionCookiesLock unlock];
}

+ (void)addSessionCookie:(NSHTTPCookie *)newCookie
{
	[sessionCookiesLock lock];
	NSHTTPCookie *cookie;
	NSUInteger i;
	NSUInteger max = [[ASIHTTPRequest sessionCookies] count];
	for (i=0; i<max; i++) {
		cookie = [[ASIHTTPRequest sessionCookies] objectAtIndex:i];
		if ([[cookie domain] isEqualToString:[newCookie domain]] && [[cookie path] isEqualToString:[newCookie path]] && [[cookie name] isEqualToString:[newCookie name]]) {
			[[ASIHTTPRequest sessionCookies] removeObjectAtIndex:i];
			break;
		}
	}
	[[ASIHTTPRequest sessionCookies] addObject:newCookie];
	[sessionCookiesLock unlock];
}

// Dump all session data (authentication and cookies)
+ (void)clearSession
{
	[sessionCredentialsLock lock];
	[[[self class] sessionCredentialsStore] removeAllObjects];
	[sessionCredentialsLock unlock];
	[[self class] setSessionCookies:nil];
	[[[self class] defaultCache] clearCachedResponsesForStoragePolicy:ASICacheForSessionDurationCacheStoragePolicy];
}

#pragma mark gzip decompression

//
// Contributed by Shaun Harrison of Enormego, see: http://developers.enormego.com/view/asihttprequest_gzip
// Based on this: http://deusty.blogspot.com/2007/07/gzip-compressiondecompression.html
//
+ (NSData *)uncompressZippedData:(NSData*)compressedData
{
	if ([compressedData length] == 0) return compressedData;
	
	NSUInteger full_length = [compressedData length];
	NSUInteger half_length = [compressedData length] / 2;
	
	NSMutableData *decompressed = [NSMutableData dataWithLength: full_length + half_length];
	BOOL done = NO;
	int status;
	
	z_stream strm;
	strm.next_in = (Bytef *)[compressedData bytes];
	strm.avail_in = (unsigned int)[compressedData length];
	strm.total_out = 0;
	strm.zalloc = Z_NULL;
	strm.zfree = Z_NULL;
	
	if (inflateInit2(&strm, (15+32)) != Z_OK) return nil;
	
	while (!done) {
		// Make sure we have enough room and reset the lengths.
		if (strm.total_out >= [decompressed length]) {
			[decompressed increaseLengthBy: half_length];
		}
		strm.next_out = [decompressed mutableBytes] + strm.total_out;
		strm.avail_out = (unsigned int)([decompressed length] - strm.total_out);
		
		// Inflate another chunk.
		status = inflate (&strm, Z_SYNC_FLUSH);
		if (status == Z_STREAM_END) {
			done = YES;
		} else if (status != Z_OK) {
			break;
		}
	}
	if (inflateEnd (&strm) != Z_OK) return nil;
	
	// Set real length.
	if (done) {
		[decompressed setLength: strm.total_out];
		return [NSData dataWithData: decompressed];
	} else {
		return nil;
	}
}

// NOTE: To debug this method, turn off Data Formatters in Xcode or you'll crash on closeFile
+ (int)uncompressZippedDataFromFile:(NSString *)sourcePath toFile:(NSString *)destinationPath
{
	// Create an empty file at the destination path
	if (![[NSFileManager defaultManager] createFileAtPath:destinationPath contents:[NSData data] attributes:nil]) {
		return 1;
	}
	
	// Get a FILE struct for the source file
	NSFileHandle *inputFileHandle = [NSFileHandle fileHandleForReadingAtPath:sourcePath];
	FILE *source = fdopen([inputFileHandle fileDescriptor], "r");
	
	// Get a FILE struct for the destination path
	NSFileHandle *outputFileHandle = [NSFileHandle fileHandleForWritingAtPath:destinationPath];
	FILE *dest = fdopen([outputFileHandle fileDescriptor], "w");
	
	
	// Uncompress data in source and save in destination
	int status = [ASIHTTPRequest uncompressZippedDataFromSource:source toDestination:dest];
	
	// Close the files
	fclose(dest);
	fclose(source);
	[inputFileHandle closeFile];
	[outputFileHandle closeFile];	
	return status;
}

//
// From the zlib sample code by Mark Adler, code here:
//	http://www.zlib.net/zpipe.c
//
#define CHUNK 16384

+ (int)uncompressZippedDataFromSource:(FILE *)source toDestination:(FILE *)dest
{
    int ret;
    unsigned have;
    z_stream strm;
    unsigned char in[CHUNK];
    unsigned char out[CHUNK];
	
    /* allocate inflate state */
    strm.zalloc = Z_NULL;
    strm.zfree = Z_NULL;
    strm.opaque = Z_NULL;
    strm.avail_in = 0;
    strm.next_in = Z_NULL;
    ret = inflateInit2(&strm, (15+32));
    if (ret != Z_OK)
        return ret;
	
    /* decompress until deflate stream ends or end of file */
    do {
        strm.avail_in = (unsigned int)fread(in, 1, CHUNK, source);
        if (ferror(source)) {
            (void)inflateEnd(&strm);
            return Z_ERRNO;
        }
        if (strm.avail_in == 0)
            break;
        strm.next_in = in;
		
        /* run inflate() on input until output buffer not full */
        do {
            strm.avail_out = CHUNK;
            strm.next_out = out;
            ret = inflate(&strm, Z_NO_FLUSH);
            assert(ret != Z_STREAM_ERROR);  /* state not clobbered */
            switch (ret) {
				case Z_NEED_DICT:
					ret = Z_DATA_ERROR;     /* and fall through */
				case Z_DATA_ERROR:
				case Z_MEM_ERROR:
					(void)inflateEnd(&strm);
					return ret;
            }
            have = CHUNK - strm.avail_out;
            if (fwrite(&out, 1, have, dest) != have || ferror(dest)) {
                (void)inflateEnd(&strm);
                return Z_ERRNO;
            }
        } while (strm.avail_out == 0);
		
        /* done when inflate() says it's done */
    } while (ret != Z_STREAM_END);
	
    /* clean up and return */
    (void)inflateEnd(&strm);
    return ret == Z_STREAM_END ? Z_OK : Z_DATA_ERROR;
}


#pragma mark gzip compression

// Based on this from Robbie Hanson: http://deusty.blogspot.com/2007/07/gzip-compressiondecompression.html

+ (NSData *)compressData:(NSData*)uncompressedData
{
	if ([uncompressedData length] == 0) return uncompressedData;
	
	z_stream strm;
	
	strm.zalloc = Z_NULL;
	strm.zfree = Z_NULL;
	strm.opaque = Z_NULL;
	strm.total_out = 0;
	strm.next_in=(Bytef *)[uncompressedData bytes];
	strm.avail_in = (unsigned int)[uncompressedData length];
	
	// Compresssion Levels:
	//   Z_NO_COMPRESSION
	//   Z_BEST_SPEED
	//   Z_BEST_COMPRESSION
	//   Z_DEFAULT_COMPRESSION
	
	if (deflateInit2(&strm, Z_DEFAULT_COMPRESSION, Z_DEFLATED, (15+16), 8, Z_DEFAULT_STRATEGY) != Z_OK) return nil;
	
	NSMutableData *compressed = [NSMutableData dataWithLength:16384];  // 16K chunks for expansion
	
	do {
		
		if (strm.total_out >= [compressed length])
			[compressed increaseLengthBy: 16384];
		
		strm.next_out = [compressed mutableBytes] + strm.total_out;
		strm.avail_out = (unsigned int)([compressed length] - strm.total_out);
		
		deflate(&strm, Z_FINISH);  
		
	} while (strm.avail_out == 0);
	
	deflateEnd(&strm);
	
	[compressed setLength: strm.total_out];
	return [NSData dataWithData:compressed];
}

// NOTE: To debug this method, turn off Data Formatters in Xcode or you'll crash on closeFile
+ (int)compressDataFromFile:(NSString *)sourcePath toFile:(NSString *)destinationPath
{
	// Create an empty file at the destination path
	[[NSFileManager defaultManager] createFileAtPath:destinationPath contents:[NSData data] attributes:nil];
	
	// Get a FILE struct for the source file
	NSFileHandle *inputFileHandle = [NSFileHandle fileHandleForReadingAtPath:sourcePath];
	FILE *source = fdopen([inputFileHandle fileDescriptor], "r");

	// Get a FILE struct for the destination path
	NSFileHandle *outputFileHandle = [NSFileHandle fileHandleForWritingAtPath:destinationPath];
	FILE *dest = fdopen([outputFileHandle fileDescriptor], "w");

	// compress data in source and save in destination
	int status = [ASIHTTPRequest compressDataFromSource:source toDestination:dest];

	// Close the files
	fclose(dest);
	fclose(source);
	
	// We have to close both of these explictly because CFReadStreamCreateForStreamedHTTPRequest() seems to go bonkers otherwise
	[inputFileHandle closeFile];
	[outputFileHandle closeFile];

	return status;
}

//
// Also from the zlib sample code  at http://www.zlib.net/zpipe.c
// 
+ (int)compressDataFromSource:(FILE *)source toDestination:(FILE *)dest
{
    int ret, flush;
    unsigned have;
    z_stream strm;
    unsigned char in[CHUNK];
    unsigned char out[CHUNK];
	
    /* allocate deflate state */
    strm.zalloc = Z_NULL;
    strm.zfree = Z_NULL;
    strm.opaque = Z_NULL;
    ret = deflateInit2(&strm, Z_DEFAULT_COMPRESSION, Z_DEFLATED, (15+16), 8, Z_DEFAULT_STRATEGY);
    if (ret != Z_OK)
        return ret;
	
    /* compress until end of file */
    do {
        strm.avail_in = (unsigned int)fread(in, 1, CHUNK, source);
        if (ferror(source)) {
            (void)deflateEnd(&strm);
            return Z_ERRNO;
        }
        flush = feof(source) ? Z_FINISH : Z_NO_FLUSH;
        strm.next_in = in;
		
        /* run deflate() on input until output buffer not full, finish
		 compression if all of source has been read in */
        do {
            strm.avail_out = CHUNK;
            strm.next_out = out;
            ret = deflate(&strm, flush);    /* no bad return value */
            assert(ret != Z_STREAM_ERROR);  /* state not clobbered */
            have = CHUNK - strm.avail_out;
            if (fwrite(out, 1, have, dest) != have || ferror(dest)) {
                (void)deflateEnd(&strm);
                return Z_ERRNO;
            }
        } while (strm.avail_out == 0);
        assert(strm.avail_in == 0);     /* all input will be used */
		
        /* done when last data in file processed */
    } while (flush != Z_FINISH);
    assert(ret == Z_STREAM_END);        /* stream will be complete */
	
    /* clean up and return */
    (void)deflateEnd(&strm);
    return Z_OK;
}

#pragma mark get user agent

+ (NSString *)defaultUserAgentString
{
	NSBundle *bundle = [NSBundle mainBundle];
	
	// Attempt to find a name for this application
	NSString *appName = [bundle objectForInfoDictionaryKey:@"CFBundleDisplayName"];
	if (!appName) {
		appName = [bundle objectForInfoDictionaryKey:@"CFBundleName"];	
	}
	// If we couldn't find one, we'll give up (and ASIHTTPRequest will use the standard CFNetwork user agent)
	if (!appName) {
		return nil;
	}
	NSString *appVersion = nil;
	NSString *marketingVersionNumber = [bundle objectForInfoDictionaryKey:@"CFBundleShortVersionString"];
    NSString *developmentVersionNumber = [bundle objectForInfoDictionaryKey:@"CFBundleVersion"];
	if (marketingVersionNumber && developmentVersionNumber) {
		if ([marketingVersionNumber isEqualToString:developmentVersionNumber]) {
			appVersion = marketingVersionNumber;
		} else {
			appVersion = [NSString stringWithFormat:@"%@ rv:%@",marketingVersionNumber,developmentVersionNumber];
		}
	} else {
		appVersion = (marketingVersionNumber ? marketingVersionNumber : developmentVersionNumber);
	}
	
	
	NSString *deviceName;
	NSString *OSName;
	NSString *OSVersion;
	
	NSString *locale = [[NSLocale currentLocale] localeIdentifier];
	
#if TARGET_OS_IPHONE
	UIDevice *device = [UIDevice currentDevice];
	deviceName = [device model];
	OSName = [device systemName];
	OSVersion = [device systemVersion];
	
#else
	deviceName = @"Macintosh";
	OSName = @"Mac OS X";
	
	// From http://www.cocoadev.com/index.pl?DeterminingOSVersion
	// We won't bother to check for systems prior to 10.4, since ASIHTTPRequest only works on 10.5+
    OSErr err;
    SInt32 versionMajor, versionMinor, versionBugFix;
	err = Gestalt(gestaltSystemVersionMajor, &versionMajor);
	if (err != noErr) return nil;
	err = Gestalt(gestaltSystemVersionMinor, &versionMinor);
	if (err != noErr) return nil;
	err = Gestalt(gestaltSystemVersionBugFix, &versionBugFix);
	if (err != noErr) return nil;
	OSVersion = [NSString stringWithFormat:@"%u.%u.%u", versionMajor, versionMinor, versionBugFix];
	
#endif
	// Takes the form "My Application 1.0 (Macintosh; Mac OS X 10.5.7; en_GB)"
	return [NSString stringWithFormat:@"%@ %@ (%@; %@ %@; %@)", appName, appVersion, deviceName, OSName, OSVersion, locale];
}

#pragma mark proxy autoconfiguration

// Returns an array of proxies to use for a particular url, given the url of a PAC script
+ (NSArray *)proxiesForURL:(NSURL *)theURL fromPAC:(NSURL *)pacScriptURL
{
	// From: http://developer.apple.com/samplecode/CFProxySupportTool/listing1.html
	// Work around <rdar://problem/5530166>.  This dummy call to 
	// CFNetworkCopyProxiesForURL initialise some state within CFNetwork 
	// that is required by CFNetworkCopyProxiesForAutoConfigurationScript.
	CFRelease(CFNetworkCopyProxiesForURL((CFURLRef)theURL, NULL));
	
	NSStringEncoding encoding;
	NSError *err = nil;
	NSString *script = [NSString stringWithContentsOfURL:pacScriptURL usedEncoding:&encoding error:&err];
	if (err) {
		// If we can't fetch the PAC, we'll assume no proxies
		// Some people have a PAC configured that is not always available, so I think this is the best behaviour
		return [NSArray array];
	}
	// Obtain the list of proxies by running the autoconfiguration script
#if TARGET_IPHONE_SIMULATOR && __IPHONE_OS_VERSION_MIN_REQUIRED < __IPHONE_3_0
	NSArray *proxies = NSMakeCollectable([(NSArray *)CFNetworkCopyProxiesForAutoConfigurationScript((CFStringRef)script,(CFURLRef)theURL) autorelease]);
#else
	CFErrorRef err2 = NULL;
	NSArray *proxies = NSMakeCollectable([(NSArray *)CFNetworkCopyProxiesForAutoConfigurationScript((CFStringRef)script,(CFURLRef)theURL, &err2) autorelease]);
	if (err2) {
		return nil;
	}
#endif
	return proxies;
}

#pragma mark mime-type detection

+ (NSString *)mimeTypeForFileAtPath:(NSString *)path
{
	if (![[NSFileManager defaultManager] fileExistsAtPath:path]) {
		return nil;
	} else if ([ASIHTTPRequest isiPhoneOS2]) {
		return @"application/octet-stream";
	}
	// Borrowed from http://stackoverflow.com/questions/2439020/wheres-the-iphone-mime-type-database
	CFStringRef UTI = UTTypeCreatePreferredIdentifierForTag(kUTTagClassFilenameExtension, (CFStringRef)[path pathExtension], NULL);
    CFStringRef MIMEType = UTTypeCopyPreferredTagWithClass (UTI, kUTTagClassMIMEType);
    CFRelease(UTI);
	if (!MIMEType) {
		return @"application/octet-stream";
	}
    return NSMakeCollectable([(NSString *)MIMEType autorelease]);
}

#pragma mark bandwidth measurement / throttling

- (void)performThrottling
{
	if (![self readStream]) {
		return;
	}
	[ASIHTTPRequest measureBandwidthUsage];
	if ([ASIHTTPRequest isBandwidthThrottled]) {
		[bandwidthThrottlingLock lock];
		// Handle throttling
		if (throttleWakeUpTime) {
			if ([throttleWakeUpTime timeIntervalSinceDate:[NSDate date]] > 0) {
				if ([self readStreamIsScheduled]) {
					[self unscheduleReadStream];
					#if DEBUG_THROTTLING
					NSLog(@"Sleeping request %@ until after %@",self,throttleWakeUpTime);
					#endif
				}
			} else {
				if (![self readStreamIsScheduled]) {
					[self scheduleReadStream];
					#if DEBUG_THROTTLING
					NSLog(@"Waking up request %@",self);
					#endif
				}
			}
		} 
		[bandwidthThrottlingLock unlock];
		
	// Bandwidth throttling must have been turned off since we last looked, let's re-schedule the stream
	} else if (![self readStreamIsScheduled]) {
		[self scheduleReadStream];			
	}
}

+ (BOOL)isBandwidthThrottled
{
#if TARGET_OS_IPHONE
	[bandwidthThrottlingLock lock];

	BOOL throttle = isBandwidthThrottled || (!shouldThrottleBandwithForWWANOnly && (maxBandwidthPerSecond));
	[bandwidthThrottlingLock unlock];
	return throttle;
#else
	[bandwidthThrottlingLock lock];
	BOOL throttle = (maxBandwidthPerSecond);
	[bandwidthThrottlingLock unlock];
	return throttle;
#endif
}

+ (unsigned long)maxBandwidthPerSecond
{
	[bandwidthThrottlingLock lock];
	unsigned long amount = maxBandwidthPerSecond;
	[bandwidthThrottlingLock unlock];
	return amount;
}

+ (void)setMaxBandwidthPerSecond:(unsigned long)bytes
{
	[bandwidthThrottlingLock lock];
	maxBandwidthPerSecond = bytes;
	[bandwidthThrottlingLock unlock];
}

+ (void)incrementBandwidthUsedInLastSecond:(unsigned long)bytes
{
	[bandwidthThrottlingLock lock];
	bandwidthUsedInLastSecond += bytes;
	[bandwidthThrottlingLock unlock];
}

+ (void)recordBandwidthUsage
{
	if (bandwidthUsedInLastSecond == 0) {
		[bandwidthUsageTracker removeAllObjects];
	} else {
		NSTimeInterval interval = [bandwidthMeasurementDate timeIntervalSinceNow];
		while ((interval < 0 || [bandwidthUsageTracker count] > 5) && [bandwidthUsageTracker count] > 0) {
			[bandwidthUsageTracker removeObjectAtIndex:0];
			interval++;
		}
	}
	#if DEBUG_THROTTLING
	NSLog(@"===Used: %u bytes of bandwidth in last measurement period===",bandwidthUsedInLastSecond);
	#endif
	[bandwidthUsageTracker addObject:[NSNumber numberWithUnsignedLong:bandwidthUsedInLastSecond]];
	[bandwidthMeasurementDate release];
	bandwidthMeasurementDate = [[NSDate dateWithTimeIntervalSinceNow:1] retain];
	bandwidthUsedInLastSecond = 0;
	
	NSUInteger measurements = [bandwidthUsageTracker count];
	unsigned long totalBytes = 0;
	for (NSNumber *bytes in bandwidthUsageTracker) {
		totalBytes += [bytes unsignedLongValue];
	}
	averageBandwidthUsedPerSecond = totalBytes/measurements;		
}

+ (unsigned long)averageBandwidthUsedPerSecond
{
	[bandwidthThrottlingLock lock];
	unsigned long amount = 	averageBandwidthUsedPerSecond;
	[bandwidthThrottlingLock unlock];
	return amount;
}

+ (void)measureBandwidthUsage
{
	// Other requests may have to wait for this lock if we're sleeping, but this is fine, since in that case we already know they shouldn't be sending or receiving data
	[bandwidthThrottlingLock lock];

	if (!bandwidthMeasurementDate || [bandwidthMeasurementDate timeIntervalSinceNow] < -0) {
		[ASIHTTPRequest recordBandwidthUsage];
	}
	
	// Are we performing bandwidth throttling?
	if (
	#if TARGET_OS_IPHONE
	isBandwidthThrottled || (!shouldThrottleBandwithForWWANOnly && (maxBandwidthPerSecond))
	#else
	maxBandwidthPerSecond
	#endif
	) {
		// How much data can we still send or receive this second?
		long long bytesRemaining = (long long)maxBandwidthPerSecond - (long long)bandwidthUsedInLastSecond;
			
		// Have we used up our allowance?
		if (bytesRemaining < 0) {
			
			// Yes, put this request to sleep until a second is up, with extra added punishment sleeping time for being very naughty (we have used more bandwidth than we were allowed)
			double extraSleepyTime = (-bytesRemaining/(maxBandwidthPerSecond*1.0));
			[throttleWakeUpTime release];
			throttleWakeUpTime = [[NSDate alloc] initWithTimeInterval:extraSleepyTime sinceDate:bandwidthMeasurementDate];
		}
	}
	[bandwidthThrottlingLock unlock];
}
	
+ (unsigned long)maxUploadReadLength
{
	
	[bandwidthThrottlingLock lock];
	
	// We'll split our bandwidth allowance into 4 (which is the default for an ASINetworkQueue's max concurrent operations count) to give all running requests a fighting chance of reading data this cycle
	long long toRead = maxBandwidthPerSecond/4;
	if (maxBandwidthPerSecond > 0 && (bandwidthUsedInLastSecond + toRead > maxBandwidthPerSecond)) {
		toRead = (long long)maxBandwidthPerSecond-(long long)bandwidthUsedInLastSecond;
		if (toRead < 0) {
			toRead = 0;
		}
	}
	
	if (toRead == 0 || !bandwidthMeasurementDate || [bandwidthMeasurementDate timeIntervalSinceNow] < -0) {
		[throttleWakeUpTime release];
		throttleWakeUpTime = [bandwidthMeasurementDate retain];
	}
	[bandwidthThrottlingLock unlock];	
	return (unsigned long)toRead;
}
	

#if TARGET_OS_IPHONE
+ (void)setShouldThrottleBandwidthForWWAN:(BOOL)throttle
{
	if (throttle) {
		[ASIHTTPRequest throttleBandwidthForWWANUsingLimit:ASIWWANBandwidthThrottleAmount];
	} else {
		[ASIHTTPRequest unsubscribeFromNetworkReachabilityNotifications];
		[ASIHTTPRequest setMaxBandwidthPerSecond:0];
		[bandwidthThrottlingLock lock];
		isBandwidthThrottled = NO;
		shouldThrottleBandwithForWWANOnly = NO;
		[bandwidthThrottlingLock unlock];
	}
}

+ (void)throttleBandwidthForWWANUsingLimit:(unsigned long)limit
{	
	[bandwidthThrottlingLock lock];
	shouldThrottleBandwithForWWANOnly = YES;
	maxBandwidthPerSecond = limit;
	[ASIHTTPRequest registerForNetworkReachabilityNotifications];	
	[bandwidthThrottlingLock unlock];
	[ASIHTTPRequest reachabilityChanged:nil];
}

#pragma mark reachability

+ (void)registerForNetworkReachabilityNotifications
{
	[[Reachability reachabilityForInternetConnection] startNotifier];
	[[NSNotificationCenter defaultCenter] addObserver:self selector:@selector(reachabilityChanged:) name:@"kNetworkReachabilityChangedNotification" object:nil];
}


+ (void)unsubscribeFromNetworkReachabilityNotifications
{
	[[NSNotificationCenter defaultCenter] removeObserver:self name:@"kNetworkReachabilityChangedNotification" object:nil];
}

+ (BOOL)isNetworkReachableViaWWAN
{
	return ([[Reachability reachabilityForInternetConnection] currentReachabilityStatus] == ReachableViaWWAN);	
}

+ (void)reachabilityChanged:(NSNotification *)note
{
	[bandwidthThrottlingLock lock];
	isBandwidthThrottled = [ASIHTTPRequest isNetworkReachableViaWWAN];
	[bandwidthThrottlingLock unlock];
}
#endif


+ (void)setDefaultCache:(id <ASICacheDelegate>)cache
{
	[defaultCache release];
	defaultCache = [cache retain];
}

+ (id <ASICacheDelegate>)defaultCache
{
	return defaultCache;
}


#pragma mark miscellany 

+ (BOOL)isiPhoneOS2
{
	// Value is set in +initialize
	return isiPhoneOS2;
}

// From: http://www.cocoadev.com/index.pl?BaseSixtyFour

+ (NSString*)base64forData:(NSData*)theData {
	
	const uint8_t* input = (const uint8_t*)[theData bytes];
	NSInteger length = [theData length];
	
    static char table[] = "ABCDEFGHIJKLMNOPQRSTUVWXYZabcdefghijklmnopqrstuvwxyz0123456789+/=";
	
    NSMutableData* data = [NSMutableData dataWithLength:((length + 2) / 3) * 4];
    uint8_t* output = (uint8_t*)data.mutableBytes;
	
	NSInteger i;
    for (i=0; i < length; i += 3) {
        NSInteger value = 0;
		NSInteger j;
        for (j = i; j < (i + 3); j++) {
            value <<= 8;
			
            if (j < length) {
                value |= (0xFF & input[j]);
            }
        }
		
        NSInteger theIndex = (i / 3) * 4;
        output[theIndex + 0] =                    table[(value >> 18) & 0x3F];
        output[theIndex + 1] =                    table[(value >> 12) & 0x3F];
        output[theIndex + 2] = (i + 1) < length ? table[(value >> 6)  & 0x3F] : '=';
        output[theIndex + 3] = (i + 2) < length ? table[(value >> 0)  & 0x3F] : '=';
    }
	
    return [[[NSString alloc] initWithData:data encoding:NSASCIIStringEncoding] autorelease];
}

// Based on hints from http://stackoverflow.com/questions/1850824/parsing-a-rfc-822-date-with-nsdateformatter
+ (NSDate *)dateFromRFC1123String:(NSString *)string
{
	NSDateFormatter *formatter = [[[NSDateFormatter alloc] init] autorelease];
	[formatter setLocale:[[[NSLocale alloc] initWithLocaleIdentifier:@"en_US_POSIX"] autorelease]];
	// Does the string include a week day?
	NSString *day = @"";
	if ([string rangeOfString:@","].location != NSNotFound) {
		day = @"EEE, ";
	}
	// Does the string include seconds?
	NSString *seconds = @"";
	if ([[string componentsSeparatedByString:@":"] count] == 3) {
		seconds = @":ss";
	}
	[formatter setDateFormat:[NSString stringWithFormat:@"%@dd MMM yyyy HH:mm%@ z",day,seconds]];
	return [formatter dateFromString:string];
}

#pragma mark ===

@synthesize username;
@synthesize password;
@synthesize domain;
@synthesize proxyUsername;
@synthesize proxyPassword;
@synthesize proxyDomain;
@synthesize url;
@synthesize originalURL;
@synthesize delegate;
@synthesize queue;
@synthesize uploadProgressDelegate;
@synthesize downloadProgressDelegate;
@synthesize useKeychainPersistence;
@synthesize useSessionPersistence;
@synthesize useCookiePersistence;
@synthesize downloadDestinationPath;
@synthesize temporaryFileDownloadPath;
@synthesize didStartSelector;
@synthesize didReceiveResponseHeadersSelector;
@synthesize didFinishSelector;
@synthesize didFailSelector;
@synthesize didReceiveDataSelector;
@synthesize authenticationRealm;
@synthesize proxyAuthenticationRealm;
@synthesize error;
@synthesize complete;
@synthesize requestHeaders;
@synthesize responseHeaders;
@synthesize responseCookies;
@synthesize requestCookies;
@synthesize requestCredentials;
@synthesize responseStatusCode;
@synthesize rawResponseData;
@synthesize lastActivityTime;
@synthesize timeOutSeconds;
@synthesize requestMethod;
@synthesize postBody;
@synthesize compressedPostBody;
@synthesize contentLength;
@synthesize partialDownloadSize;
@synthesize postLength;
@synthesize shouldResetDownloadProgress;
@synthesize shouldResetUploadProgress;
@synthesize mainRequest;
@synthesize totalBytesRead;
@synthesize totalBytesSent;
@synthesize showAccurateProgress;
@synthesize uploadBufferSize;
@synthesize defaultResponseEncoding;
@synthesize responseEncoding;
@synthesize allowCompressedResponse;
@synthesize allowResumeForFileDownloads;
@synthesize userInfo;
@synthesize postBodyFilePath;
@synthesize compressedPostBodyFilePath;
@synthesize postBodyWriteStream;
@synthesize postBodyReadStream;
@synthesize shouldStreamPostDataFromDisk;
@synthesize didCreateTemporaryPostDataFile;
@synthesize useHTTPVersionOne;
@synthesize lastBytesRead;
@synthesize lastBytesSent;
@synthesize cancelledLock;
@synthesize haveBuiltPostBody;
@synthesize fileDownloadOutputStream;
@synthesize authenticationRetryCount;
@synthesize proxyAuthenticationRetryCount;
@synthesize updatedProgress;
@synthesize shouldRedirect;
@synthesize validatesSecureCertificate;
@synthesize needsRedirect;
@synthesize redirectCount;
@synthesize shouldCompressRequestBody;
@synthesize proxyCredentials;
@synthesize proxyHost;
@synthesize proxyPort;
@synthesize PACurl;
@synthesize authenticationScheme;
@synthesize proxyAuthenticationScheme;
@synthesize shouldPresentAuthenticationDialog;
@synthesize shouldPresentProxyAuthenticationDialog;
@synthesize authenticationNeeded;
@synthesize responseStatusMessage;
@synthesize shouldPresentCredentialsBeforeChallenge;
@synthesize haveBuiltRequestHeaders;
@synthesize isSynchronous;
@synthesize inProgress;
@synthesize numberOfTimesToRetryOnTimeout;
@synthesize retryCount;
@synthesize shouldAttemptPersistentConnection;
@synthesize persistentConnectionTimeoutSeconds;
@synthesize connectionCanBeReused;
@synthesize connectionInfo;
@synthesize readStream;
@synthesize readStreamIsScheduled;
@synthesize statusTimer;
@synthesize shouldUseRFC2616RedirectBehaviour;
@synthesize downloadComplete;
@synthesize requestID;
@synthesize runLoopMode;
@synthesize downloadCache;
@synthesize cachePolicy;
@synthesize cacheStoragePolicy;
@synthesize didUseCachedResponse;
@synthesize secondsToCache;
@end<|MERGE_RESOLUTION|>--- conflicted
+++ resolved
@@ -23,11 +23,8 @@
 
 
 // Automatically set on build
-<<<<<<< HEAD
+
 NSString *ASIHTTPRequestVersion = @"v1.6.2-37 2010-06-23";
-=======
-NSString *ASIHTTPRequestVersion = @"v1.6.2-19 2010-05-04";
->>>>>>> 60449064
 
 NSString* const NetworkRequestErrorDomain = @"ASIHTTPRequestErrorDomain";
 
