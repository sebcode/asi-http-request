//
//  ASIHTTPRequest.m
//
//  Created by Ben Copsey on 04/10/2007.
//  Copyright 2007-2010 All-Seeing Interactive. All rights reserved.
//
//  A guide to the main features is available at:
//  http://allseeing-i.com/ASIHTTPRequest
//
//  Portions are based on the ImageClient example from Apple:
//  See: http://developer.apple.com/samplecode/ImageClient/listing37.html

#import "ASIHTTPRequest.h"
#import <zlib.h>
#if TARGET_OS_IPHONE
#import "Reachability.h"
#import "ASIAuthenticationDialog.h"
#import <MobileCoreServices/MobileCoreServices.h>
#else
#import <SystemConfiguration/SystemConfiguration.h>
#endif
#import "ASIInputStream.h"


// Automatically set on build

<<<<<<< HEAD
NSString *ASIHTTPRequestVersion = @" 2010-06-29";
=======
NSString *ASIHTTPRequestVersion = @"v1.7-13 2010-07-02";
>>>>>>> 22c586d6

NSString* const NetworkRequestErrorDomain = @"ASIHTTPRequestErrorDomain";

static NSString *ASIHTTPRequestRunLoopMode = @"ASIHTTPRequestRunLoopMode";

static const CFOptionFlags kNetworkEvents = kCFStreamEventOpenCompleted | kCFStreamEventHasBytesAvailable | kCFStreamEventEndEncountered | kCFStreamEventErrorOccurred;

// In memory caches of credentials, used on when useSessionPersistence is YES
static NSMutableArray *sessionCredentialsStore = nil;
static NSMutableArray *sessionProxyCredentialsStore = nil;

// This lock mediates access to session credentials
static NSRecursiveLock *sessionCredentialsLock = nil;

// We keep track of cookies we have received here so we can remove them from the sharedHTTPCookieStorage later
static NSMutableArray *sessionCookies = nil;

// The number of times we will allow requests to redirect before we fail with a redirection error
const int RedirectionLimit = 5;

// The default number of seconds to use for a timeout
static NSTimeInterval defaultTimeOutSeconds = 10;

static void ReadStreamClientCallBack(CFReadStreamRef readStream, CFStreamEventType type, void *clientCallBackInfo) {
    [((ASIHTTPRequest*)clientCallBackInfo) handleNetworkEvent: type];
}

// This lock prevents the operation from being cancelled while it is trying to update the progress, and vice versa
static NSRecursiveLock *progressLock;

static NSError *ASIRequestCancelledError;
static NSError *ASIRequestTimedOutError;
static NSError *ASIAuthenticationError;
static NSError *ASIUnableToCreateRequestError;
static NSError *ASITooMuchRedirectionError;

static NSMutableArray *bandwidthUsageTracker = nil;
static unsigned long averageBandwidthUsedPerSecond = 0;

// These are used for queuing persistent connections on the same connection

// Incremented every time we specify we want a new connection
static unsigned int nextConnectionNumberToCreate = 0;

// An array of connectionInfo dictionaries.
// When attempting a persistent connection, we look here to try to find an existing connection to the same server that is currently not in use
static NSMutableArray *persistentConnectionsPool = nil;

// Mediates access to the persistent connections pool
static NSRecursiveLock *connectionsLock = nil;

// Each request gets a new id, we store this rather than a ref to the request itself in the connectionInfo dictionary.
// We do this so we don't have to keep the request around while we wait for the connection to expire
static unsigned int nextRequestID = 0;

// Records how much bandwidth all requests combined have used in the last second
static unsigned long bandwidthUsedInLastSecond = 0; 

// A date one second in the future from the time it was created
static NSDate *bandwidthMeasurementDate = nil;

// Since throttling variables are shared among all requests, we'll use a lock to mediate access
static NSLock *bandwidthThrottlingLock = nil;

// the maximum number of bytes that can be transmitted in one second
static unsigned long maxBandwidthPerSecond = 0;

// A default figure for throttling bandwidth on mobile devices
unsigned long const ASIWWANBandwidthThrottleAmount = 14800;

#if TARGET_OS_IPHONE
// YES when bandwidth throttling is active
// This flag does not denote whether throttling is turned on - rather whether it is currently in use
// It will be set to NO when throttling was turned on with setShouldThrottleBandwidthForWWAN, but a WI-FI connection is active
static BOOL isBandwidthThrottled = NO;

// When YES, bandwidth will be automatically throttled when using WWAN (3G/Edge/GPRS)
// Wifi will not be throttled
static BOOL shouldThrottleBandwithForWWANOnly = NO;
#endif

// Mediates access to the session cookies so requests
static NSRecursiveLock *sessionCookiesLock = nil;

// This lock ensures delegates only receive one notification that authentication is required at once
// When using ASIAuthenticationDialogs, it also ensures only one dialog is shown at once
// If a request can't aquire the lock immediately, it means a dialog is being shown or a delegate is handling the authentication challenge
// Once it gets the lock, it will try to look for existing credentials again rather than showing the dialog / notifying the delegate
// This is so it can make use of any credentials supplied for the other request, if they are appropriate
static NSRecursiveLock *delegateAuthenticationLock = nil;

// When throttling bandwidth, Set to a date in future that we will allow all requests to wake up and reschedule their streams
static NSDate *throttleWakeUpTime = nil;

static id <ASICacheDelegate> defaultCache = nil;


// Used for tracking when requests are using the network
static unsigned int runningRequestCount = 0;

#if TARGET_OS_IPHONE
// Use [ASIHTTPRequest setShouldUpdateNetworkActivityIndicator:NO] if you want to manage it yourself
static BOOL shouldUpdateNetworkActivityIndicator = YES;
#endif

//**Queue stuff**/

// The thread all requests will run on
// Hangs around forever, but will be blocked unless there are requests underway
static NSThread *networkThread = nil;

static NSOperationQueue *sharedQueue = nil;

// Private stuff
@interface ASIHTTPRequest ()

- (void)cancelLoad;

- (void)destroyReadStream;
- (void)scheduleReadStream;
- (void)unscheduleReadStream;

- (BOOL)askDelegateForCredentials;
- (BOOL)askDelegateForProxyCredentials;
+ (void)measureBandwidthUsage;
+ (void)recordBandwidthUsage;
- (void)startRequest;
- (void)updateStatus:(NSTimer *)timer;
- (void)checkRequestStatus;

- (void)markAsFinished;
- (void)performRedirect;
- (BOOL)shouldTimeOut;


- (BOOL)useDataFromCache;

#if TARGET_OS_IPHONE
+ (void)registerForNetworkReachabilityNotifications;
+ (void)unsubscribeFromNetworkReachabilityNotifications;
// Called when the status of the network changes
+ (void)reachabilityChanged:(NSNotification *)note;

#endif

@property (assign) BOOL complete;
@property (retain) NSArray *responseCookies;
@property (assign) int responseStatusCode;
@property (retain, nonatomic) NSDate *lastActivityTime;
@property (assign) unsigned long long contentLength;
@property (assign) unsigned long long partialDownloadSize;
@property (assign, nonatomic) unsigned long long uploadBufferSize;
@property (assign) NSStringEncoding responseEncoding;
@property (retain, nonatomic) NSOutputStream *postBodyWriteStream;
@property (retain, nonatomic) NSInputStream *postBodyReadStream;
@property (assign) unsigned long long totalBytesRead;
@property (assign) unsigned long long totalBytesSent;
@property (assign, nonatomic) unsigned long long lastBytesRead;
@property (assign, nonatomic) unsigned long long lastBytesSent;
@property (retain) NSRecursiveLock *cancelledLock;
@property (retain, nonatomic) NSOutputStream *fileDownloadOutputStream;
@property (assign) int authenticationRetryCount;
@property (assign) int proxyAuthenticationRetryCount;
@property (assign, nonatomic) BOOL updatedProgress;
@property (assign, nonatomic) BOOL needsRedirect;
@property (assign, nonatomic) int redirectCount;
@property (retain, nonatomic) NSData *compressedPostBody;
@property (retain, nonatomic) NSString *compressedPostBodyFilePath;
@property (retain) NSString *authenticationRealm;
@property (retain) NSString *proxyAuthenticationRealm;
@property (retain) NSString *responseStatusMessage;
@property (assign) BOOL inProgress;
@property (assign) int retryCount;
@property (assign) BOOL connectionCanBeReused;
@property (retain, nonatomic) NSMutableDictionary *connectionInfo;
@property (retain, nonatomic) NSInputStream *readStream;
@property (assign) ASIAuthenticationState authenticationNeeded;
@property (assign, nonatomic) BOOL readStreamIsScheduled;
@property (assign, nonatomic) BOOL downloadComplete;
@property (retain) NSNumber *requestID;
@property (assign, nonatomic) NSString *runLoopMode;
@property (retain, nonatomic) NSTimer *statusTimer;
@property (assign) BOOL didUseCachedResponse;
@end


@implementation ASIHTTPRequest

#pragma mark init / dealloc

+ (void)initialize
{
	if (self == [ASIHTTPRequest class]) {
		persistentConnectionsPool = [[NSMutableArray alloc] init];
		connectionsLock = [[NSRecursiveLock alloc] init];
		progressLock = [[NSRecursiveLock alloc] init];
		bandwidthThrottlingLock = [[NSLock alloc] init];
		sessionCookiesLock = [[NSRecursiveLock alloc] init];
		sessionCredentialsLock = [[NSRecursiveLock alloc] init];
		delegateAuthenticationLock = [[NSRecursiveLock alloc] init];
		bandwidthUsageTracker = [[NSMutableArray alloc] initWithCapacity:5];
		ASIRequestTimedOutError = [[NSError errorWithDomain:NetworkRequestErrorDomain code:ASIRequestTimedOutErrorType userInfo:[NSDictionary dictionaryWithObjectsAndKeys:@"The request timed out",NSLocalizedDescriptionKey,nil]] retain];	
		ASIAuthenticationError = [[NSError errorWithDomain:NetworkRequestErrorDomain code:ASIAuthenticationErrorType userInfo:[NSDictionary dictionaryWithObjectsAndKeys:@"Authentication needed",NSLocalizedDescriptionKey,nil]] retain];
		ASIRequestCancelledError = [[NSError errorWithDomain:NetworkRequestErrorDomain code:ASIRequestCancelledErrorType userInfo:[NSDictionary dictionaryWithObjectsAndKeys:@"The request was cancelled",NSLocalizedDescriptionKey,nil]] retain];
		ASIUnableToCreateRequestError = [[NSError errorWithDomain:NetworkRequestErrorDomain code:ASIUnableToCreateRequestErrorType userInfo:[NSDictionary dictionaryWithObjectsAndKeys:@"Unable to create request (bad url?)",NSLocalizedDescriptionKey,nil]] retain];
		ASITooMuchRedirectionError = [[NSError errorWithDomain:NetworkRequestErrorDomain code:ASITooMuchRedirectionErrorType userInfo:[NSDictionary dictionaryWithObjectsAndKeys:@"The request failed because it redirected too many times",NSLocalizedDescriptionKey,nil]] retain];	

		sharedQueue = [[NSOperationQueue alloc] init];
		[sharedQueue setMaxConcurrentOperationCount:4];

	}
}


- (id)initWithURL:(NSURL *)newURL
{
	self = [self init];
	[self setRequestMethod:@"GET"];

	[self setRunLoopMode:NSDefaultRunLoopMode];
	[self setShouldAttemptPersistentConnection:YES];
	[self setPersistentConnectionTimeoutSeconds:60.0];
	[self setShouldPresentCredentialsBeforeChallenge:YES];
	[self setShouldRedirect:YES];
	[self setShowAccurateProgress:YES];
	[self setShouldResetDownloadProgress:YES];
	[self setShouldResetUploadProgress:YES];
	[self setAllowCompressedResponse:YES];
	[self setDefaultResponseEncoding:NSISOLatin1StringEncoding];
	[self setShouldPresentProxyAuthenticationDialog:YES];
	
	[self setTimeOutSeconds:[ASIHTTPRequest defaultTimeOutSeconds]];
	[self setUseSessionPersistence:YES];
	[self setUseCookiePersistence:YES];
	[self setValidatesSecureCertificate:YES];
	[self setRequestCookies:[[[NSMutableArray alloc] init] autorelease]];
	[self setDidStartSelector:@selector(requestStarted:)];
	[self setDidReceiveResponseHeadersSelector:@selector(requestReceivedResponseHeaders:)];
	[self setDidFinishSelector:@selector(requestFinished:)];
	[self setDidFailSelector:@selector(requestFailed:)];
	[self setDidReceiveDataSelector:@selector(request:didReceiveData:)];
	[self setURL:newURL];
	[self setCancelledLock:[[[NSRecursiveLock alloc] init] autorelease]];
	[self setDownloadCache:[[self class] defaultCache]];
	return self;
}

+ (id)requestWithURL:(NSURL *)newURL
{
	return [[[self alloc] initWithURL:newURL] autorelease];
}

+ (id)requestWithURL:(NSURL *)newURL usingCache:(id <ASICacheDelegate>)cache
{
	return [self requestWithURL:newURL usingCache:cache andCachePolicy:ASIDefaultCachePolicy];
}

+ (id)requestWithURL:(NSURL *)newURL usingCache:(id <ASICacheDelegate>)cache andCachePolicy:(ASICachePolicy)policy
{
	ASIHTTPRequest *request = [[[self alloc] initWithURL:newURL] autorelease];
	[request setDownloadCache:cache];
	[request setCachePolicy:policy];
	return request;
}

- (void)dealloc
{
	[self setAuthenticationNeeded:ASINoAuthenticationNeededYet];
	if (requestAuthentication) {
		CFRelease(requestAuthentication);
	}
	if (proxyAuthentication) {
		CFRelease(proxyAuthentication);
	}
	if (request) {
		CFRelease(request);
	}
	[self cancelLoad];
	[userInfo release];
	[postBody release];
	[compressedPostBody release];
	[error release];
	[requestHeaders release];
	[requestCookies release];
	[downloadDestinationPath release];
	[temporaryFileDownloadPath release];
	[fileDownloadOutputStream release];
	[username release];
	[password release];
	[domain release];
	[authenticationRealm release];
	[authenticationScheme release];
	[requestCredentials release];
	[proxyHost release];
	[proxyType release];
	[proxyUsername release];
	[proxyPassword release];
	[proxyDomain release];
	[proxyAuthenticationRealm release];
	[proxyAuthenticationScheme release];
	[proxyCredentials release];
	[url release];
	[originalURL release];
	[lastActivityTime release];
	[responseCookies release];
	[rawResponseData release];
	[responseHeaders release];
	[requestMethod release];
	[cancelledLock release];
	[postBodyFilePath release];
	[compressedPostBodyFilePath release];
	[postBodyWriteStream release];
	[postBodyReadStream release];
	[PACurl release];
	[responseStatusMessage release];
	[connectionInfo release];
	[requestID release];
	[super dealloc];
}


#pragma mark setup request

- (void)addRequestHeader:(NSString *)header value:(NSString *)value
{
	if (!requestHeaders) {
		[self setRequestHeaders:[NSMutableDictionary dictionaryWithCapacity:1]];
	}
	[requestHeaders setObject:value forKey:header];
}

// This function will be called either just before a request starts, or when postLength is needed, whichever comes first
// postLength must be set by the time this function is complete
- (void)buildPostBody
{
	if ([self haveBuiltPostBody]) {
		return;
	}
	
	// Are we submitting the request body from a file on disk
	if ([self postBodyFilePath]) {
		
		// If we were writing to the post body via appendPostData or appendPostDataFromFile, close the write stream
		if ([self postBodyWriteStream]) {
			[[self postBodyWriteStream] close];
			[self setPostBodyWriteStream:nil];
		}

		NSError *err = nil;
		NSString *path;
		if ([self shouldCompressRequestBody]) {
			[self setCompressedPostBodyFilePath:[NSTemporaryDirectory() stringByAppendingPathComponent:[[NSProcessInfo processInfo] globallyUniqueString]]];
			[ASIHTTPRequest compressDataFromFile:[self postBodyFilePath] toFile:[self compressedPostBodyFilePath]];
			path = [self compressedPostBodyFilePath];
		} else {
			path = [self postBodyFilePath];
		}
		[self setPostLength:[[[NSFileManager defaultManager] attributesOfItemAtPath:path error:&err] fileSize]];
		if (err) {
			[self failWithError:[NSError errorWithDomain:NetworkRequestErrorDomain code:ASIFileManagementError userInfo:[NSDictionary dictionaryWithObjectsAndKeys:[NSString stringWithFormat:@"Failed to get attributes for file at path '@%'",path],NSLocalizedDescriptionKey,error,NSUnderlyingErrorKey,nil]]];
			return;
		}
		
	// Otherwise, we have an in-memory request body
	} else {
		if ([self shouldCompressRequestBody]) {
			[self setCompressedPostBody:[ASIHTTPRequest compressData:[self postBody]]];
			[self setPostLength:[[self compressedPostBody] length]];
		} else {
			[self setPostLength:[[self postBody] length]];
		}
	}
		
	if ([self postLength] > 0) {
		if ([requestMethod isEqualToString:@"GET"] || [requestMethod isEqualToString:@"DELETE"] || [requestMethod isEqualToString:@"HEAD"]) {
			[self setRequestMethod:@"POST"];
		}
		[self addRequestHeader:@"Content-Length" value:[NSString stringWithFormat:@"%llu",[self postLength]]];
	}
	[self setHaveBuiltPostBody:YES];
}

// Sets up storage for the post body
- (void)setupPostBody
{
	if ([self shouldStreamPostDataFromDisk]) {
		if (![self postBodyFilePath]) {
			[self setPostBodyFilePath:[NSTemporaryDirectory() stringByAppendingPathComponent:[[NSProcessInfo processInfo] globallyUniqueString]]];
			[self setDidCreateTemporaryPostDataFile:YES];
		}
		if (![self postBodyWriteStream]) {
			[self setPostBodyWriteStream:[[[NSOutputStream alloc] initToFileAtPath:[self postBodyFilePath] append:NO] autorelease]];
			[[self postBodyWriteStream] open];
		}
	} else {
		if (![self postBody]) {
			[self setPostBody:[[[NSMutableData alloc] init] autorelease]];
		}
	}	
}

- (void)appendPostData:(NSData *)data
{
	[self setupPostBody];
	if ([data length] == 0) {
		return;
	}
	if ([self shouldStreamPostDataFromDisk]) {
		[[self postBodyWriteStream] write:[data bytes] maxLength:[data length]];
	} else {
		[[self postBody] appendData:data];
	}
}

- (void)appendPostDataFromFile:(NSString *)file
{
	[self setupPostBody];
	NSInputStream *stream = [[[NSInputStream alloc] initWithFileAtPath:file] autorelease];
	[stream open];
	NSUInteger bytesRead;
	while ([stream hasBytesAvailable]) {
		
		unsigned char buffer[1024*256];
		bytesRead = [stream read:buffer maxLength:sizeof(buffer)];
		if (bytesRead == 0) {
			break;
		}
		if ([self shouldStreamPostDataFromDisk]) {
			[[self postBodyWriteStream] write:buffer maxLength:bytesRead];
		} else {
			[[self postBody] appendData:[NSData dataWithBytes:buffer length:bytesRead]];
		}
	}
	[stream close];
}

- (id)delegate
{
	[[self cancelledLock] lock];
	id d = [[delegate retain] autorelease];
	[[self cancelledLock] unlock];
	return d;
}

- (void)setDelegate:(id)newDelegate
{
	[[self cancelledLock] lock];
	delegate = newDelegate;
	[[self cancelledLock] unlock];
}

- (id)queue
{
	[[self cancelledLock] lock];
	id q = [[queue retain] autorelease];
	[[self cancelledLock] unlock];
	return q;
}


- (void)setQueue:(id)newQueue
{
	[[self cancelledLock] lock];
	queue = newQueue;
	[[self cancelledLock] unlock];
}

#pragma mark get information about this request

- (void)cancel
{
	#if DEBUG_REQUEST_STATUS
	NSLog(@"Request cancelled: %@",self);
	#endif

	[[self cancelledLock] lock];

	if ([self isCancelled] || [self complete]) {
		[[self cancelledLock] unlock];
		return;
	}
	
	[self failWithError:ASIRequestCancelledError];
	[self setComplete:YES];
	[self cancelLoad];
	
	[[self retain] autorelease];
	[super cancel];

	[[self cancelledLock] unlock];
}


// Call this method to get the received data as an NSString. Don't use for binary data!
- (NSString *)responseString
{
	NSData *data = [self responseData];
	if (!data) {
		return nil;
	}
	
	return [[[NSString alloc] initWithBytes:[data bytes] length:[data length] encoding:[self responseEncoding]] autorelease];
}

- (BOOL)isResponseCompressed
{
	NSString *encoding = [[self responseHeaders] objectForKey:@"Content-Encoding"];
	return encoding && [encoding rangeOfString:@"gzip"].location != NSNotFound;
}

- (NSData *)responseData
{	
	if ([self isResponseCompressed]) {
		return [ASIHTTPRequest uncompressZippedData:[self rawResponseData]];
	} else {
		return [self rawResponseData];
	}
}

#pragma mark running a request

- (void)startSynchronous
{
#if DEBUG_REQUEST_STATUS || DEBUG_THROTTLING
	NSLog(@"Starting synchronous request %@",self);
#endif
	[self setRunLoopMode:ASIHTTPRequestRunLoopMode];
	[self setInProgress:YES];

	if (![self isCancelled] && ![self complete]) {
		[self main];
		while (!complete) {
			[[NSRunLoop currentRunLoop] runMode:[self runLoopMode] beforeDate:[NSDate distantFuture]];
		}
	}

	[self setInProgress:NO];
}

- (void)start
{
	[self setInProgress:YES];
	[self performSelector:@selector(main) onThread:[[self class] threadForRequest:self] withObject:nil waitUntilDone:NO];
}

- (void)startAsynchronous
{
#if DEBUG_REQUEST_STATUS || DEBUG_THROTTLING
	NSLog(@"Starting asynchronous request %@",self);
#endif
	[sharedQueue addOperation:self];
}

#pragma mark concurrency

- (BOOL)isConcurrent
{
    return YES;
}

- (BOOL)isFinished 
{
	return [self complete];
}

- (BOOL)isExecuting {
	return [self inProgress];
}

#pragma mark request logic

// Create the request
- (void)main
{
	@try {
		
		[[self cancelledLock] lock];
		
		// A HEAD request generated by an ASINetworkQueue may have set the error already. If so, we should not proceed.
		if ([self error]) {
			[self setComplete:YES];
			[self markAsFinished];
			return;		
		}

		[self setComplete:NO];
		
		if (![self url]) {
			[self failWithError:ASIUnableToCreateRequestError];
			return;		
		}
		
		// Must call before we create the request so that the request method can be set if needs be
		if (![self mainRequest]) {
			[self buildPostBody];
		}
		
		if (![[self requestMethod] isEqualToString:@"GET"]) {
			[self setDownloadCache:nil];
		}
		
		
		// If we're redirecting, we'll already have a CFHTTPMessageRef
		if (request) {
			CFRelease(request);
		}

		// Create a new HTTP request.
		request = CFHTTPMessageCreateRequest(kCFAllocatorDefault, (CFStringRef)[self requestMethod], (CFURLRef)[self url], [self useHTTPVersionOne] ? kCFHTTPVersion1_0 : kCFHTTPVersion1_1);
		if (!request) {
			[self failWithError:ASIUnableToCreateRequestError];
			return;
		}

		//If this is a HEAD request generated by an ASINetworkQueue, we need to let the main request generate its headers first so we can use them
		if ([self mainRequest]) {
			[[self mainRequest] buildRequestHeaders];
		}
		
		// Even if this is a HEAD request with a mainRequest, we still need to call to give subclasses a chance to add their own to HEAD requests (ASIS3Request does this)
		[self buildRequestHeaders];
		
		if ([self downloadCache]) {
			if ([self cachePolicy] == ASIDefaultCachePolicy) {
				[self setCachePolicy:[[self downloadCache] defaultCachePolicy]];
			}

			// See if we should pull from the cache rather than fetching the data
			if ([self cachePolicy] == ASIOnlyLoadIfNotCachedCachePolicy) {
				if ([self useDataFromCache]) {
					return;
				}
			} else if ([self cachePolicy] == ASIReloadIfDifferentCachePolicy) {

				// Force a conditional GET if we have a cached version of this content already
				NSDictionary *cachedHeaders = [[self downloadCache] cachedHeadersForRequest:self];
				if (cachedHeaders) {
					NSString *etag = [cachedHeaders objectForKey:@"Etag"];
					if (etag) {
						[[self requestHeaders] setObject:etag forKey:@"If-None-Match"];
					}
					NSString *lastModified = [cachedHeaders objectForKey:@"Last-Modified"];
					if (lastModified) {
						[[self requestHeaders] setObject:lastModified forKey:@"If-Modified-Since"];
					}
				}
			}
		}

		[self applyAuthorizationHeader];
		
		
		NSString *header;
		for (header in [self requestHeaders]) {
			CFHTTPMessageSetHeaderFieldValue(request, (CFStringRef)header, (CFStringRef)[[self requestHeaders] objectForKey:header]);
		}
			
		[self startRequest];
		
	} @catch (NSException *exception) {
		NSError *underlyingError = [NSError errorWithDomain:NetworkRequestErrorDomain code:ASIUnhandledExceptionError userInfo:[exception userInfo]];
		[self failWithError:[NSError errorWithDomain:NetworkRequestErrorDomain code:ASIUnhandledExceptionError userInfo:[NSDictionary dictionaryWithObjectsAndKeys:[exception name],NSLocalizedDescriptionKey,[exception reason],NSLocalizedFailureReasonErrorKey,underlyingError,NSUnderlyingErrorKey,nil]]];

	} @finally {
		[[self cancelledLock] unlock];
	}
}

- (void)applyAuthorizationHeader
{
	// Do we want to send credentials before we are asked for them?
	if (![self shouldPresentCredentialsBeforeChallenge]) {
		return;
	}
		
	// First, see if we have any credentials we can use in the session store
	NSDictionary *credentials = nil;
	if ([self useSessionPersistence]) {
		credentials = [self findSessionAuthenticationCredentials];
	}
	
	
	// Are any credentials set on this request that might be used for basic authentication?
	if ([self username] && [self password] && ![self domain]) {
		
		// If we have stored credentials, is this server asking for basic authentication? If we don't have credentials, we'll assume basic
		if (!credentials || (CFStringRef)[credentials objectForKey:@"AuthenticationScheme"] == kCFHTTPAuthenticationSchemeBasic) {
			[self addBasicAuthenticationHeaderWithUsername:[self username] andPassword:[self password]];
		}
	}
	
	if (credentials && ![[self requestHeaders] objectForKey:@"Authorization"]) {
		
		// When the Authentication key is set, the credentials were stored after an authentication challenge, so we can let CFNetwork apply them
		// (credentials for Digest and NTLM will always be stored like this)
		if ([credentials objectForKey:@"Authentication"]) {
			
			// If we've already talked to this server and have valid credentials, let's apply them to the request
			if (!CFHTTPMessageApplyCredentialDictionary(request, (CFHTTPAuthenticationRef)[credentials objectForKey:@"Authentication"], (CFDictionaryRef)[credentials objectForKey:@"Credentials"], NULL)) {
				[[self class] removeAuthenticationCredentialsFromSessionStore:[credentials objectForKey:@"Credentials"]];
			}
			
			// If the Authentication key is not set, these credentials were stored after a username and password set on a previous request passed basic authentication
			// When this happens, we'll need to create the Authorization header ourselves
		} else {
			NSDictionary *usernameAndPassword = [credentials objectForKey:@"Credentials"];
			[self addBasicAuthenticationHeaderWithUsername:[usernameAndPassword objectForKey:(NSString *)kCFHTTPAuthenticationUsername] andPassword:[usernameAndPassword objectForKey:(NSString *)kCFHTTPAuthenticationPassword]];
		}
	}
	if ([self useSessionPersistence]) {
		credentials = [self findSessionProxyAuthenticationCredentials];
		if (credentials) {
			if (!CFHTTPMessageApplyCredentialDictionary(request, (CFHTTPAuthenticationRef)[credentials objectForKey:@"Authentication"], (CFDictionaryRef)[credentials objectForKey:@"Credentials"], NULL)) {
				[[self class] removeProxyAuthenticationCredentialsFromSessionStore:[credentials objectForKey:@"Credentials"]];
			}
		}
	}
}

- (void)applyCookieHeader
{
	// Add cookies from the persistent (mac os global) store
	if ([self useCookiePersistence]) {
		NSArray *cookies = [[NSHTTPCookieStorage sharedHTTPCookieStorage] cookiesForURL:[[self url] absoluteURL]];
		if (cookies) {
			[[self requestCookies] addObjectsFromArray:cookies];
		}
	}
	
	// Apply request cookies
	NSArray *cookies;
	if ([self mainRequest]) {
		cookies = [[self mainRequest] requestCookies];
	} else {
		cookies = [self requestCookies];
	}
	if ([cookies count] > 0) {
		NSHTTPCookie *cookie;
		NSString *cookieHeader = nil;
		for (cookie in cookies) {
			if (!cookieHeader) {
				cookieHeader = [NSString stringWithFormat: @"%@=%@",[cookie name],[cookie value]];
			} else {
				cookieHeader = [NSString stringWithFormat: @"%@; %@=%@",cookieHeader,[cookie name],[cookie value]];
			}
		}
		if (cookieHeader) {
			[self addRequestHeader:@"Cookie" value:cookieHeader];
		}
	}	
}

- (void)buildRequestHeaders
{
	if ([self haveBuiltRequestHeaders]) {
		return;
	}
	[self setHaveBuiltRequestHeaders:YES];
	
	if ([self mainRequest]) {
		for (NSString *header in [[self mainRequest] requestHeaders]) {
			[self addRequestHeader:header value:[[[self mainRequest] requestHeaders] valueForKey:header]];
		}
		return;
	}
	
	[self applyCookieHeader];
	
	// Build and set the user agent string if the request does not already have a custom user agent specified
	if (![[self requestHeaders] objectForKey:@"User-Agent"]) {
		NSString *userAgentString = [ASIHTTPRequest defaultUserAgentString];
		if (userAgentString) {
			[self addRequestHeader:@"User-Agent" value:userAgentString];
		}
	}
	
	
	// Accept a compressed response
	if ([self allowCompressedResponse]) {
		[self addRequestHeader:@"Accept-Encoding" value:@"gzip"];
	}
	
	// Configure a compressed request body
	if ([self shouldCompressRequestBody]) {
		[self addRequestHeader:@"Content-Encoding" value:@"gzip"];
	}
	
	// Should this request resume an existing download?
	if ([self allowResumeForFileDownloads] && [self downloadDestinationPath] && [self temporaryFileDownloadPath] && [[NSFileManager defaultManager] fileExistsAtPath:[self temporaryFileDownloadPath]]) {
		NSError *err = nil;
		[self setPartialDownloadSize:[[[NSFileManager defaultManager] attributesOfItemAtPath:[self temporaryFileDownloadPath] error:&err] fileSize]];
		if (err) {
			[self failWithError:[NSError errorWithDomain:NetworkRequestErrorDomain code:ASIFileManagementError userInfo:[NSDictionary dictionaryWithObjectsAndKeys:[NSString stringWithFormat:@"Failed to get attributes for file at path '@%'",[self temporaryFileDownloadPath]],NSLocalizedDescriptionKey,error,NSUnderlyingErrorKey,nil]]];
			return;
		}
		[self addRequestHeader:@"Range" value:[NSString stringWithFormat:@"bytes=%llu-",[self partialDownloadSize]]];
	}	
}

- (void)startRequest
{
	if ([self isCancelled]) {
		return;
	}
	
	[self requestStarted];
	
	[self setDownloadComplete:NO];
	[self setComplete:NO];
	[self setTotalBytesRead:0];
	[self setLastBytesRead:0];
	
	if ([self redirectCount] == 0) {
		[self setOriginalURL:[self url]];
	}
	
	// If we're retrying a request, let's remove any progress we made
	if ([self lastBytesSent] > 0) {
		[self removeUploadProgressSoFar];
	}
	
	[self setLastBytesSent:0];
	[self setContentLength:0];
	[self setResponseHeaders:nil];
	if (![self downloadDestinationPath]) {
		[self setRawResponseData:[[[NSMutableData alloc] init] autorelease]];
    }
	
	
    //
	// Create the stream for the request
	//
	
	[self setReadStreamIsScheduled:NO];
	
	// Do we need to stream the request body from disk
	if ([self shouldStreamPostDataFromDisk] && [self postBodyFilePath] && [[NSFileManager defaultManager] fileExistsAtPath:[self postBodyFilePath]]) {
		
		// Are we gzipping the request body?
		if ([self compressedPostBodyFilePath] && [[NSFileManager defaultManager] fileExistsAtPath:[self compressedPostBodyFilePath]]) {
			[self setPostBodyReadStream:[ASIInputStream inputStreamWithFileAtPath:[self compressedPostBodyFilePath] request:self]];
		} else {
			[self setPostBodyReadStream:[ASIInputStream inputStreamWithFileAtPath:[self postBodyFilePath] request:self]];
		}
		[self setReadStream:[(NSInputStream *)CFReadStreamCreateForStreamedHTTPRequest(kCFAllocatorDefault, request,(CFReadStreamRef)[self postBodyReadStream]) autorelease]];
    } else {
		
		// If we have a request body, we'll stream it from memory using our custom stream, so that we can measure bandwidth use and it can be bandwidth-throttled if nescessary
		if ([self postBody] && [[self postBody] length] > 0) {
			if ([self shouldCompressRequestBody] && [self compressedPostBody]) {
				[self setPostBodyReadStream:[ASIInputStream inputStreamWithData:[self compressedPostBody] request:self]];
			} else if ([self postBody]) {
				[self setPostBodyReadStream:[ASIInputStream inputStreamWithData:[self postBody] request:self]];
			}
			[self setReadStream:[(NSInputStream *)CFReadStreamCreateForStreamedHTTPRequest(kCFAllocatorDefault, request,(CFReadStreamRef)[self postBodyReadStream]) autorelease]];
		
		} else {
			[self setReadStream:[(NSInputStream *)CFReadStreamCreateForHTTPRequest(kCFAllocatorDefault, request) autorelease]];
		}
	}

	if (![self readStream]) {
		[self failWithError:[NSError errorWithDomain:NetworkRequestErrorDomain code:ASIInternalErrorWhileBuildingRequestType userInfo:[NSDictionary dictionaryWithObjectsAndKeys:@"Unable to create read stream",NSLocalizedDescriptionKey,nil]]];
        return;
    }

	// Tell CFNetwork not to validate SSL certificates
	if (![self validatesSecureCertificate] && [[[[self url] scheme] lowercaseString] isEqualToString:@"https"]) {
		CFReadStreamSetProperty((CFReadStreamRef)[self readStream], kCFStreamPropertySSLSettings, [NSMutableDictionary dictionaryWithObject:(NSString *)kCFBooleanFalse forKey:(NSString *)kCFStreamSSLValidatesCertificateChain]); 
	}
	
	//
	// Handle proxy settings
	//
	
	// Have details of the proxy been set on this request
	if (![self proxyHost] && ![self proxyPort]) {
		
		// If not, we need to figure out what they'll be
		
		NSArray *proxies = nil;
		
		// Have we been given a proxy auto config file?
		if ([self PACurl]) {
			
			proxies = [ASIHTTPRequest proxiesForURL:[self url] fromPAC:[self PACurl]];
			
			// Detect proxy settings and apply them	
		} else {
			
#if TARGET_OS_IPHONE
			NSDictionary *proxySettings = NSMakeCollectable([(NSDictionary *)CFNetworkCopySystemProxySettings() autorelease]);
#else
			NSDictionary *proxySettings = NSMakeCollectable([(NSDictionary *)SCDynamicStoreCopyProxies(NULL) autorelease]);
#endif
			
			proxies = NSMakeCollectable([(NSArray *)CFNetworkCopyProxiesForURL((CFURLRef)[self url], (CFDictionaryRef)proxySettings) autorelease]);
			
			// Now check to see if the proxy settings contained a PAC url, we need to run the script to get the real list of proxies if so
			NSDictionary *settings = [proxies objectAtIndex:0];
			if ([settings objectForKey:(NSString *)kCFProxyAutoConfigurationURLKey]) {
				proxies = [ASIHTTPRequest proxiesForURL:[self url] fromPAC:[settings objectForKey:(NSString *)kCFProxyAutoConfigurationURLKey]];
			}
		}
		
		if (!proxies) {
			[self setReadStream:nil];
			[self failWithError:[NSError errorWithDomain:NetworkRequestErrorDomain code:ASIInternalErrorWhileBuildingRequestType userInfo:[NSDictionary dictionaryWithObjectsAndKeys:@"Unable to obtain information on proxy servers needed for request",NSLocalizedDescriptionKey,nil]]];
			return;			
		}
		// I don't really understand why the dictionary returned by CFNetworkCopyProxiesForURL uses different key names from CFNetworkCopySystemProxySettings/SCDynamicStoreCopyProxies
		// and why its key names are documented while those we actually need to use don't seem to be (passing the kCF* keys doesn't seem to work)
		if ([proxies count] > 0) {
			NSDictionary *settings = [proxies objectAtIndex:0];
			[self setProxyHost:[settings objectForKey:(NSString *)kCFProxyHostNameKey]];
			[self setProxyPort:[[settings objectForKey:(NSString *)kCFProxyPortNumberKey] intValue]];
			[self setProxyType:[settings objectForKey:(NSString *)kCFProxyTypeKey]];
		}
	}
	if ([self proxyHost] && [self proxyPort]) {
		NSString *hostKey;
		NSString *portKey;

		if (![self proxyType]) {
			[self setProxyType:(NSString *)kCFProxyTypeHTTP];
		}

		if ([[self proxyType] isEqualToString:(NSString *)kCFProxyTypeSOCKS]) {
			hostKey = (NSString *)kCFStreamPropertySOCKSProxyHost;
			portKey = (NSString *)kCFStreamPropertySOCKSProxyPort;
		} else {
			hostKey = (NSString *)kCFStreamPropertyHTTPProxyHost;
			portKey = (NSString *)kCFStreamPropertyHTTPProxyPort;
			if ([[[[self url] scheme] lowercaseString] isEqualToString:@"https"]) {
				hostKey = (NSString *)kCFStreamPropertyHTTPSProxyHost;
				portKey = (NSString *)kCFStreamPropertyHTTPSProxyPort;
			}
		}
		NSMutableDictionary *proxyToUse = [NSMutableDictionary dictionaryWithObjectsAndKeys:[self proxyHost],hostKey,[NSNumber numberWithInt:[self proxyPort]],portKey,nil];

		if ([[self proxyType] isEqualToString:(NSString *)kCFProxyTypeSOCKS]) {
			CFReadStreamSetProperty((CFReadStreamRef)[self readStream], kCFStreamPropertySOCKSProxy, proxyToUse);
		} else {
			CFReadStreamSetProperty((CFReadStreamRef)[self readStream], kCFStreamPropertyHTTPProxy, proxyToUse);
		}
	}

	//
	// Handle persistent connections
	//
	
	[ASIHTTPRequest expirePersistentConnections];

	[connectionsLock lock];
	
	
	if (![[self url] host] || ![[self url] scheme]) {
		[self setConnectionInfo:nil];
		[self setShouldAttemptPersistentConnection:NO];
	}
	
	// Will store the old stream that was using this connection (if there was one) so we can clean it up once we've opened our own stream
	NSInputStream *oldStream = nil;
	
	// Use a persistent connection if possible
	if ([self shouldAttemptPersistentConnection]) {
		

		// If we are redirecting, we will re-use the current connection only if we are connecting to the same server
		if ([self connectionInfo]) {
			
			if (![[[self connectionInfo] objectForKey:@"host"] isEqualToString:[[self url] host]] || ![[[self connectionInfo] objectForKey:@"scheme"] isEqualToString:[[self url] scheme]] || [(NSNumber *)[[self connectionInfo] objectForKey:@"port"] intValue] != [[[self url] port] intValue]) {
				[self setConnectionInfo:nil];
				
			// Check if we should have expired this connection
			} else if ([[[self connectionInfo] objectForKey:@"expires"] timeIntervalSinceNow] < 0) {
				#if DEBUG_PERSISTENT_CONNECTIONS
				NSLog(@"Not re-using connection #%hi because it has expired",[[[self connectionInfo] objectForKey:@"id"] intValue]);
				#endif
				[persistentConnectionsPool removeObject:[self connectionInfo]];
				[self setConnectionInfo:nil];
			}
		}
		
		
		
		if (![self connectionInfo] && [[self url] host] && [[self url] scheme]) { // We must have a proper url with a host and scheme, or this will explode
			
			// Look for a connection to the same server in the pool
			for (NSMutableDictionary *existingConnection in persistentConnectionsPool) {
				if (![existingConnection objectForKey:@"request"] && [[existingConnection objectForKey:@"host"] isEqualToString:[[self url] host]] && [[existingConnection objectForKey:@"scheme"] isEqualToString:[[self url] scheme]] && [(NSNumber *)[existingConnection objectForKey:@"port"] intValue] == [[[self url] port] intValue]) {
					[self setConnectionInfo:existingConnection];
				}
			}
		}
		
		if ([[self connectionInfo] objectForKey:@"stream"]) {
			oldStream = [[[self connectionInfo] objectForKey:@"stream"] retain];

		}
		
		// No free connection was found in the pool matching the server/scheme/port we're connecting to, we'll need to create a new one
		if (![self connectionInfo]) {
			[self setConnectionInfo:[NSMutableDictionary dictionary]];
			nextConnectionNumberToCreate++;
			[[self connectionInfo] setObject:[NSNumber numberWithInt:nextConnectionNumberToCreate] forKey:@"id"];
			[[self connectionInfo] setObject:[[self url] host] forKey:@"host"];
			[[self connectionInfo] setObject:[NSNumber numberWithInt:[[[self url] port] intValue]] forKey:@"port"];
			[[self connectionInfo] setObject:[[self url] scheme] forKey:@"scheme"];
			[persistentConnectionsPool addObject:[self connectionInfo]];
		}
		
		// If we are retrying this request, it will already have a requestID
		if (![self requestID]) {
			nextRequestID++;
			[self setRequestID:[NSNumber numberWithUnsignedInt:nextRequestID]];
		}
		[[self connectionInfo] setObject:[self requestID] forKey:@"request"];		
		[[self connectionInfo] setObject:[self readStream] forKey:@"stream"];
		CFReadStreamSetProperty((CFReadStreamRef)[self readStream],  kCFStreamPropertyHTTPAttemptPersistentConnection, kCFBooleanTrue);
		
		#if DEBUG_PERSISTENT_CONNECTIONS
		NSLog(@"Request #%@ will use connection #%hi",[self requestID],[[[self connectionInfo] objectForKey:@"id"] intValue]);
		#endif
		
		
		// Tag the stream with an id that tells it which connection to use behind the scenes
		// See http://lists.apple.com/archives/macnetworkprog/2008/Dec/msg00001.html for details on this approach
		
		CFReadStreamSetProperty((CFReadStreamRef)[self readStream], CFSTR("ASIStreamID"), [[self connectionInfo] objectForKey:@"id"]);
	
	}
	
	[connectionsLock unlock];
	
	// Schedule the stream
	if (![self readStreamIsScheduled] && (!throttleWakeUpTime || [throttleWakeUpTime timeIntervalSinceDate:[NSDate date]] < 0)) {
		[self scheduleReadStream];
	}
	
	BOOL streamSuccessfullyOpened = NO;


   // Start the HTTP connection
	CFStreamClientContext ctxt = {0, self, NULL, NULL, NULL};
    if (CFReadStreamSetClient((CFReadStreamRef)[self readStream], kNetworkEvents, ReadStreamClientCallBack, &ctxt)) {
		if (CFReadStreamOpen((CFReadStreamRef)[self readStream])) {
			streamSuccessfullyOpened = YES;
		}
	}
	
	// Here, we'll close the stream that was previously using this connection, if there was one
	// We've kept it open until now (when we've just opened a new stream) so that the new stream can make use of the old connection
	// http://lists.apple.com/archives/Macnetworkprog/2006/Mar/msg00119.html
	if (oldStream) {
		[oldStream close];
		[oldStream release];
		oldStream = nil;
	}

	if (!streamSuccessfullyOpened) {
		[self setConnectionCanBeReused:NO];
		[self destroyReadStream];
		[self failWithError:[NSError errorWithDomain:NetworkRequestErrorDomain code:ASIInternalErrorWhileBuildingRequestType userInfo:[NSDictionary dictionaryWithObjectsAndKeys:@"Unable to start HTTP connection",NSLocalizedDescriptionKey,nil]]];
		return;	
	}
	
	if (![self mainRequest]) {
		if ([self shouldResetUploadProgress]) {
			if ([self showAccurateProgress]) {
				[self incrementUploadSizeBy:[self postLength]];
			} else {
				[self incrementUploadSizeBy:1];	 
			}
			[ASIHTTPRequest updateProgressIndicator:[self uploadProgressDelegate] withProgress:0 ofTotal:1];
		}
		if ([self shouldResetDownloadProgress] && ![self partialDownloadSize]) {
			[ASIHTTPRequest updateProgressIndicator:[self downloadProgressDelegate] withProgress:0 ofTotal:1];
		}
	}	
	
	
	// Record when the request started, so we can timeout if nothing happens
	[self setLastActivityTime:[NSDate date]];
	[self setStatusTimer:[NSTimer timerWithTimeInterval:0.25 target:self selector:@selector(updateStatus:) userInfo:nil repeats:YES]];
	[[NSRunLoop currentRunLoop] addTimer:[self statusTimer] forMode:[self runLoopMode]];
}

- (void)setStatusTimer:(NSTimer *)timer
{
	[self retain];
	// We must invalidate the old timer here, not before we've created and scheduled a new timer
	// This is because the timer may be the only thing retaining an asynchronous request
	if (statusTimer && timer != statusTimer) {
		[statusTimer invalidate];
		[statusTimer release];
	}
	statusTimer = [timer retain];
	[self release];
}

// This gets fired every 1/4 of a second to update the progress and work out if we need to timeout
- (void)updateStatus:(NSTimer*)timer
{
	[self checkRequestStatus];
	if (![self inProgress]) {
		[self setStatusTimer:nil];
	}
}

- (void)performRedirect
{
	[self setComplete:YES];
	[self setNeedsRedirect:NO];
	[self setRedirectCount:[self redirectCount]+1];

	if ([self redirectCount] > RedirectionLimit) {
		// Some naughty / badly coded website is trying to force us into a redirection loop. This is not cool.
		[self failWithError:ASITooMuchRedirectionError];
		[self setComplete:YES];
	} else {
		// Go all the way back to the beginning and build the request again, so that we can apply any new cookies
		[self main];
	}
}

- (BOOL)shouldTimeOut
{
	NSTimeInterval secondsSinceLastActivity = [[NSDate date] timeIntervalSinceDate:lastActivityTime];
	// See if we need to timeout
	if ([self readStream] && [self readStreamIsScheduled] && [self lastActivityTime] && [self timeOutSeconds] > 0 && secondsSinceLastActivity > [self timeOutSeconds]) {
		
		// We have no body, or we've sent more than the upload buffer size,so we can safely time out here
		if ([self postLength] == 0 || ([self uploadBufferSize] > 0 && [self totalBytesSent] > [self uploadBufferSize])) {
			return YES;
			
		// ***Black magic warning***
		// We have a body, but we've taken longer than timeOutSeconds to upload the first small chunk of data
		// Since there's no reliable way to track upload progress for the first 32KB (iPhone) or 128KB (Mac) with CFNetwork, we'll be slightly more forgiving on the timeout, as there's a strong chance our connection is just very slow.
		} else if (secondsSinceLastActivity > [self timeOutSeconds]*1.5) {
			return YES;
		}
	}
	return NO;
}

- (void)checkRequestStatus
{
	// We won't let the request cancel while we're updating progress / checking for a timeout
	[[self cancelledLock] lock];
	
	// See if our NSOperationQueue told us to cancel
	if ([self isCancelled] || [self complete]) {
		[[self cancelledLock] unlock];
		return;
	}
	
	[self performThrottling];
	
	if ([self shouldTimeOut]) {			
		// Do we need to auto-retry this request?
		if ([self numberOfTimesToRetryOnTimeout] > [self retryCount]) {
			[self setRetryCount:[self retryCount]+1];
			[self unscheduleReadStream];
			[[self cancelledLock] unlock];
			[self startRequest];
			return;
		}
		[self failWithError:ASIRequestTimedOutError];
		[self cancelLoad];
		[self setComplete:YES];
		[[self cancelledLock] unlock];
		return;
	}

	// readStream will be null if we aren't currently running (perhaps we're waiting for a delegate to supply credentials)
	if ([self readStream]) {
		
		// If we have a post body
		if ([self postLength]) {
		
			[self setLastBytesSent:totalBytesSent];	
			
			// Find out how much data we've uploaded so far
			[self setTotalBytesSent:[NSMakeCollectable([(NSNumber *)CFReadStreamCopyProperty((CFReadStreamRef)[self readStream], kCFStreamPropertyHTTPRequestBytesWrittenCount) autorelease]) unsignedLongLongValue]];
			if (totalBytesSent > lastBytesSent) {
				
				// We've uploaded more data,  reset the timeout
				[self setLastActivityTime:[NSDate date]];
				[ASIHTTPRequest incrementBandwidthUsedInLastSecond:(unsigned long)(totalBytesSent-lastBytesSent)];		
						
				#if DEBUG_REQUEST_STATUS
				if ([self totalBytesSent] == [self postLength]) {
					NSLog(@"Request %@ finished uploading data",self);
				}
				#endif
			}
		}
			
		[self updateProgressIndicators];

	}
	
	[[self cancelledLock] unlock];
}


// Cancel loading and clean up. DO NOT USE THIS TO CANCEL REQUESTS - use [request cancel] instead
- (void)cancelLoad
{
    [self destroyReadStream];
	
	[[self postBodyReadStream] close];
	
    if ([self rawResponseData]) {
		[self setRawResponseData:nil];
	
	// If we were downloading to a file
	} else if ([self temporaryFileDownloadPath]) {
		[[self fileDownloadOutputStream] close];
		
		// If we haven't said we might want to resume, let's remove the temporary file too
		if (![self allowResumeForFileDownloads]) {
			[self removeTemporaryDownloadFile];
		}
	}
	
	// Clean up any temporary file used to store request body for streaming
	if (![self authenticationNeeded] && [self didCreateTemporaryPostDataFile]) {
		[self removePostDataFile];
		[self setDidCreateTemporaryPostDataFile:NO];
	}
	
	[self setResponseHeaders:nil];
}


- (void)removeTemporaryDownloadFile
{
	if ([self temporaryFileDownloadPath]) {
		if ([[NSFileManager defaultManager] fileExistsAtPath:[self temporaryFileDownloadPath]]) {
			NSError *removeError = nil;
			[[NSFileManager defaultManager] removeItemAtPath:[self temporaryFileDownloadPath] error:&removeError];
			if (removeError) {
				[self failWithError:[NSError errorWithDomain:NetworkRequestErrorDomain code:ASIFileManagementError userInfo:[NSDictionary dictionaryWithObjectsAndKeys:[NSString stringWithFormat:@"Failed to delete file at path '%@'",[self temporaryFileDownloadPath]],NSLocalizedDescriptionKey,removeError,NSUnderlyingErrorKey,nil]]];
			}
		}
		[self setTemporaryFileDownloadPath:nil];
	}
}

- (void)removePostDataFile
{
	if ([self postBodyFilePath]) {
		NSError *removeError = nil;
		[[NSFileManager defaultManager] removeItemAtPath:[self postBodyFilePath] error:&removeError];
		if (removeError) {
			[self failWithError:[NSError errorWithDomain:NetworkRequestErrorDomain code:ASIFileManagementError userInfo:[NSDictionary dictionaryWithObjectsAndKeys:[NSString stringWithFormat:@"Failed to delete file at path '%@'",[self postBodyFilePath]],NSLocalizedDescriptionKey,removeError,NSUnderlyingErrorKey,nil]]];
		}
		[self setPostBodyFilePath:nil];
	}
	if ([self compressedPostBodyFilePath]) {
		NSError *removeError = nil;
		[[NSFileManager defaultManager] removeItemAtPath:[self compressedPostBodyFilePath] error:&removeError];
		if (removeError) {
			[self failWithError:[NSError errorWithDomain:NetworkRequestErrorDomain code:ASIFileManagementError userInfo:[NSDictionary dictionaryWithObjectsAndKeys:[NSString stringWithFormat:@"Failed to delete file at path '%@'",[self compressedPostBodyFilePath]],NSLocalizedDescriptionKey,removeError,NSUnderlyingErrorKey,nil]]];
		}
		[self setCompressedPostBodyFilePath:nil];
	}
}

#pragma mark HEAD request

// Used by ASINetworkQueue to create a HEAD request appropriate for this request with the same headers (though you can use it yourself)
- (ASIHTTPRequest *)HEADRequest
{
	ASIHTTPRequest *headRequest = [[self class] requestWithURL:[self url]];
	
	// Copy the properties that make sense for a HEAD request
	[headRequest setRequestHeaders:[[[self requestHeaders] mutableCopy] autorelease]];
	[headRequest setRequestCookies:[[[self requestCookies] mutableCopy] autorelease]];
	[headRequest setUseCookiePersistence:[self useCookiePersistence]];
	[headRequest setUseKeychainPersistence:[self useKeychainPersistence]];
	[headRequest setUseSessionPersistence:[self useSessionPersistence]];
	[headRequest setAllowCompressedResponse:[self allowCompressedResponse]];
	[headRequest setUsername:[self username]];
	[headRequest setPassword:[self password]];
	[headRequest setDomain:[self domain]];
	[headRequest setProxyUsername:[self proxyUsername]];
	[headRequest setProxyPassword:[self proxyPassword]];
	[headRequest setProxyDomain:[self proxyDomain]];
	[headRequest setProxyHost:[self proxyHost]];
	[headRequest setProxyPort:[self proxyPort]];
	[headRequest setProxyType:[self proxyType]];
	[headRequest setShouldPresentAuthenticationDialog:[self shouldPresentAuthenticationDialog]];
	[headRequest setShouldPresentProxyAuthenticationDialog:[self shouldPresentProxyAuthenticationDialog]];
	[headRequest setTimeOutSeconds:[self timeOutSeconds]];
	[headRequest setUseHTTPVersionOne:[self useHTTPVersionOne]];
	[headRequest setValidatesSecureCertificate:[self validatesSecureCertificate]];
	[headRequest setPACurl:[self PACurl]];
	[headRequest setShouldPresentCredentialsBeforeChallenge:[self shouldPresentCredentialsBeforeChallenge]];
	[headRequest setNumberOfTimesToRetryOnTimeout:[self numberOfTimesToRetryOnTimeout]];
	[headRequest setShouldUseRFC2616RedirectBehaviour:[self shouldUseRFC2616RedirectBehaviour]];
	[headRequest setShouldAttemptPersistentConnection:[self shouldAttemptPersistentConnection]];
	[headRequest setPersistentConnectionTimeoutSeconds:[self persistentConnectionTimeoutSeconds]];
	
	[headRequest setMainRequest:self];
	[headRequest setRequestMethod:@"HEAD"];
	return headRequest;
}


#pragma mark upload/download progress


- (void)updateProgressIndicators
{
	//Only update progress if this isn't a HEAD request used to preset the content-length
	if (![self mainRequest]) {
		if ([self showAccurateProgress] || ([self complete] && ![self updatedProgress])) {
			[self updateUploadProgress];
			[self updateDownloadProgress];
		}
	}
}

- (id)uploadProgressDelegate
{
	[[self cancelledLock] lock];
	id d = [[uploadProgressDelegate retain] autorelease];
	[[self cancelledLock] unlock];
	return d;
}

- (void)setUploadProgressDelegate:(id)newDelegate
{
	[[self cancelledLock] lock];
	uploadProgressDelegate = newDelegate;

	#if !TARGET_OS_IPHONE
	// If the uploadProgressDelegate is an NSProgressIndicator, we set its MaxValue to 1.0 so we can update it as if it were a UIProgressView
	double max = 1.0;
	[ASIHTTPRequest performSelector:@selector(setMaxValue:) onTarget:[self uploadProgressDelegate] withObject:nil amount:&max];
	#endif
	[[self cancelledLock] unlock];
}

- (id)downloadProgressDelegate
{
	[[self cancelledLock] lock];
	id d = [[downloadProgressDelegate retain] autorelease];
	[[self cancelledLock] unlock];
	return d;
}

- (void)setDownloadProgressDelegate:(id)newDelegate
{
	[[self cancelledLock] lock];
	downloadProgressDelegate = newDelegate;

	#if !TARGET_OS_IPHONE
	// If the downloadProgressDelegate is an NSProgressIndicator, we set its MaxValue to 1.0 so we can update it as if it were a UIProgressView
	double max = 1.0;
	[ASIHTTPRequest performSelector:@selector(setMaxValue:) onTarget:[self downloadProgressDelegate] withObject:nil amount:&max];	
	#endif
	[[self cancelledLock] unlock];
}


- (void)updateDownloadProgress
{
	// We won't update download progress until we've examined the headers, since we might need to authenticate
	if (![self responseHeaders] || [self needsRedirect] || !([self contentLength] || [self complete])) {
		return;
	}
		
	unsigned long long bytesReadSoFar = [self totalBytesRead]+[self partialDownloadSize];
	unsigned long long value = 0;
	
	if ([self showAccurateProgress] && [self contentLength]) {
		value = bytesReadSoFar-[self lastBytesRead];
		if (value == 0) {
			return;
		}
	} else {
		value = 1;
		[self setUpdatedProgress:YES];
	}
	if (!value) {
		return;
	}

	[ASIHTTPRequest performSelector:@selector(request:didReceiveBytes:) onTarget:[self queue] withObject:self amount:&value];
	[ASIHTTPRequest performSelector:@selector(request:didReceiveBytes:) onTarget:[self downloadProgressDelegate] withObject:self amount:&value];
	[ASIHTTPRequest updateProgressIndicator:[self downloadProgressDelegate] withProgress:[self totalBytesRead]+[self partialDownloadSize] ofTotal:[self contentLength]+[self partialDownloadSize]];
		
	[self setLastBytesRead:bytesReadSoFar];
}


- (void)updateUploadProgress
{
	if ([self isCancelled] || [self totalBytesSent] == 0) {
		return;
	}
	
	// If this is the first time we've written to the buffer, totalBytesSent will be the size of the buffer (currently seems to be 128KB on both Leopard and iPhone 2.2.1, 32KB on iPhone 3.0)
	// If request body is less than the buffer size, totalBytesSent will be the total size of the request body
	// We will remove this from any progress display, as kCFStreamPropertyHTTPRequestBytesWrittenCount does not tell us how much data has actually be written
	if ([self uploadBufferSize] == 0 && [self totalBytesSent] != [self postLength]) {
		[self setUploadBufferSize:[self totalBytesSent]];
		[self incrementUploadSizeBy:-[self uploadBufferSize]];
	}
	
	unsigned long long value = 0;
	
	if ([self showAccurateProgress]) {
		if ([self totalBytesSent] == [self postLength] || [self lastBytesSent] > 0) {
			value = [self totalBytesSent]-[self lastBytesSent];
		} else {
			return;
		}
	} else {
		value = 1;
		[self setUpdatedProgress:YES];
	}
	
	if (!value) {
		return;
	}
	
	[ASIHTTPRequest performSelector:@selector(request:didSendBytes:) onTarget:[self queue] withObject:self amount:&value];
	[ASIHTTPRequest performSelector:@selector(request:didSendBytes:) onTarget:[self uploadProgressDelegate] withObject:self amount:&value];
	[ASIHTTPRequest updateProgressIndicator:[self uploadProgressDelegate] withProgress:[self totalBytesSent]-[self uploadBufferSize] ofTotal:[self postLength]-[self uploadBufferSize]];
}


- (void)incrementDownloadSizeBy:(long long)length
{
	[ASIHTTPRequest performSelector:@selector(request:incrementDownloadSizeBy:) onTarget:[self queue] withObject:self amount:&length];
	[ASIHTTPRequest performSelector:@selector(request:incrementDownloadSizeBy:) onTarget:[self downloadProgressDelegate] withObject:self amount:&length];
}


- (void)incrementUploadSizeBy:(long long)length
{
	[ASIHTTPRequest performSelector:@selector(request:incrementUploadSizeBy:) onTarget:[self queue] withObject:self amount:&length];
	[ASIHTTPRequest performSelector:@selector(request:incrementUploadSizeBy:) onTarget:[self uploadProgressDelegate] withObject:self amount:&length];
}


-(void)removeUploadProgressSoFar
{
	long long progressToRemove = -[self totalBytesSent];
	[ASIHTTPRequest performSelector:@selector(request:didSendBytes:) onTarget:[self queue] withObject:self amount:&progressToRemove];
	[ASIHTTPRequest performSelector:@selector(request:didSendBytes:) onTarget:[self uploadProgressDelegate] withObject:self amount:&progressToRemove];
	[ASIHTTPRequest updateProgressIndicator:[self uploadProgressDelegate] withProgress:0 ofTotal:[self postLength]];
}


+ (void)performSelector:(SEL)selector onTarget:(id)target withObject:(id)object amount:(void *)amount
{
	if ([target respondsToSelector:selector]) {
		NSMethodSignature *signature = nil;
		signature = [[target class] instanceMethodSignatureForSelector:selector];
		NSInvocation *invocation = [NSInvocation invocationWithMethodSignature:signature];
		[invocation setTarget:target];
		[invocation setSelector:selector];
		
		int argumentNumber = 2;
		
		// If we got an object parameter, we pass a pointer to the object pointer
		if (object) {
			[invocation setArgument:&object atIndex:argumentNumber];
			argumentNumber++;	
		}
		
		// For the amount we'll just pass the pointer directly so NSInvocation will call the method using the number itself rather than a pointer to it
		if (amount) {
			[invocation setArgument:amount atIndex:argumentNumber];
		}

		[invocation performSelectorOnMainThread:@selector(invokeWithTarget:) withObject:target waitUntilDone:[NSThread isMainThread]];
	}
}
	
	
+ (void)updateProgressIndicator:(id)indicator withProgress:(unsigned long long)progress ofTotal:(unsigned long long)total
{
	#if TARGET_OS_IPHONE
		// Cocoa Touch: UIProgressView
		SEL selector = @selector(setProgress:);
		float progressAmount = (progress*1.0f)/(total*1.0f);
		
	#else
		// Cocoa: NSProgressIndicator
		double progressAmount = progressAmount = (progress*1.0)/(total*1.0);
		SEL selector = @selector(setDoubleValue:);
	#endif
	
	if (![indicator respondsToSelector:selector]) {
		return;
	}
	
	[progressLock lock];
	[ASIHTTPRequest performSelector:selector onTarget:indicator withObject:nil amount:&progressAmount];
	[progressLock unlock];
}


#pragma mark handling request complete / failure



- (void)requestReceivedResponseHeaders
{
	if ([self error] || [self mainRequest]) {
		return;
	}
	// Let the delegate know we have started
	if ([self didReceiveResponseHeadersSelector] && [[self delegate] respondsToSelector:[self didReceiveResponseHeadersSelector]]) {
		[[self delegate] performSelectorOnMainThread:[self didReceiveResponseHeadersSelector] withObject:self waitUntilDone:[NSThread isMainThread]];		
	}
	
	// Let the queue know we have started
	if ([[self queue] respondsToSelector:@selector(requestReceivedResponseHeaders:)]) {
		[[self queue] performSelectorOnMainThread:@selector(requestReceivedResponseHeaders:) withObject:self waitUntilDone:[NSThread isMainThread]];		
	}
}

- (void)requestStarted
{
	if ([self error] || [self mainRequest]) {
		return;
	}
	// Let the delegate know we have started
	if ([self didStartSelector] && [[self delegate] respondsToSelector:[self didStartSelector]]) {
		[[self delegate] performSelectorOnMainThread:[self didStartSelector] withObject:self waitUntilDone:[NSThread isMainThread]];		
	}
	
	// Let the queue know we have started
	if ([[self queue] respondsToSelector:@selector(requestStarted:)]) {
		[[self queue] performSelectorOnMainThread:@selector(requestStarted:) withObject:self waitUntilDone:[NSThread isMainThread]];		
	}
}

// Subclasses might override this method to process the result in the same thread
// If you do this, don't forget to call [super requestFinished] to let the queue / delegate know we're done
- (void)requestFinished
{
#if DEBUG_REQUEST_STATUS || DEBUG_THROTTLING
	NSLog(@"Request finished: %@",self);
#endif
	if ([self error] || [self mainRequest]) {
		return;
	}
	// Let the delegate know we are done
	if ([self didFinishSelector] && [[self delegate] respondsToSelector:[self didFinishSelector]]) {
		[[self delegate] performSelectorOnMainThread:[self didFinishSelector] withObject:self waitUntilDone:[NSThread isMainThread]];		
	}
	
	// Let the queue know we are done
	if ([[self queue] respondsToSelector:@selector(requestFinished:)]) {
		[[self queue] performSelectorOnMainThread:@selector(requestFinished:) withObject:self waitUntilDone:[NSThread isMainThread]];		
	}
	
}

// Subclasses might override this method to perform error handling in the same thread
// If you do this, don't forget to call [super failWithError:] to let the queue / delegate know we're done
- (void)failWithError:(NSError *)theError
{
#if DEBUG_REQUEST_STATUS || DEBUG_THROTTLING
	NSLog(@"Request %@: %@",self,(theError == ASIRequestCancelledError ? @"Cancelled" : @"Failed"));
#endif
	[self setComplete:YES];
	
	// Invalidate the current connection so subsequent requests don't attempt to reuse it
	if (theError && [theError code] != ASIAuthenticationErrorType && [theError code] != ASITooMuchRedirectionErrorType) {
		[connectionsLock lock];
		#if DEBUG_PERSISTENT_CONNECTIONS
		NSLog(@"Request #%@ failed and will invalidate connection #%@",[self requestID],[[self connectionInfo] objectForKey:@"id"]);
		#endif
		[[self connectionInfo] removeObjectForKey:@"request"];
		[persistentConnectionsPool removeObject:[self connectionInfo]];
		[connectionsLock unlock];
		[self destroyReadStream];
	}
	if ([self connectionCanBeReused]) {
		[[self connectionInfo] setObject:[NSDate dateWithTimeIntervalSinceNow:[self persistentConnectionTimeoutSeconds]] forKey:@"expires"];
	}
	
	if ([self isCancelled] || [self error]) {
		return;
	}
	
	if ([self downloadCache] && [self cachePolicy] == ASIUseCacheIfLoadFailsCachePolicy) {
		if ([self useDataFromCache]) {
			return;
		}
	}
	
	
	[self setError:theError];
	
	ASIHTTPRequest *failedRequest = self;
	
	// If this is a HEAD request created by an ASINetworkQueue or compatible queue delegate, make the main request fail
	if ([self mainRequest]) {
		failedRequest = [self mainRequest];
		[failedRequest setError:theError];
	}

	// Let the delegate know something went wrong
	if ([failedRequest didFailSelector] && [[failedRequest delegate] respondsToSelector:[failedRequest didFailSelector]]) {
		[[failedRequest delegate] performSelectorOnMainThread:[failedRequest didFailSelector] withObject:failedRequest waitUntilDone:[NSThread isMainThread]];	
	}
	
	// Let the queue know something went wrong
	if ([[failedRequest queue] respondsToSelector:@selector(requestFailed:)]) {
		[[failedRequest queue] performSelectorOnMainThread:@selector(requestFailed:) withObject:failedRequest waitUntilDone:[NSThread isMainThread]];		
	}
	
	// markAsFinished may well cause this object to be dealloced
	[self retain];
	[self markAsFinished];
	[self release];
}

#pragma mark parsing HTTP response headers

- (void)readResponseHeaders
{
	[self setAuthenticationNeeded:ASINoAuthenticationNeededYet];

	CFHTTPMessageRef message = (CFHTTPMessageRef)CFReadStreamCopyProperty((CFReadStreamRef)[self readStream], kCFStreamPropertyHTTPResponseHeader);
	if (!message) {
		return;
	}
	
	// Make sure we've received all the headers
	if (!CFHTTPMessageIsHeaderComplete(message)) {
		CFRelease(message);
		return;
	}

	#if DEBUG_REQUEST_STATUS
	if ([self totalBytesSent] == [self postLength]) {
		NSLog(@"Request %@ received response headers",self);
	}
	#endif		

	CFDictionaryRef headerFields = CFHTTPMessageCopyAllHeaderFields(message);
	[self setResponseHeaders:(NSDictionary *)headerFields];

	CFRelease(headerFields);
	
	[self setResponseStatusCode:(int)CFHTTPMessageGetResponseStatusCode(message)];
	[self setResponseStatusMessage:[(NSString *)CFHTTPMessageCopyResponseStatusLine(message) autorelease]];
	
	if ([self downloadCache] && [self cachePolicy] == ASIReloadIfDifferentCachePolicy) {
		if ([self useDataFromCache]) {
			CFRelease(message);
			return;
		}
	}

	// Is the server response a challenge for credentials?
	if ([self responseStatusCode] == 401) {
		[self setAuthenticationNeeded:ASIHTTPAuthenticationNeeded];
	} else if ([self responseStatusCode] == 407) {
		[self setAuthenticationNeeded:ASIProxyAuthenticationNeeded];
	}
		
	// Authentication succeeded, or no authentication was required
	if (![self authenticationNeeded]) {

		// Did we get here without an authentication challenge? (which can happen when shouldPresentCredentialsBeforeChallenge is YES and basic auth was successful)
		if (!requestAuthentication && [self username] && [self password] && [self useSessionPersistence]) {
			
			NSMutableDictionary *newCredentials = [NSMutableDictionary dictionaryWithCapacity:2];
			[newCredentials setObject:[self username] forKey:(NSString *)kCFHTTPAuthenticationUsername];
			[newCredentials setObject:[self password] forKey:(NSString *)kCFHTTPAuthenticationPassword];
			
			// Store the credentials in the session 
			NSMutableDictionary *sessionCredentials = [NSMutableDictionary dictionary];
			[sessionCredentials setObject:newCredentials forKey:@"Credentials"];
			[sessionCredentials setObject:[self url] forKey:@"URL"];
			[sessionCredentials setObject:(NSString *)kCFHTTPAuthenticationSchemeBasic forKey:@"AuthenticationScheme"];
			[[self class] storeAuthenticationCredentialsInSessionStore:sessionCredentials];
		}
	}

	// Handle response text encoding
	[self parseStringEncodingFromHeaders];

	// Handle cookies
	NSArray *newCookies = [NSHTTPCookie cookiesWithResponseHeaderFields:[self responseHeaders] forURL:[self url]];
	[self setResponseCookies:newCookies];
	
	if ([self useCookiePersistence]) {
		
		// Store cookies in global persistent store
		[[NSHTTPCookieStorage sharedHTTPCookieStorage] setCookies:newCookies forURL:[self url] mainDocumentURL:nil];
		
		// We also keep any cookies in the sessionCookies array, so that we have a reference to them if we need to remove them later
		NSHTTPCookie *cookie;
		for (cookie in newCookies) {
			[ASIHTTPRequest addSessionCookie:cookie];
		}
	}
	
	// Do we need to redirect?
	// Note that ASIHTTPRequest does not currently support 305 Use Proxy
	if ([self shouldRedirect] && [responseHeaders valueForKey:@"Location"]) {
		if (([self responseStatusCode] > 300 && [self responseStatusCode] < 304) || [self responseStatusCode] == 307) {
			
			// By default, we redirect 301 and 302 response codes as GET requests
			// According to RFC 2616 this is wrong, but this is what most browsers do, so it's probably what you're expecting to happen
			// See also:
			// http://allseeing-i.lighthouseapp.com/projects/27881/tickets/27-302-redirection-issue
							
			if ([self responseStatusCode] != 307 && (![self shouldUseRFC2616RedirectBehaviour] || [self responseStatusCode] == 303)) {
				[self setRequestMethod:@"GET"];
				[self setPostBody:nil];
				[self setPostLength:0];

				// Perhaps there are other headers we should be preserving, but it's hard to know what we need to keep and what to throw away.
				NSString *userAgent = [[self requestHeaders] objectForKey:@"User-Agent"];
				if (userAgent) {
					[self setRequestHeaders:[NSMutableDictionary dictionaryWithObject:userAgent forKey:@"User-Agent"]];
				} else {
					[self setRequestHeaders:nil];
				}
				[self setHaveBuiltRequestHeaders:NO];
			} else {
			
				// Force rebuild the cookie header incase we got some new cookies from this request
				// All other request headers will remain as they are for 301 / 302 redirects
				[self applyCookieHeader];
			}

			// Force the redirected request to rebuild the request headers (if not a 303, it will re-use old ones, and add any new ones)
			
			[self setURL:[[NSURL URLWithString:[responseHeaders valueForKey:@"Location"] relativeToURL:[self url]] absoluteURL]];
			[self setNeedsRedirect:YES];
			
			// Clear the request cookies
			// This means manually added cookies will not be added to the redirect request - only those stored in the global persistent store
			// But, this is probably the safest option - we might be redirecting to a different domain
			[self setRequestCookies:[NSMutableArray array]];
			
			#if DEBUG_REQUEST_STATUS
				NSLog(@"Request will redirect (code: %hi): %@",[self responseStatusCode],self);
			#endif
			
		}
	}

	if (![self needsRedirect]) {
		// See if we got a Content-length header
		NSString *cLength = [responseHeaders valueForKey:@"Content-Length"];
		ASIHTTPRequest *theRequest = self;
		if ([self mainRequest]) {
			theRequest = [self mainRequest];
		}

		if (cLength) {
			SInt32 length = CFStringGetIntValue((CFStringRef)cLength);

			// Workaround for Apache HEAD requests for dynamically generated content returning the wrong Content-Length when using gzip
			if ([self mainRequest] && [self allowCompressedResponse] && length == 20 && [self showAccurateProgress] && [self shouldResetDownloadProgress]) {
				[[self mainRequest] setShowAccurateProgress:NO];
				[[self mainRequest] incrementDownloadSizeBy:1];

			} else {
				[theRequest setContentLength:length];
				if ([self showAccurateProgress] && [self shouldResetDownloadProgress]) {
					[theRequest incrementDownloadSizeBy:[theRequest contentLength]+[theRequest partialDownloadSize]];
				}
			}

		} else if ([self showAccurateProgress] && [self shouldResetDownloadProgress]) {
			[theRequest setShowAccurateProgress:NO];
			[theRequest incrementDownloadSizeBy:1];
		}
	}

	// Handle connection persistence
	if ([self shouldAttemptPersistentConnection]) {
		
		NSString *connectionHeader = [[[self responseHeaders] objectForKey:@"Connection"] lowercaseString];
		NSString *httpVersion = NSMakeCollectable([(NSString *)CFHTTPMessageCopyVersion(message) autorelease]);
		
		// Don't re-use the connection if the server is HTTP 1.0 and didn't send Connection: Keep-Alive
		if (![httpVersion isEqualToString:(NSString *)kCFHTTPVersion1_0] || [connectionHeader isEqualToString:@"keep-alive"]) {

			// See if server explicitly told us to close the connection
			if (![connectionHeader isEqualToString:@"close"]) {
				
				NSString *keepAliveHeader = [[self responseHeaders] objectForKey:@"Keep-Alive"];
				
				// If we got a keep alive header, we'll reuse the connection for as long as the server tells us
				if (keepAliveHeader) { 
					int timeout = 0;
					int max = 0;
					NSScanner *scanner = [NSScanner scannerWithString:keepAliveHeader];
					[scanner scanString:@"timeout=" intoString:NULL];
					[scanner scanInt:&timeout];
					[scanner scanUpToString:@"max=" intoString:NULL];
					[scanner scanString:@"max=" intoString:NULL];
					[scanner scanInt:&max];
					if (max > 5) {
						[self setConnectionCanBeReused:YES];
						[self setPersistentConnectionTimeoutSeconds:timeout];
						#if DEBUG_PERSISTENT_CONNECTIONS
							NSLog(@"Got a keep-alive header, will keep this connection open for %f seconds", [self persistentConnectionTimeoutSeconds]);
						#endif					
					}
				
				// Otherwise, we'll assume we can keep this connection open
				} else {
					[self setConnectionCanBeReused:YES];
					#if DEBUG_PERSISTENT_CONNECTIONS
						NSLog(@"Got no keep-alive header, will keep this connection open for %f seconds", [self persistentConnectionTimeoutSeconds]);
					#endif
				}
			}
		}
	}

	CFRelease(message);
	[self requestReceivedResponseHeaders];
}

// Handle response text encoding
// If the Content-Type header specified an encoding, we'll use that, otherwise we use defaultStringEncoding (which defaults to NSISOLatin1StringEncoding)
- (void)parseStringEncodingFromHeaders
{
	NSString *contentType = [[self responseHeaders] objectForKey:@"Content-Type"];
	NSStringEncoding encoding = [self defaultResponseEncoding];
	if (contentType) {

		NSString *charsetSeparator = @"charset=";
		NSScanner *charsetScanner = [NSScanner scannerWithString: contentType];
		NSString *IANAEncoding = nil;

		if ([charsetScanner scanUpToString: charsetSeparator intoString: NULL] && [charsetScanner scanLocation] < [contentType length]) {
			[charsetScanner setScanLocation: [charsetScanner scanLocation] + [charsetSeparator length]];
			[charsetScanner scanUpToString: @";" intoString: &IANAEncoding];
		}

		if (IANAEncoding) {
			CFStringEncoding cfEncoding = CFStringConvertIANACharSetNameToEncoding((CFStringRef)IANAEncoding);
			if (cfEncoding != kCFStringEncodingInvalidId) {
				encoding = CFStringConvertEncodingToNSStringEncoding(cfEncoding);
			}
		}
	}
	[self setResponseEncoding:encoding];
}

#pragma mark http authentication

- (void)saveProxyCredentialsToKeychain:(NSDictionary *)newCredentials
{
	NSURLCredential *authenticationCredentials = [NSURLCredential credentialWithUser:[newCredentials objectForKey:(NSString *)kCFHTTPAuthenticationUsername] password:[newCredentials objectForKey:(NSString *)kCFHTTPAuthenticationPassword] persistence:NSURLCredentialPersistencePermanent];
	if (authenticationCredentials) {
		[ASIHTTPRequest saveCredentials:authenticationCredentials forProxy:[self proxyHost] port:[self proxyPort] realm:[self proxyAuthenticationRealm]];
	}	
}


- (void)saveCredentialsToKeychain:(NSDictionary *)newCredentials
{
	NSURLCredential *authenticationCredentials = [NSURLCredential credentialWithUser:[newCredentials objectForKey:(NSString *)kCFHTTPAuthenticationUsername] password:[newCredentials objectForKey:(NSString *)kCFHTTPAuthenticationPassword] persistence:NSURLCredentialPersistencePermanent];
	
	if (authenticationCredentials) {
		[ASIHTTPRequest saveCredentials:authenticationCredentials forHost:[[self url] host] port:[[[self url] port] intValue] protocol:[[self url] scheme] realm:[self authenticationRealm]];
	}	
}

- (BOOL)applyProxyCredentials:(NSDictionary *)newCredentials
{
	[self setProxyAuthenticationRetryCount:[self proxyAuthenticationRetryCount]+1];
	
	if (newCredentials && proxyAuthentication && request) {

		// Apply whatever credentials we've built up to the old request
		if (CFHTTPMessageApplyCredentialDictionary(request, proxyAuthentication, (CFMutableDictionaryRef)newCredentials, NULL)) {
			
			//If we have credentials and they're ok, let's save them to the keychain
			if (useKeychainPersistence) {
				[self saveProxyCredentialsToKeychain:newCredentials];
			}
			if (useSessionPersistence) {
				NSMutableDictionary *sessionProxyCredentials = [NSMutableDictionary dictionary];
				[sessionProxyCredentials setObject:(id)proxyAuthentication forKey:@"Authentication"];
				[sessionProxyCredentials setObject:newCredentials forKey:@"Credentials"];
				[sessionProxyCredentials setObject:[self proxyHost] forKey:@"Host"];
				[sessionProxyCredentials setObject:[NSNumber numberWithInt:[self proxyPort]] forKey:@"Port"];
				[sessionProxyCredentials setObject:[self proxyAuthenticationScheme] forKey:@"AuthenticationScheme"];
				[[self class] storeProxyAuthenticationCredentialsInSessionStore:sessionProxyCredentials];
			}
			[self setProxyCredentials:newCredentials];
			return YES;
		} else {
			[[self class] removeProxyAuthenticationCredentialsFromSessionStore:newCredentials];
		}
	}
	return NO;
}

- (BOOL)applyCredentials:(NSDictionary *)newCredentials
{
	[self setAuthenticationRetryCount:[self authenticationRetryCount]+1];
	
	if (newCredentials && requestAuthentication && request) {
		// Apply whatever credentials we've built up to the old request
		if (CFHTTPMessageApplyCredentialDictionary(request, requestAuthentication, (CFMutableDictionaryRef)newCredentials, NULL)) {
			
			//If we have credentials and they're ok, let's save them to the keychain
			if (useKeychainPersistence) {
				[self saveCredentialsToKeychain:newCredentials];
			}
			if (useSessionPersistence) {
				
				NSMutableDictionary *sessionCredentials = [NSMutableDictionary dictionary];
				[sessionCredentials setObject:(id)requestAuthentication forKey:@"Authentication"];
				[sessionCredentials setObject:newCredentials forKey:@"Credentials"];
				[sessionCredentials setObject:[self url] forKey:@"URL"];
				[sessionCredentials setObject:[self authenticationScheme] forKey:@"AuthenticationScheme"];
				if ([self authenticationRealm]) {
					[sessionCredentials setObject:[self authenticationRealm] forKey:@"AuthenticationRealm"];
				}
				[[self class] storeAuthenticationCredentialsInSessionStore:sessionCredentials];

			}
			[self setRequestCredentials:newCredentials];
			return YES;
		} else {
			[[self class] removeAuthenticationCredentialsFromSessionStore:newCredentials];
		}
	}
	return NO;
}

- (NSMutableDictionary *)findProxyCredentials
{
	NSMutableDictionary *newCredentials = [[[NSMutableDictionary alloc] init] autorelease];
	
	// Is an account domain needed? (used currently for NTLM only)
	if (CFHTTPAuthenticationRequiresAccountDomain(proxyAuthentication)) {
		if (![self proxyDomain]) {
			[self setProxyDomain:@""];
		}
		[newCredentials setObject:[self proxyDomain] forKey:(NSString *)kCFHTTPAuthenticationAccountDomain];
	}
	
	NSString *user = nil;
	NSString *pass = nil;
	

	// If this is a HEAD request generated by an ASINetworkQueue, we'll try to use the details from the main request
	if ([self mainRequest] && [[self mainRequest] proxyUsername] && [[self mainRequest] proxyPassword]) {
		user = [[self mainRequest] proxyUsername];
		pass = [[self mainRequest] proxyPassword];
		
		// Let's try to use the ones set in this object
	} else if ([self proxyUsername] && [self proxyPassword]) {
		user = [self proxyUsername];
		pass = [self proxyPassword];
	}		

	
	// Ok, that didn't work, let's try the keychain
	// For authenticating proxies, we'll look in the keychain regardless of the value of useKeychainPersistence
	if ((!user || !pass)) {
		NSURLCredential *authenticationCredentials = [ASIHTTPRequest savedCredentialsForProxy:[self proxyHost] port:[self proxyPort] protocol:[[self url] scheme] realm:[self proxyAuthenticationRealm]];
		if (authenticationCredentials) {
			user = [authenticationCredentials user];
			pass = [authenticationCredentials password];
		}
		
	}
	
	// If we have a username and password, let's apply them to the request and continue
	if (user && pass) {
		
		[newCredentials setObject:user forKey:(NSString *)kCFHTTPAuthenticationUsername];
		[newCredentials setObject:pass forKey:(NSString *)kCFHTTPAuthenticationPassword];
		return newCredentials;
	}
	return nil;
}


- (NSMutableDictionary *)findCredentials
{
	NSMutableDictionary *newCredentials = [[[NSMutableDictionary alloc] init] autorelease];
	
	// Is an account domain needed? (used currently for NTLM only)
	if (CFHTTPAuthenticationRequiresAccountDomain(requestAuthentication)) {
		if (!domain) {
			[self setDomain:@""];
		}
		[newCredentials setObject:domain forKey:(NSString *)kCFHTTPAuthenticationAccountDomain];
	}
	
	// First, let's look at the url to see if the username and password were included
	NSString *user = [[self url] user];
	NSString *pass = [[self url] password];
	
	// If the username and password weren't in the url
	if (!user || !pass) {
		
		// If this is a HEAD request generated by an ASINetworkQueue, we'll try to use the details from the main request
		if ([self mainRequest] && [[self mainRequest] username] && [[self mainRequest] password]) {
			user = [[self mainRequest] username];
			pass = [[self mainRequest] password];
			
		// Let's try to use the ones set in this object
		} else if ([self username] && [self password]) {
			user = [self username];
			pass = [self password];
		}		
		
	}
	
	// Ok, that didn't work, let's try the keychain
	if ((!user || !pass) && useKeychainPersistence) {
		NSURLCredential *authenticationCredentials = [ASIHTTPRequest savedCredentialsForHost:[[self url] host] port:[[[self url] port] intValue] protocol:[[self url] scheme] realm:[self authenticationRealm]];
		if (authenticationCredentials) {
			user = [authenticationCredentials user];
			pass = [authenticationCredentials password];
		}
		
	}
	
	// If we have a username and password, let's apply them to the request and continue
	if (user && pass) {
		
		[newCredentials setObject:user forKey:(NSString *)kCFHTTPAuthenticationUsername];
		[newCredentials setObject:pass forKey:(NSString *)kCFHTTPAuthenticationPassword];
		return newCredentials;
	}
	return nil;
}

// Called by delegate or authentication dialog to resume loading once authentication info has been populated
- (void)retryUsingSuppliedCredentials
{
	[self attemptToApplyCredentialsAndResume];
}

// Called by delegate or authentication dialog to cancel authentication
- (void)cancelAuthentication
{
	[self failWithError:ASIAuthenticationError];
}

- (BOOL)showProxyAuthenticationDialog
{
// Mac authentication dialog coming soon!
#if TARGET_OS_IPHONE
	if ([self shouldPresentProxyAuthenticationDialog]) {
		[ASIAuthenticationDialog performSelectorOnMainThread:@selector(presentAuthenticationDialogForRequest:) withObject:self waitUntilDone:[NSThread isMainThread]];
		return YES;
	}
	return NO;
#else
	return NO;
#endif
}


- (BOOL)askDelegateForProxyCredentials
{

	// If we have a delegate, we'll see if it can handle proxyAuthenticationNeededForRequest:.
	// Otherwise, we'll try the queue (if this request is part of one) and it will pass the message on to its own delegate
	id authenticationDelegate = [self delegate];
	if (!authenticationDelegate) {
		authenticationDelegate = [self queue];
	}
	
	if ([authenticationDelegate respondsToSelector:@selector(proxyAuthenticationNeededForRequest:)]) {
		[authenticationDelegate performSelectorOnMainThread:@selector(proxyAuthenticationNeededForRequest:) withObject:self waitUntilDone:[NSThread isMainThread]];
		return YES;
	}
	return NO;
}

- (void)attemptToApplyProxyCredentialsAndResume
{
	
	if ([self error] || [self isCancelled]) {
		return;
	}
	
	// Read authentication data
	if (!proxyAuthentication) {
		CFHTTPMessageRef responseHeader = (CFHTTPMessageRef) CFReadStreamCopyProperty((CFReadStreamRef)[self readStream],kCFStreamPropertyHTTPResponseHeader);
		proxyAuthentication = CFHTTPAuthenticationCreateFromResponse(NULL, responseHeader);
		CFRelease(responseHeader);
		[self setProxyAuthenticationScheme:[(NSString *)CFHTTPAuthenticationCopyMethod(proxyAuthentication) autorelease]];
	}
	
	// If we haven't got a CFHTTPAuthenticationRef by now, something is badly wrong, so we'll have to give up
	if (!proxyAuthentication) {
		[self cancelLoad];
		[self failWithError:[NSError errorWithDomain:NetworkRequestErrorDomain code:ASIInternalErrorWhileApplyingCredentialsType userInfo:[NSDictionary dictionaryWithObjectsAndKeys:@"Failed to get authentication object from response headers",NSLocalizedDescriptionKey,nil]]];
		return;
	}
	
	// Get the authentication realm
	[self setProxyAuthenticationRealm:nil];
	if (!CFHTTPAuthenticationRequiresAccountDomain(proxyAuthentication)) {
		[self setProxyAuthenticationRealm:[(NSString *)CFHTTPAuthenticationCopyRealm(proxyAuthentication) autorelease]];
	}
	
	// See if authentication is valid
	CFStreamError err;		
	if (!CFHTTPAuthenticationIsValid(proxyAuthentication, &err)) {
		
		CFRelease(proxyAuthentication);
		proxyAuthentication = NULL;
		
		// check for bad credentials, so we can give the delegate a chance to replace them
		if (err.domain == kCFStreamErrorDomainHTTP && (err.error == kCFStreamErrorHTTPAuthenticationBadUserName || err.error == kCFStreamErrorHTTPAuthenticationBadPassword)) {
			
			// Prevent more than one request from asking for credentials at once
			[delegateAuthenticationLock lock];
			
			// We know the credentials we just presented are bad, we should remove them from the session store too
			[[self class] removeProxyAuthenticationCredentialsFromSessionStore:proxyCredentials];
			[self setProxyCredentials:nil];
			
			
			// If the user cancelled authentication via a dialog presented by another request, our queue may have cancelled us
			if ([self error] || [self isCancelled]) {
				[delegateAuthenticationLock unlock];
				return;
			}
			
			
			// Now we've acquired the lock, it may be that the session contains credentials we can re-use for this request
			if ([self useSessionPersistence]) {
				NSDictionary *credentials = [self findSessionProxyAuthenticationCredentials];
				if (credentials && [self applyProxyCredentials:[credentials objectForKey:@"Credentials"]]) {
					[delegateAuthenticationLock unlock];
					[self startRequest];
					return;
				}
			}
			
			[self setLastActivityTime:nil];
			
			if ([self askDelegateForProxyCredentials]) {
				[self attemptToApplyProxyCredentialsAndResume];
				[delegateAuthenticationLock unlock];
				return;
			}
			if ([self showProxyAuthenticationDialog]) {
				[self attemptToApplyProxyCredentialsAndResume];
				[delegateAuthenticationLock unlock];
				return;
			}
			[delegateAuthenticationLock unlock];
		}
		[self cancelLoad];
		[self failWithError:ASIAuthenticationError];
		return;
	}

	[self cancelLoad];
	
	if (proxyCredentials) {
		
		// We use startRequest rather than starting all over again in load request because NTLM requires we reuse the request
		if ((([self proxyAuthenticationScheme] != (NSString *)kCFHTTPAuthenticationSchemeNTLM) || [self proxyAuthenticationRetryCount] < 2) && [self applyProxyCredentials:proxyCredentials]) {
			[self startRequest];
			
		// We've failed NTLM authentication twice, we should assume our credentials are wrong
		} else if ([self proxyAuthenticationScheme] == (NSString *)kCFHTTPAuthenticationSchemeNTLM && [self proxyAuthenticationRetryCount] == 2) {
			[self failWithError:ASIAuthenticationError];
			
		// Something went wrong, we'll have to give up
		} else {
			[self failWithError:[NSError errorWithDomain:NetworkRequestErrorDomain code:ASIInternalErrorWhileApplyingCredentialsType userInfo:[NSDictionary dictionaryWithObjectsAndKeys:@"Failed to apply proxy credentials to request",NSLocalizedDescriptionKey,nil]]];
		}
		
	// Are a user name & password needed?
	}  else if (CFHTTPAuthenticationRequiresUserNameAndPassword(proxyAuthentication)) {
		
		// Prevent more than one request from asking for credentials at once
		[delegateAuthenticationLock lock];
		
		// If the user cancelled authentication via a dialog presented by another request, our queue may have cancelled us
		if ([self error] || [self isCancelled]) {
			[delegateAuthenticationLock unlock];
			return;
		}
		
		// Now we've acquired the lock, it may be that the session contains credentials we can re-use for this request
		if ([self useSessionPersistence]) {
			NSDictionary *credentials = [self findSessionProxyAuthenticationCredentials];
			if (credentials && [self applyProxyCredentials:[credentials objectForKey:@"Credentials"]]) {
				[delegateAuthenticationLock unlock];
				[self startRequest];
				return;
			}
		}
		
		NSMutableDictionary *newCredentials = [self findProxyCredentials];
		
		//If we have some credentials to use let's apply them to the request and continue
		if (newCredentials) {
			
			if ([self applyProxyCredentials:newCredentials]) {
				[delegateAuthenticationLock unlock];
				[self startRequest];
			} else {
				[delegateAuthenticationLock unlock];
				[self failWithError:[NSError errorWithDomain:NetworkRequestErrorDomain code:ASIInternalErrorWhileApplyingCredentialsType userInfo:[NSDictionary dictionaryWithObjectsAndKeys:@"Failed to apply proxy credentials to request",NSLocalizedDescriptionKey,nil]]];
			}
			
			return;
		}
		
		if ([self askDelegateForProxyCredentials]) {
			[delegateAuthenticationLock unlock];
			return;
		}
		
		if ([self showProxyAuthenticationDialog]) {
			[delegateAuthenticationLock unlock];
			return;
		}
		[delegateAuthenticationLock unlock];
		
		// The delegate isn't interested and we aren't showing the authentication dialog, we'll have to give up
		[self failWithError:ASIAuthenticationError];
		return;
	}
	
}

- (BOOL)showAuthenticationDialog
{
// Mac authentication dialog coming soon!
#if TARGET_OS_IPHONE
	if ([self shouldPresentAuthenticationDialog]) {
		[ASIAuthenticationDialog performSelectorOnMainThread:@selector(presentAuthenticationDialogForRequest:) withObject:self waitUntilDone:[NSThread isMainThread]];
		return YES;
	}
	return NO;
#else
	return NO;
#endif
}

- (BOOL)askDelegateForCredentials
{
	// If we have a delegate, we'll see if it can handle proxyAuthenticationNeededForRequest:.
	// Otherwise, we'll try the queue (if this request is part of one) and it will pass the message on to its own delegate
	id authenticationDelegate = [self delegate];
	if (!authenticationDelegate) {
		authenticationDelegate = [self queue];
	}
	
	if ([authenticationDelegate respondsToSelector:@selector(authenticationNeededForRequest:)]) {
		[authenticationDelegate performSelectorOnMainThread:@selector(authenticationNeededForRequest:) withObject:self waitUntilDone:[NSThread isMainThread]];
		return YES;
	}
	return NO;
}

- (void)attemptToApplyCredentialsAndResume
{
	if ([self error] || [self isCancelled]) {
		return;
	}
	
	if ([self authenticationNeeded] == ASIProxyAuthenticationNeeded) {
		[self attemptToApplyProxyCredentialsAndResume];
		return;
	}
	
	// Read authentication data
	if (!requestAuthentication) {
		CFHTTPMessageRef responseHeader = (CFHTTPMessageRef) CFReadStreamCopyProperty((CFReadStreamRef)[self readStream],kCFStreamPropertyHTTPResponseHeader);
		requestAuthentication = CFHTTPAuthenticationCreateFromResponse(NULL, responseHeader);
		CFRelease(responseHeader);
		[self setAuthenticationScheme:[(NSString *)CFHTTPAuthenticationCopyMethod(requestAuthentication) autorelease]];
	}
	
	if (!requestAuthentication) {
		[self cancelLoad];
		[self failWithError:[NSError errorWithDomain:NetworkRequestErrorDomain code:ASIInternalErrorWhileApplyingCredentialsType userInfo:[NSDictionary dictionaryWithObjectsAndKeys:@"Failed to get authentication object from response headers",NSLocalizedDescriptionKey,nil]]];
		return;
	}
	
	// Get the authentication realm
	[self setAuthenticationRealm:nil];
	if (!CFHTTPAuthenticationRequiresAccountDomain(requestAuthentication)) {
		[self setAuthenticationRealm:[(NSString *)CFHTTPAuthenticationCopyRealm(requestAuthentication) autorelease]];
	}
	
	// See if authentication is valid
	CFStreamError err;		
	if (!CFHTTPAuthenticationIsValid(requestAuthentication, &err)) {
		
		CFRelease(requestAuthentication);
		requestAuthentication = NULL;
		
		// check for bad credentials, so we can give the delegate a chance to replace them
		if (err.domain == kCFStreamErrorDomainHTTP && (err.error == kCFStreamErrorHTTPAuthenticationBadUserName || err.error == kCFStreamErrorHTTPAuthenticationBadPassword)) {
			
			// Prevent more than one request from asking for credentials at once
			[delegateAuthenticationLock lock];
			
			// We know the credentials we just presented are bad, we should remove them from the session store too
			[[self class] removeAuthenticationCredentialsFromSessionStore:requestCredentials];
			[self setRequestCredentials:nil];
			
			// If the user cancelled authentication via a dialog presented by another request, our queue may have cancelled us
			if ([self error] || [self isCancelled]) {
				[delegateAuthenticationLock unlock];
				return;
			}
			
			// Now we've acquired the lock, it may be that the session contains credentials we can re-use for this request
			if ([self useSessionPersistence]) {
				NSDictionary *credentials = [self findSessionAuthenticationCredentials];
				if (credentials && [self applyCredentials:[credentials objectForKey:@"Credentials"]]) {
					[delegateAuthenticationLock unlock];
					[self startRequest];
					return;
				}
			}
			
			
			
			[self setLastActivityTime:nil];
			
			if ([self askDelegateForCredentials]) {
				[delegateAuthenticationLock unlock];
				return;
			}
			if ([self showAuthenticationDialog]) {
				[delegateAuthenticationLock unlock];
				return;
			}
			[delegateAuthenticationLock unlock];
		}
		[self cancelLoad];
		[self failWithError:ASIAuthenticationError];
		return;
	}
	
	[self cancelLoad];
	
	if (requestCredentials) {
		
		if ((([self authenticationScheme] != (NSString *)kCFHTTPAuthenticationSchemeNTLM) || [self authenticationRetryCount] < 2) && [self applyCredentials:requestCredentials]) {
			[self startRequest];
			
			// We've failed NTLM authentication twice, we should assume our credentials are wrong
		} else if ([self authenticationScheme] == (NSString *)kCFHTTPAuthenticationSchemeNTLM && [self authenticationRetryCount ] == 2) {
			[self failWithError:ASIAuthenticationError];
			
		} else {
			[self failWithError:[NSError errorWithDomain:NetworkRequestErrorDomain code:ASIInternalErrorWhileApplyingCredentialsType userInfo:[NSDictionary dictionaryWithObjectsAndKeys:@"Failed to apply credentials to request",NSLocalizedDescriptionKey,nil]]];
		}
		
		// Are a user name & password needed?
	}  else if (CFHTTPAuthenticationRequiresUserNameAndPassword(requestAuthentication)) {
		
		// Prevent more than one request from asking for credentials at once
		[delegateAuthenticationLock lock];
		
		// If the user cancelled authentication via a dialog presented by another request, our queue may have cancelled us
		if ([self error] || [self isCancelled]) {
			[delegateAuthenticationLock unlock];
			return;
		}
		
		// Now we've acquired the lock, it may be that the session contains credentials we can re-use for this request
		if ([self useSessionPersistence]) {
			NSDictionary *credentials = [self findSessionAuthenticationCredentials];
			if (credentials && [self applyCredentials:[credentials objectForKey:@"Credentials"]]) {
				[delegateAuthenticationLock unlock];
				[self startRequest];
				return;
			}
		}
		

		NSMutableDictionary *newCredentials = [self findCredentials];
		
		//If we have some credentials to use let's apply them to the request and continue
		if (newCredentials) {
			
			if ([self applyCredentials:newCredentials]) {
				[delegateAuthenticationLock unlock];
				[self startRequest];
			} else {
				[delegateAuthenticationLock unlock];
				[self failWithError:[NSError errorWithDomain:NetworkRequestErrorDomain code:ASIInternalErrorWhileApplyingCredentialsType userInfo:[NSDictionary dictionaryWithObjectsAndKeys:@"Failed to apply credentials to request",NSLocalizedDescriptionKey,nil]]];
			}
			return;
		}
		if ([self askDelegateForCredentials]) {
			[delegateAuthenticationLock unlock];
			return;
		}
		
		if ([self showAuthenticationDialog]) {
			[delegateAuthenticationLock unlock];
			return;
		}
		[delegateAuthenticationLock unlock];
		
		[self failWithError:ASIAuthenticationError];

		return;
	}
	
}

- (void)addBasicAuthenticationHeaderWithUsername:(NSString *)theUsername andPassword:(NSString *)thePassword
{
	[self addRequestHeader:@"Authorization" value:[NSString stringWithFormat:@"Basic %@",[ASIHTTPRequest base64forData:[[NSString stringWithFormat:@"%@:%@",theUsername,thePassword] dataUsingEncoding:NSUTF8StringEncoding]]]];	
}


#pragma mark stream status handlers

- (void)handleNetworkEvent:(CFStreamEventType)type
{	
	NSAutoreleasePool *pool = [[NSAutoreleasePool alloc] init];
	[[self retain] autorelease];

	[[self cancelledLock] lock];
	
	if ([self complete] || [self isCancelled]) {
		[[self cancelledLock] unlock];
		[pool release];
		return;
	}
	
    // Dispatch the stream events.
    switch (type) {
        case kCFStreamEventHasBytesAvailable:
            [self handleBytesAvailable];
            break;
            
        case kCFStreamEventEndEncountered:
            [self handleStreamComplete];
            break;
            
        case kCFStreamEventErrorOccurred:
            [self handleStreamError];
            break;
            
        default:
            break;
    }
	
	[self performThrottling];
	
	[[self cancelledLock] unlock];
	
	if ([self downloadComplete] && [self needsRedirect]) {
		[self performRedirect];
	} else if ([self downloadComplete] && [self authenticationNeeded]) {
		[self attemptToApplyCredentialsAndResume];
	}
	[pool release];
}


- (void)handleBytesAvailable
{
	if (![self responseHeaders]) {
		[self readResponseHeaders];
	}
	
	// If we've cancelled the load part way through (for example, after deciding to use a cached version)
	if ([self complete]) {
		return;
	}
	
	// In certain (presumably very rare) circumstances, handleBytesAvailable seems to be called when there isn't actually any data available
	// We'll check that there is actually data available to prevent blocking on CFReadStreamRead()
	// So far, I've only seen this in the stress tests, so it might never happen in real-world situations.
	if (!CFReadStreamHasBytesAvailable((CFReadStreamRef)[self readStream])) {
		return;
	}

	long long bufferSize = 16384;
	if (contentLength > 262144) {
		bufferSize = 262144;
	} else if (contentLength > 65536) {
		bufferSize = 65536;
	}
	
	// Reduce the buffer size if we're receiving data too quickly when bandwidth throttling is active
	// This just augments the throttling done in measureBandwidthUsage to reduce the amount we go over the limit
	
	if ([[self class] isBandwidthThrottled]) {
		[bandwidthThrottlingLock lock];
		if (maxBandwidthPerSecond > 0) {
			long long maxiumumSize  = (long long)maxBandwidthPerSecond-(long long)bandwidthUsedInLastSecond;
			if (maxiumumSize < 0) {
				// We aren't supposed to read any more data right now, but we'll read a single byte anyway so the CFNetwork's buffer isn't full
				bufferSize = 1;
			} else if (maxiumumSize/4 < bufferSize) {
				// We were going to fetch more data that we should be allowed, so we'll reduce the size of our read
				bufferSize = maxiumumSize/4;
			}
		}
		if (bufferSize < 1) {
			bufferSize = 1;
		}
		[bandwidthThrottlingLock unlock];
	}
	
	
    UInt8 buffer[bufferSize];
    NSInteger bytesRead = [[self readStream] read:buffer maxLength:sizeof(buffer)];

    // Less than zero is an error
    if (bytesRead < 0) {
        [self handleStreamError];
		
	// If zero bytes were read, wait for the EOF to come.
    } else if (bytesRead) {
		
		[self setTotalBytesRead:[self totalBytesRead]+bytesRead];
		[self setLastActivityTime:[NSDate date]];

		// For bandwidth measurement / throttling
		[ASIHTTPRequest incrementBandwidthUsedInLastSecond:bytesRead];
		
		// If we need to redirect, and have automatic redirect on, and might be resuming a download, let's do nothing with the content
		if ([self needsRedirect] && [self shouldRedirect] && [self allowResumeForFileDownloads]) {
			return;
		}
		
		// Does the delegate want to handle the data manually?
		if ([[self delegate] respondsToSelector:[self didReceiveDataSelector]]) {
			NSMethodSignature *signature = [[[self delegate] class] instanceMethodSignatureForSelector:[self didReceiveDataSelector]];
			NSInvocation *invocation = [NSInvocation invocationWithMethodSignature:signature];
			[invocation setTarget:[self delegate]];
			[invocation setSelector:[self didReceiveDataSelector]];
			[invocation setArgument:&self atIndex:2];
			NSData *data = [NSData dataWithBytes:buffer length:bytesRead];
			[invocation setArgument:&data atIndex:3];
			[invocation retainArguments];
			[invocation performSelectorOnMainThread:@selector(invokeWithTarget:) withObject:[self delegate] waitUntilDone:[NSThread isMainThread]];

		// Are we downloading to a file?
		} else if ([self downloadDestinationPath]) {
			if (![self fileDownloadOutputStream]) {
				BOOL append = NO;
				if (![self temporaryFileDownloadPath]) {
					[self setTemporaryFileDownloadPath:[NSTemporaryDirectory() stringByAppendingPathComponent:[[NSProcessInfo processInfo] globallyUniqueString]]];
				} else if ([self allowResumeForFileDownloads]) {
					append = YES;
				}
				
				[self setFileDownloadOutputStream:[[[NSOutputStream alloc] initToFileAtPath:[self temporaryFileDownloadPath] append:append] autorelease]];
				[[self fileDownloadOutputStream] open];
			}
			[[self fileDownloadOutputStream] write:buffer maxLength:bytesRead];
			
		//Otherwise, let's add the data to our in-memory store
		} else {
			[rawResponseData appendBytes:buffer length:bytesRead];
		}
    }

}

- (void)handleStreamComplete
{	
#if DEBUG_REQUEST_STATUS
	NSLog(@"Request %@ finished downloading data",self);
#endif
	
	[self setDownloadComplete:YES];
	
	if (![self responseHeaders]) {
		[self readResponseHeaders];
	}

	[progressLock lock];	
	// Find out how much data we've uploaded so far
	[self setLastBytesSent:totalBytesSent];	
	[self setTotalBytesSent:[NSMakeCollectable([(NSNumber *)CFReadStreamCopyProperty((CFReadStreamRef)[self readStream], kCFStreamPropertyHTTPRequestBytesWrittenCount) autorelease]) unsignedLongLongValue]];
	[self setComplete:YES];
	[self updateProgressIndicators];

	
	[[self postBodyReadStream] close];
	
	NSError *fileError = nil;
	
	// Delete up the request body temporary file, if it exists
	if ([self didCreateTemporaryPostDataFile] && ![self authenticationNeeded]) {
		[self removePostDataFile];
	}
	
	// Close the output stream as we're done writing to the file
	if ([self temporaryFileDownloadPath]) {
		[[self fileDownloadOutputStream] close];
		[self setFileDownloadOutputStream:nil];
		
		// If we are going to redirect and we are resuming, let's ignore this download
		if ([self shouldRedirect] && [self needsRedirect] && [self allowResumeForFileDownloads]) {
		
		// Decompress the file (if necessary) directly to the destination path
		} else if ([self isResponseCompressed]) {
			int decompressionStatus = [ASIHTTPRequest uncompressZippedDataFromFile:[self temporaryFileDownloadPath] toFile:[self downloadDestinationPath]];
			if (decompressionStatus != Z_OK) {
				fileError = [NSError errorWithDomain:NetworkRequestErrorDomain code:ASIFileManagementError userInfo:[NSDictionary dictionaryWithObjectsAndKeys:[NSString stringWithFormat:@"Decompression of %@ failed with code %hi",[self temporaryFileDownloadPath],decompressionStatus],NSLocalizedDescriptionKey,nil]];
			}
			[self removeTemporaryDownloadFile];
		} else {
			
	
			//Remove any file at the destination path
			NSError *moveError = nil;
			if ([[NSFileManager defaultManager] fileExistsAtPath:[self downloadDestinationPath]]) {
				[[NSFileManager defaultManager] removeItemAtPath:[self downloadDestinationPath] error:&moveError];
				if (moveError) {
					fileError = [NSError errorWithDomain:NetworkRequestErrorDomain code:ASIFileManagementError userInfo:[NSDictionary dictionaryWithObjectsAndKeys:[NSString stringWithFormat:@"Unable to remove file at path '%@'",[self downloadDestinationPath]],NSLocalizedDescriptionKey,moveError,NSUnderlyingErrorKey,nil]];
				}
			}
					
			//Move the temporary file to the destination path
			if (!fileError) {
				[[NSFileManager defaultManager] moveItemAtPath:[self temporaryFileDownloadPath] toPath:[self downloadDestinationPath] error:&moveError];
				if (moveError) {
					fileError = [NSError errorWithDomain:NetworkRequestErrorDomain code:ASIFileManagementError userInfo:[NSDictionary dictionaryWithObjectsAndKeys:[NSString stringWithFormat:@"Failed to move file from '%@' to '%@'",[self temporaryFileDownloadPath],[self downloadDestinationPath]],NSLocalizedDescriptionKey,moveError,NSUnderlyingErrorKey,nil]];
				}
				[self setTemporaryFileDownloadPath:nil];
			}
			
		}
	}
	
	// Save to the cache
	if ([self downloadCache]) {
		[[self downloadCache] storeResponseForRequest:self maxAge:[self secondsToCache]];
	}
	
	[progressLock unlock];

	
	[connectionsLock lock];
	if (![self connectionCanBeReused]) {
		[self unscheduleReadStream];
	}
	#if DEBUG_PERSISTENT_CONNECTIONS
	NSLog(@"Request #%@ finished using connection #%@",[self requestID], [[self connectionInfo] objectForKey:@"id"]);
	#endif
	[[self connectionInfo] removeObjectForKey:@"request"];
	[[self connectionInfo] setObject:[NSDate dateWithTimeIntervalSinceNow:[self persistentConnectionTimeoutSeconds]] forKey:@"expires"];
	[connectionsLock unlock];
	
	if (![self authenticationNeeded]) {
		[self destroyReadStream];
	}
	
	if (![self needsRedirect] && ![self authenticationNeeded]) {
		
		if (fileError) {
			[self failWithError:fileError];
		} else {
			[self requestFinished];
		}

		[self markAsFinished];
		
	// If request has asked delegate or ASIAuthenticationDialog for credentials
	} else if ([self authenticationNeeded]) {
		[self setStatusTimer:nil];
		CFRunLoopStop(CFRunLoopGetCurrent());
	}
}

- (void)markAsFinished
{
	// Autoreleased requests may well be dealloced here otherwise
	[self retain];

	// dealloc won't be called when running with GC, so we'll clean these up now
	if (request) {
		CFMakeCollectable(request);
	}
	if (requestAuthentication) {
		CFMakeCollectable(requestAuthentication);
	}
	if (proxyAuthentication) {
		CFMakeCollectable(proxyAuthentication);
	}

	[self willChangeValueForKey:@"isFinished"];
	[self willChangeValueForKey:@"isExecuting"];
	[self setInProgress:NO];
	[self setStatusTimer:nil];

	[self didChangeValueForKey:@"isExecuting"];
	[self didChangeValueForKey:@"isFinished"];

	CFRunLoopStop(CFRunLoopGetCurrent());

	[self release];
}

- (BOOL)useDataFromCache
{
	NSDictionary *headers = [[self downloadCache] cachedHeadersForRequest:self];
	if (!headers) {
		return NO;
	}
	NSString *dataPath = [[self downloadCache] pathToCachedResponseDataForRequest:self];
	if (!dataPath) {
		return NO;
	}
	
	if ([self cachePolicy] == ASIReloadIfDifferentCachePolicy) {
		if (![[self downloadCache] isCachedDataCurrentForRequest:self]) {
			[[self downloadCache] removeCachedDataForRequest:self];
			return NO;
		}
	}
	
	[self setDidUseCachedResponse:YES];
	
	ASIHTTPRequest *theRequest = self;
	if ([self mainRequest]) {
		theRequest = [self mainRequest];
	}
	[theRequest setResponseHeaders:headers];
	if ([theRequest downloadDestinationPath]) {
		[theRequest setDownloadDestinationPath:dataPath];
	} else {
		[theRequest setRawResponseData:[NSMutableData dataWithContentsOfFile:dataPath]];
	}
	[theRequest setContentLength:[[[self responseHeaders] objectForKey:@"Content-Length"] longLongValue]];
	[theRequest setTotalBytesRead:[self contentLength]];

	[theRequest parseStringEncodingFromHeaders];

	[theRequest setResponseCookies:[NSHTTPCookie cookiesWithResponseHeaderFields:headers forURL:[self url]]];

	[theRequest setComplete:YES];
	[theRequest setDownloadComplete:YES];
	
	[theRequest updateProgressIndicators];
	[theRequest requestFinished];
	[theRequest markAsFinished];	
	if ([self mainRequest]) {
		[self markAsFinished];
	}
	return YES;
}

- (BOOL)retryUsingNewConnection
{
	if ([self retryCount] == 0) {
		#if DEBUG_PERSISTENT_CONNECTIONS
			NSLog(@"Request attempted to use connection #%@, but it has been closed - will retry with a new connection", [[self connectionInfo] objectForKey:@"id"]);
		#endif
		[connectionsLock lock];
		[[self connectionInfo] removeObjectForKey:@"request"];
		[persistentConnectionsPool removeObject:[self connectionInfo]];
		[self setConnectionInfo:nil];
		[connectionsLock unlock];
		[self setRetryCount:[self retryCount]+1];
		[self startRequest];
		return YES;
	}
	#if DEBUG_PERSISTENT_CONNECTIONS
		NSLog(@"Request attempted to use connection #%@, but it has been closed - we have already retried with a new connection, so we must give up", [[self connectionInfo] objectForKey:@"id"]);
	#endif	
	return NO;
}

- (void)handleStreamError

{
	NSError *underlyingError = NSMakeCollectable([(NSError *)CFReadStreamCopyError((CFReadStreamRef)[self readStream]) autorelease]);
	
	[self cancelLoad];
	
	if (![self error]) { // We may already have handled this error
		
		// First, check for a 'socket not connected', 'broken pipe' or 'connection lost' error
		// This may occur when we've attempted to reuse a connection that should have been closed
		// If we get this, we need to retry the request
		// We'll only do this once - if it happens again on retry, we'll give up
		// -1005 = kCFURLErrorNetworkConnectionLost - this doesn't seem to be declared on Mac OS 10.5
		if (([[underlyingError domain] isEqualToString:NSPOSIXErrorDomain] && ([underlyingError code] == ENOTCONN || [underlyingError code] == EPIPE)) 
			|| ([[underlyingError domain] isEqualToString:(NSString *)kCFErrorDomainCFNetwork] && [underlyingError code] == -1005)) {
			if ([self retryUsingNewConnection]) {
				return;
			}
		}
		
		NSString *reason = @"A connection failure occurred";
		
		// We'll use a custom error message for SSL errors, but you should always check underlying error if you want more details
		// For some reason SecureTransport.h doesn't seem to be available on iphone, so error codes hard-coded
		// Also, iPhone seems to handle errors differently from Mac OS X - a self-signed certificate returns a different error code on each platform, so we'll just provide a general error
		if ([[underlyingError domain] isEqualToString:NSOSStatusErrorDomain]) {
			if ([underlyingError code] <= -9800 && [underlyingError code] >= -9818) {
				reason = [NSString stringWithFormat:@"%@: SSL problem (possibly a bad/expired/self-signed certificate)",reason];
			}
		}
		
		[self failWithError:[NSError errorWithDomain:NetworkRequestErrorDomain code:ASIConnectionFailureErrorType userInfo:[NSDictionary dictionaryWithObjectsAndKeys:reason,NSLocalizedDescriptionKey,underlyingError,NSUnderlyingErrorKey,nil]]];
	}
	[self checkRequestStatus];
}

#pragma mark managing the read stream



- (void)destroyReadStream
{
    if ([self readStream]) {
		CFReadStreamSetClient((CFReadStreamRef)[self readStream], kCFStreamEventNone, NULL, NULL);
		[connectionsLock lock];

		if ([self readStreamIsScheduled]) {
			runningRequestCount--;
			#if TARGET_OS_IPHONE
			if (shouldUpdateNetworkActivityIndicator && runningRequestCount == 0) {
				[[UIApplication sharedApplication] setNetworkActivityIndicatorVisible:NO];
			}
			#endif
		}

		[self setReadStreamIsScheduled:NO];

		if (![self connectionCanBeReused]) {
			[[self readStream] removeFromRunLoop:[NSRunLoop currentRunLoop] forMode:[self runLoopMode]];
			[[self readStream] close];
		}
		[self setReadStream:nil];
		[connectionsLock unlock];
    }	
}

- (void)scheduleReadStream
{
	if ([self readStream] && ![self readStreamIsScheduled]) {

		[connectionsLock lock];
		runningRequestCount++;
		#if TARGET_OS_IPHONE
		if (shouldUpdateNetworkActivityIndicator) {
			[[UIApplication sharedApplication] setNetworkActivityIndicatorVisible:YES];
		}
		#endif
		[connectionsLock unlock];

		// Reset the timeout
		[self setLastActivityTime:[NSDate date]];
		[[self readStream] scheduleInRunLoop:[NSRunLoop currentRunLoop] forMode:[self runLoopMode]];
		[self setReadStreamIsScheduled:YES];
	}
}

- (void)unscheduleReadStream
{
	if ([self readStream] && [self readStreamIsScheduled]) {

		[connectionsLock lock];
		runningRequestCount--;
		#if TARGET_OS_IPHONE
		if (shouldUpdateNetworkActivityIndicator && runningRequestCount == 0) {
			[[UIApplication sharedApplication] setNetworkActivityIndicatorVisible:NO];
		}
		#endif
		[connectionsLock unlock];

		[[self readStream] removeFromRunLoop:[NSRunLoop currentRunLoop] forMode:[self runLoopMode]];
		[self setReadStreamIsScheduled:NO];
	}
}

#pragma mark persistent connections

- (NSNumber *)connectionID
{
	return [[self connectionInfo] objectForKey:@"id"];
}

+ (void)expirePersistentConnections
{
	[connectionsLock lock];
	NSUInteger i;
	for (i=0; i<[persistentConnectionsPool count]; i++) {
		NSDictionary *existingConnection = [persistentConnectionsPool objectAtIndex:i];
		if (![existingConnection objectForKey:@"request"] && [[existingConnection objectForKey:@"expires"] timeIntervalSinceNow] <= 0) {
#if DEBUG_PERSISTENT_CONNECTIONS
			NSLog(@"Closing connection #%hi because it has expired",[[existingConnection objectForKey:@"id"] intValue]);
#endif
			NSInputStream *stream = [existingConnection objectForKey:@"stream"];
			if (stream) {
				[stream close];
			}
			[persistentConnectionsPool removeObject:existingConnection];
			i--;
		}
	}	
	[connectionsLock unlock];
}

#pragma mark NSCopying

- (id)copyWithZone:(NSZone *)zone
{
	// Don't forget - this will return a retained copy!
	ASIHTTPRequest *newRequest = [[[self class] alloc] initWithURL:[self url]];
	[newRequest setDelegate:[self delegate]];
	[newRequest setRequestMethod:[self requestMethod]];
	[newRequest setPostBody:[self postBody]];
	[newRequest setShouldStreamPostDataFromDisk:[self shouldStreamPostDataFromDisk]];
	[newRequest setPostBodyFilePath:[self postBodyFilePath]];
	[newRequest setRequestHeaders:[[[self requestHeaders] mutableCopyWithZone:zone] autorelease]];
	[newRequest setRequestCookies:[[[self requestCookies] mutableCopyWithZone:zone] autorelease]];
	[newRequest setUseCookiePersistence:[self useCookiePersistence]];
	[newRequest setUseKeychainPersistence:[self useKeychainPersistence]];
	[newRequest setUseSessionPersistence:[self useSessionPersistence]];
	[newRequest setAllowCompressedResponse:[self allowCompressedResponse]];
	[newRequest setDownloadDestinationPath:[self downloadDestinationPath]];
	[newRequest setTemporaryFileDownloadPath:[self temporaryFileDownloadPath]];
	[newRequest setUsername:[self username]];
	[newRequest setPassword:[self password]];
	[newRequest setDomain:[self domain]];
	[newRequest setProxyUsername:[self proxyUsername]];
	[newRequest setProxyPassword:[self proxyPassword]];
	[newRequest setProxyDomain:[self proxyDomain]];
	[newRequest setProxyHost:[self proxyHost]];
	[newRequest setProxyPort:[self proxyPort]];
	[newRequest setProxyType:[self proxyType]];
	[newRequest setUploadProgressDelegate:[self uploadProgressDelegate]];
	[newRequest setDownloadProgressDelegate:[self downloadProgressDelegate]];
	[newRequest setShouldPresentAuthenticationDialog:[self shouldPresentAuthenticationDialog]];
	[newRequest setShouldPresentProxyAuthenticationDialog:[self shouldPresentProxyAuthenticationDialog]];
	[newRequest setPostLength:[self postLength]];
	[newRequest setHaveBuiltPostBody:[self haveBuiltPostBody]];
	[newRequest setDidStartSelector:[self didStartSelector]];
	[newRequest setDidFinishSelector:[self didFinishSelector]];
	[newRequest setDidFailSelector:[self didFailSelector]];
	[newRequest setTimeOutSeconds:[self timeOutSeconds]];
	[newRequest setShouldResetDownloadProgress:[self shouldResetDownloadProgress]];
	[newRequest setShouldResetUploadProgress:[self shouldResetUploadProgress]];
	[newRequest setShowAccurateProgress:[self showAccurateProgress]];
	[newRequest setDefaultResponseEncoding:[self defaultResponseEncoding]];
	[newRequest setAllowResumeForFileDownloads:[self allowResumeForFileDownloads]];
	[newRequest setUserInfo:[[[self userInfo] copyWithZone:zone] autorelease]];
	[newRequest setUseHTTPVersionOne:[self useHTTPVersionOne]];
	[newRequest setShouldRedirect:[self shouldRedirect]];
	[newRequest setValidatesSecureCertificate:[self validatesSecureCertificate]];
	[newRequest setPACurl:[self PACurl]];
	[newRequest setShouldPresentCredentialsBeforeChallenge:[self shouldPresentCredentialsBeforeChallenge]];
	[newRequest setNumberOfTimesToRetryOnTimeout:[self numberOfTimesToRetryOnTimeout]];
	[newRequest setShouldUseRFC2616RedirectBehaviour:[self shouldUseRFC2616RedirectBehaviour]];
	[newRequest setShouldAttemptPersistentConnection:[self shouldAttemptPersistentConnection]];
	[newRequest setPersistentConnectionTimeoutSeconds:[self persistentConnectionTimeoutSeconds]];
	return newRequest;
}

#pragma mark default time out

+ (NSTimeInterval)defaultTimeOutSeconds
{
	return defaultTimeOutSeconds;
}

+ (void)setDefaultTimeOutSeconds:(NSTimeInterval)newTimeOutSeconds
{
	defaultTimeOutSeconds = newTimeOutSeconds;
}

#pragma mark session credentials

+ (NSMutableArray *)sessionProxyCredentialsStore
{
	[sessionCredentialsLock lock];
	if (!sessionProxyCredentialsStore) {
		sessionProxyCredentialsStore = [[NSMutableArray alloc] init];
	}
	[sessionCredentialsLock unlock];
	return sessionProxyCredentialsStore;
}

+ (NSMutableArray *)sessionCredentialsStore
{
	[sessionCredentialsLock lock];
	if (!sessionCredentialsStore) {
		sessionCredentialsStore = [[NSMutableArray alloc] init];
	}
	[sessionCredentialsLock unlock];
	return sessionCredentialsStore;
}

+ (void)storeProxyAuthenticationCredentialsInSessionStore:(NSDictionary *)credentials
{
	[sessionCredentialsLock lock];
	[self removeProxyAuthenticationCredentialsFromSessionStore:[credentials objectForKey:@"Credentials"]];
	[[[self class] sessionProxyCredentialsStore] addObject:credentials];
	[sessionCredentialsLock unlock];
}

+ (void)storeAuthenticationCredentialsInSessionStore:(NSDictionary *)credentials
{
	[sessionCredentialsLock lock];
	[self removeAuthenticationCredentialsFromSessionStore:[credentials objectForKey:@"Credentials"]];
	[[[self class] sessionCredentialsStore] addObject:credentials];
	[sessionCredentialsLock unlock];
}

+ (void)removeProxyAuthenticationCredentialsFromSessionStore:(NSDictionary *)credentials
{
	[sessionCredentialsLock lock];
	NSMutableArray *sessionCredentialsList = [[self class] sessionProxyCredentialsStore];
	NSUInteger i;
	for (i=0; i<[sessionCredentialsList count]; i++) {
		NSDictionary *theCredentials = [sessionCredentialsList objectAtIndex:i];
		if ([theCredentials objectForKey:@"Credentials"] == credentials) {
			[sessionCredentialsList removeObjectAtIndex:i];
			[sessionCredentialsLock unlock];
			return;
		}
	}
	[sessionCredentialsLock unlock];
}

+ (void)removeAuthenticationCredentialsFromSessionStore:(NSDictionary *)credentials
{
	[sessionCredentialsLock lock];
	NSMutableArray *sessionCredentialsList = [[self class] sessionCredentialsStore];
	NSUInteger i;
	for (i=0; i<[sessionCredentialsList count]; i++) {
		NSDictionary *theCredentials = [sessionCredentialsList objectAtIndex:i];
		if ([theCredentials objectForKey:@"Credentials"] == credentials) {
			[sessionCredentialsList removeObjectAtIndex:i];
			[sessionCredentialsLock unlock];
			return;
		}
	}
	[sessionCredentialsLock unlock];
}

- (NSDictionary *)findSessionProxyAuthenticationCredentials
{
	[sessionCredentialsLock lock];
	NSMutableArray *sessionCredentialsList = [[self class] sessionProxyCredentialsStore];
	for (NSDictionary *theCredentials in sessionCredentialsList) {
		if ([[theCredentials objectForKey:@"Host"] isEqualToString:[self proxyHost]] && [[theCredentials objectForKey:@"Port"] intValue] == [self proxyPort]) {
			[sessionCredentialsLock unlock];
			return theCredentials;
		}
	}
	[sessionCredentialsLock unlock];
	return nil;
}


- (NSDictionary *)findSessionAuthenticationCredentials
{
	[sessionCredentialsLock lock];
	NSMutableArray *sessionCredentialsList = [[self class] sessionCredentialsStore];
	// Find an exact match (same url)
	for (NSDictionary *theCredentials in sessionCredentialsList) {
		if ([[theCredentials objectForKey:@"URL"] isEqual:[self url]]) {
			// /Just a sanity check to ensure we never choose credentials from a different realm. Can't really do more than that, as either this request or the stored credentials may not have a realm when the other does
			if (![self responseStatusCode] || (![theCredentials objectForKey:@"AuthenticationRealm"] || [[theCredentials objectForKey:@"AuthenticationRealm"] isEqualToString:[self authenticationRealm]])) {
				[sessionCredentialsLock unlock];
				return theCredentials;
			}
		}
	}
	// Find a rough match (same host, port, scheme)
	NSURL *requestURL = [self url];
	for (NSDictionary *theCredentials in sessionCredentialsList) {
		NSURL *theURL = [theCredentials objectForKey:@"URL"];
		
		// Port can be nil!
		if ([[theURL host] isEqualToString:[requestURL host]] && ([theURL port] == [requestURL port] || ([requestURL port] && [[theURL port] isEqualToNumber:[requestURL port]])) && [[theURL scheme] isEqualToString:[requestURL scheme]]) {
			if (![self responseStatusCode] || (![theCredentials objectForKey:@"AuthenticationRealm"] || [[theCredentials objectForKey:@"AuthenticationRealm"] isEqualToString:[self authenticationRealm]])) {
				[sessionCredentialsLock unlock];
				return theCredentials;
			}
		}
	}
	[sessionCredentialsLock unlock];
	return nil;
}

#pragma mark keychain storage

+ (void)saveCredentials:(NSURLCredential *)credentials forHost:(NSString *)host port:(int)port protocol:(NSString *)protocol realm:(NSString *)realm
{
	NSURLProtectionSpace *protectionSpace = [[[NSURLProtectionSpace alloc] initWithHost:host port:port protocol:protocol realm:realm authenticationMethod:NSURLAuthenticationMethodDefault] autorelease];
	[[NSURLCredentialStorage sharedCredentialStorage] setDefaultCredential:credentials forProtectionSpace:protectionSpace];
}

+ (void)saveCredentials:(NSURLCredential *)credentials forProxy:(NSString *)host port:(int)port realm:(NSString *)realm
{
	NSURLProtectionSpace *protectionSpace = [[[NSURLProtectionSpace alloc] initWithProxyHost:host port:port type:NSURLProtectionSpaceHTTPProxy realm:realm authenticationMethod:NSURLAuthenticationMethodDefault] autorelease];
	[[NSURLCredentialStorage sharedCredentialStorage] setDefaultCredential:credentials forProtectionSpace:protectionSpace];
}

+ (NSURLCredential *)savedCredentialsForHost:(NSString *)host port:(int)port protocol:(NSString *)protocol realm:(NSString *)realm
{
	NSURLProtectionSpace *protectionSpace = [[[NSURLProtectionSpace alloc] initWithHost:host port:port protocol:protocol realm:realm authenticationMethod:NSURLAuthenticationMethodDefault] autorelease];
	return [[NSURLCredentialStorage sharedCredentialStorage] defaultCredentialForProtectionSpace:protectionSpace];
}

+ (NSURLCredential *)savedCredentialsForProxy:(NSString *)host port:(int)port protocol:(NSString *)protocol realm:(NSString *)realm
{
	NSURLProtectionSpace *protectionSpace = [[[NSURLProtectionSpace alloc] initWithProxyHost:host port:port type:NSURLProtectionSpaceHTTPProxy realm:realm authenticationMethod:NSURLAuthenticationMethodDefault] autorelease];
	return [[NSURLCredentialStorage sharedCredentialStorage] defaultCredentialForProtectionSpace:protectionSpace];
}

+ (void)removeCredentialsForHost:(NSString *)host port:(int)port protocol:(NSString *)protocol realm:(NSString *)realm
{
	NSURLProtectionSpace *protectionSpace = [[[NSURLProtectionSpace alloc] initWithHost:host port:port protocol:protocol realm:realm authenticationMethod:NSURLAuthenticationMethodDefault] autorelease];
	NSURLCredential *credential = [[NSURLCredentialStorage sharedCredentialStorage] defaultCredentialForProtectionSpace:protectionSpace];
	if (credential) {
		[[NSURLCredentialStorage sharedCredentialStorage] removeCredential:credential forProtectionSpace:protectionSpace];
	}
}

+ (void)removeCredentialsForProxy:(NSString *)host port:(int)port realm:(NSString *)realm
{
	NSURLProtectionSpace *protectionSpace = [[[NSURLProtectionSpace alloc] initWithProxyHost:host port:port type:NSURLProtectionSpaceHTTPProxy realm:realm authenticationMethod:NSURLAuthenticationMethodDefault] autorelease];
	NSURLCredential *credential = [[NSURLCredentialStorage sharedCredentialStorage] defaultCredentialForProtectionSpace:protectionSpace];
	if (credential) {
		[[NSURLCredentialStorage sharedCredentialStorage] removeCredential:credential forProtectionSpace:protectionSpace];
	}
}


+ (NSMutableArray *)sessionCookies
{
	if (!sessionCookies) {
		[ASIHTTPRequest setSessionCookies:[[[NSMutableArray alloc] init] autorelease]];
	}
	return sessionCookies;
}

+ (void)setSessionCookies:(NSMutableArray *)newSessionCookies
{
	[sessionCookiesLock lock];
	// Remove existing cookies from the persistent store
	for (NSHTTPCookie *cookie in sessionCookies) {
		[[NSHTTPCookieStorage sharedHTTPCookieStorage] deleteCookie:cookie];
	}
	[sessionCookies release];
	sessionCookies = [newSessionCookies retain];
	[sessionCookiesLock unlock];
}

+ (void)addSessionCookie:(NSHTTPCookie *)newCookie
{
	[sessionCookiesLock lock];
	NSHTTPCookie *cookie;
	NSUInteger i;
	NSUInteger max = [[ASIHTTPRequest sessionCookies] count];
	for (i=0; i<max; i++) {
		cookie = [[ASIHTTPRequest sessionCookies] objectAtIndex:i];
		if ([[cookie domain] isEqualToString:[newCookie domain]] && [[cookie path] isEqualToString:[newCookie path]] && [[cookie name] isEqualToString:[newCookie name]]) {
			[[ASIHTTPRequest sessionCookies] removeObjectAtIndex:i];
			break;
		}
	}
	[[ASIHTTPRequest sessionCookies] addObject:newCookie];
	[sessionCookiesLock unlock];
}

// Dump all session data (authentication and cookies)
+ (void)clearSession
{
	[sessionCredentialsLock lock];
	[[[self class] sessionCredentialsStore] removeAllObjects];
	[sessionCredentialsLock unlock];
	[[self class] setSessionCookies:nil];
	[[[self class] defaultCache] clearCachedResponsesForStoragePolicy:ASICacheForSessionDurationCacheStoragePolicy];
}

#pragma mark gzip decompression

//
// Contributed by Shaun Harrison of Enormego, see: http://developers.enormego.com/view/asihttprequest_gzip
// Based on this: http://deusty.blogspot.com/2007/07/gzip-compressiondecompression.html
//
+ (NSData *)uncompressZippedData:(NSData*)compressedData
{
	if ([compressedData length] == 0) return compressedData;
	
	NSUInteger full_length = [compressedData length];
	NSUInteger half_length = [compressedData length] / 2;
	
	NSMutableData *decompressed = [NSMutableData dataWithLength: full_length + half_length];
	BOOL done = NO;
	int status;
	
	z_stream strm;
	strm.next_in = (Bytef *)[compressedData bytes];
	strm.avail_in = (unsigned int)[compressedData length];
	strm.total_out = 0;
	strm.zalloc = Z_NULL;
	strm.zfree = Z_NULL;
	
	if (inflateInit2(&strm, (15+32)) != Z_OK) return nil;
	
	while (!done) {
		// Make sure we have enough room and reset the lengths.
		if (strm.total_out >= [decompressed length]) {
			[decompressed increaseLengthBy: half_length];
		}
		strm.next_out = [decompressed mutableBytes] + strm.total_out;
		strm.avail_out = (unsigned int)([decompressed length] - strm.total_out);
		
		// Inflate another chunk.
		status = inflate (&strm, Z_SYNC_FLUSH);
		if (status == Z_STREAM_END) {
			done = YES;
		} else if (status != Z_OK) {
			break;
		}
	}
	if (inflateEnd (&strm) != Z_OK) return nil;
	
	// Set real length.
	if (done) {
		[decompressed setLength: strm.total_out];
		return [NSData dataWithData: decompressed];
	} else {
		return nil;
	}
}

// NOTE: To debug this method, turn off Data Formatters in Xcode or you'll crash on closeFile
+ (int)uncompressZippedDataFromFile:(NSString *)sourcePath toFile:(NSString *)destinationPath
{
	// Create an empty file at the destination path
	if (![[NSFileManager defaultManager] createFileAtPath:destinationPath contents:[NSData data] attributes:nil]) {
		return 1;
	}
	
	// Get a FILE struct for the source file
	NSFileHandle *inputFileHandle = [NSFileHandle fileHandleForReadingAtPath:sourcePath];
	FILE *source = fdopen([inputFileHandle fileDescriptor], "r");
	
	// Get a FILE struct for the destination path
	NSFileHandle *outputFileHandle = [NSFileHandle fileHandleForWritingAtPath:destinationPath];
	FILE *dest = fdopen([outputFileHandle fileDescriptor], "w");
	
	
	// Uncompress data in source and save in destination
	int status = [ASIHTTPRequest uncompressZippedDataFromSource:source toDestination:dest];
	
	// Close the files
	fclose(dest);
	fclose(source);
	[inputFileHandle closeFile];
	[outputFileHandle closeFile];	
	return status;
}

//
// From the zlib sample code by Mark Adler, code here:
//	http://www.zlib.net/zpipe.c
//
#define CHUNK 16384

+ (int)uncompressZippedDataFromSource:(FILE *)source toDestination:(FILE *)dest
{
    int ret;
    unsigned have;
    z_stream strm;
    unsigned char in[CHUNK];
    unsigned char out[CHUNK];
	
    /* allocate inflate state */
    strm.zalloc = Z_NULL;
    strm.zfree = Z_NULL;
    strm.opaque = Z_NULL;
    strm.avail_in = 0;
    strm.next_in = Z_NULL;
    ret = inflateInit2(&strm, (15+32));
    if (ret != Z_OK)
        return ret;
	
    /* decompress until deflate stream ends or end of file */
    do {
        strm.avail_in = (unsigned int)fread(in, 1, CHUNK, source);
        if (ferror(source)) {
            (void)inflateEnd(&strm);
            return Z_ERRNO;
        }
        if (strm.avail_in == 0)
            break;
        strm.next_in = in;
		
        /* run inflate() on input until output buffer not full */
        do {
            strm.avail_out = CHUNK;
            strm.next_out = out;
            ret = inflate(&strm, Z_NO_FLUSH);
            assert(ret != Z_STREAM_ERROR);  /* state not clobbered */
            switch (ret) {
				case Z_NEED_DICT:
					ret = Z_DATA_ERROR;     /* and fall through */
				case Z_DATA_ERROR:
				case Z_MEM_ERROR:
					(void)inflateEnd(&strm);
					return ret;
            }
            have = CHUNK - strm.avail_out;
            if (fwrite(&out, 1, have, dest) != have || ferror(dest)) {
                (void)inflateEnd(&strm);
                return Z_ERRNO;
            }
        } while (strm.avail_out == 0);
		
        /* done when inflate() says it's done */
    } while (ret != Z_STREAM_END);
	
    /* clean up and return */
    (void)inflateEnd(&strm);
    return ret == Z_STREAM_END ? Z_OK : Z_DATA_ERROR;
}


#pragma mark gzip compression

// Based on this from Robbie Hanson: http://deusty.blogspot.com/2007/07/gzip-compressiondecompression.html

+ (NSData *)compressData:(NSData*)uncompressedData
{
	if ([uncompressedData length] == 0) return uncompressedData;
	
	z_stream strm;
	
	strm.zalloc = Z_NULL;
	strm.zfree = Z_NULL;
	strm.opaque = Z_NULL;
	strm.total_out = 0;
	strm.next_in=(Bytef *)[uncompressedData bytes];
	strm.avail_in = (unsigned int)[uncompressedData length];
	
	// Compresssion Levels:
	//   Z_NO_COMPRESSION
	//   Z_BEST_SPEED
	//   Z_BEST_COMPRESSION
	//   Z_DEFAULT_COMPRESSION
	
	if (deflateInit2(&strm, Z_DEFAULT_COMPRESSION, Z_DEFLATED, (15+16), 8, Z_DEFAULT_STRATEGY) != Z_OK) return nil;
	
	NSMutableData *compressed = [NSMutableData dataWithLength:16384];  // 16K chunks for expansion
	
	do {
		
		if (strm.total_out >= [compressed length])
			[compressed increaseLengthBy: 16384];
		
		strm.next_out = [compressed mutableBytes] + strm.total_out;
		strm.avail_out = (unsigned int)([compressed length] - strm.total_out);
		
		deflate(&strm, Z_FINISH);  
		
	} while (strm.avail_out == 0);
	
	deflateEnd(&strm);
	
	[compressed setLength: strm.total_out];
	return [NSData dataWithData:compressed];
}

// NOTE: To debug this method, turn off Data Formatters in Xcode or you'll crash on closeFile
+ (int)compressDataFromFile:(NSString *)sourcePath toFile:(NSString *)destinationPath
{
	// Create an empty file at the destination path
	[[NSFileManager defaultManager] createFileAtPath:destinationPath contents:[NSData data] attributes:nil];
	
	// Get a FILE struct for the source file
	NSFileHandle *inputFileHandle = [NSFileHandle fileHandleForReadingAtPath:sourcePath];
	FILE *source = fdopen([inputFileHandle fileDescriptor], "r");

	// Get a FILE struct for the destination path
	NSFileHandle *outputFileHandle = [NSFileHandle fileHandleForWritingAtPath:destinationPath];
	FILE *dest = fdopen([outputFileHandle fileDescriptor], "w");

	// compress data in source and save in destination
	int status = [ASIHTTPRequest compressDataFromSource:source toDestination:dest];

	// Close the files
	fclose(dest);
	fclose(source);
	
	// We have to close both of these explictly because CFReadStreamCreateForStreamedHTTPRequest() seems to go bonkers otherwise
	[inputFileHandle closeFile];
	[outputFileHandle closeFile];

	return status;
}

//
// Also from the zlib sample code  at http://www.zlib.net/zpipe.c
// 
+ (int)compressDataFromSource:(FILE *)source toDestination:(FILE *)dest
{
    int ret, flush;
    unsigned have;
    z_stream strm;
    unsigned char in[CHUNK];
    unsigned char out[CHUNK];
	
    /* allocate deflate state */
    strm.zalloc = Z_NULL;
    strm.zfree = Z_NULL;
    strm.opaque = Z_NULL;
    ret = deflateInit2(&strm, Z_DEFAULT_COMPRESSION, Z_DEFLATED, (15+16), 8, Z_DEFAULT_STRATEGY);
    if (ret != Z_OK)
        return ret;
	
    /* compress until end of file */
    do {
        strm.avail_in = (unsigned int)fread(in, 1, CHUNK, source);
        if (ferror(source)) {
            (void)deflateEnd(&strm);
            return Z_ERRNO;
        }
        flush = feof(source) ? Z_FINISH : Z_NO_FLUSH;
        strm.next_in = in;
		
        /* run deflate() on input until output buffer not full, finish
		 compression if all of source has been read in */
        do {
            strm.avail_out = CHUNK;
            strm.next_out = out;
            ret = deflate(&strm, flush);    /* no bad return value */
            assert(ret != Z_STREAM_ERROR);  /* state not clobbered */
            have = CHUNK - strm.avail_out;
            if (fwrite(out, 1, have, dest) != have || ferror(dest)) {
                (void)deflateEnd(&strm);
                return Z_ERRNO;
            }
        } while (strm.avail_out == 0);
        assert(strm.avail_in == 0);     /* all input will be used */
		
        /* done when last data in file processed */
    } while (flush != Z_FINISH);
    assert(ret == Z_STREAM_END);        /* stream will be complete */
	
    /* clean up and return */
    (void)deflateEnd(&strm);
    return Z_OK;
}

#pragma mark get user agent

+ (NSString *)defaultUserAgentString
{
	NSBundle *bundle = [NSBundle mainBundle];
	
	// Attempt to find a name for this application
	NSString *appName = [bundle objectForInfoDictionaryKey:@"CFBundleDisplayName"];
	if (!appName) {
		appName = [bundle objectForInfoDictionaryKey:@"CFBundleName"];	
	}
	// If we couldn't find one, we'll give up (and ASIHTTPRequest will use the standard CFNetwork user agent)
	if (!appName) {
		return nil;
	}
	NSString *appVersion = nil;
	NSString *marketingVersionNumber = [bundle objectForInfoDictionaryKey:@"CFBundleShortVersionString"];
    NSString *developmentVersionNumber = [bundle objectForInfoDictionaryKey:@"CFBundleVersion"];
	if (marketingVersionNumber && developmentVersionNumber) {
		if ([marketingVersionNumber isEqualToString:developmentVersionNumber]) {
			appVersion = marketingVersionNumber;
		} else {
			appVersion = [NSString stringWithFormat:@"%@ rv:%@",marketingVersionNumber,developmentVersionNumber];
		}
	} else {
		appVersion = (marketingVersionNumber ? marketingVersionNumber : developmentVersionNumber);
	}
	
	
	NSString *deviceName;
	NSString *OSName;
	NSString *OSVersion;
	
	NSString *locale = [[NSLocale currentLocale] localeIdentifier];
	
#if TARGET_OS_IPHONE
	UIDevice *device = [UIDevice currentDevice];
	deviceName = [device model];
	OSName = [device systemName];
	OSVersion = [device systemVersion];
	
#else
	deviceName = @"Macintosh";
	OSName = @"Mac OS X";
	
	// From http://www.cocoadev.com/index.pl?DeterminingOSVersion
	// We won't bother to check for systems prior to 10.4, since ASIHTTPRequest only works on 10.5+
    OSErr err;
    SInt32 versionMajor, versionMinor, versionBugFix;
	err = Gestalt(gestaltSystemVersionMajor, &versionMajor);
	if (err != noErr) return nil;
	err = Gestalt(gestaltSystemVersionMinor, &versionMinor);
	if (err != noErr) return nil;
	err = Gestalt(gestaltSystemVersionBugFix, &versionBugFix);
	if (err != noErr) return nil;
	OSVersion = [NSString stringWithFormat:@"%u.%u.%u", versionMajor, versionMinor, versionBugFix];
	
#endif
	// Takes the form "My Application 1.0 (Macintosh; Mac OS X 10.5.7; en_GB)"
	return [NSString stringWithFormat:@"%@ %@ (%@; %@ %@; %@)", appName, appVersion, deviceName, OSName, OSVersion, locale];
}

#pragma mark proxy autoconfiguration

// Returns an array of proxies to use for a particular url, given the url of a PAC script
+ (NSArray *)proxiesForURL:(NSURL *)theURL fromPAC:(NSURL *)pacScriptURL
{
	// From: http://developer.apple.com/samplecode/CFProxySupportTool/listing1.html
	// Work around <rdar://problem/5530166>.  This dummy call to 
	// CFNetworkCopyProxiesForURL initialise some state within CFNetwork 
	// that is required by CFNetworkCopyProxiesForAutoConfigurationScript.
	CFRelease(CFNetworkCopyProxiesForURL((CFURLRef)theURL, NULL));
	
	NSStringEncoding encoding;
	NSError *err = nil;
	NSString *script = [NSString stringWithContentsOfURL:pacScriptURL usedEncoding:&encoding error:&err];
	if (err) {
		// If we can't fetch the PAC, we'll assume no proxies
		// Some people have a PAC configured that is not always available, so I think this is the best behaviour
		return [NSArray array];
	}
	// Obtain the list of proxies by running the autoconfiguration script
	CFErrorRef err2 = NULL;
	NSArray *proxies = NSMakeCollectable([(NSArray *)CFNetworkCopyProxiesForAutoConfigurationScript((CFStringRef)script,(CFURLRef)theURL, &err2) autorelease]);
	if (err2) {
		return nil;
	}
	return proxies;
}

#pragma mark mime-type detection

+ (NSString *)mimeTypeForFileAtPath:(NSString *)path
{
	if (![[NSFileManager defaultManager] fileExistsAtPath:path]) {
		return nil;
	}
	// Borrowed from http://stackoverflow.com/questions/2439020/wheres-the-iphone-mime-type-database
	CFStringRef UTI = UTTypeCreatePreferredIdentifierForTag(kUTTagClassFilenameExtension, (CFStringRef)[path pathExtension], NULL);
    CFStringRef MIMEType = UTTypeCopyPreferredTagWithClass (UTI, kUTTagClassMIMEType);
    CFRelease(UTI);
	if (!MIMEType) {
		return @"application/octet-stream";
	}
    return NSMakeCollectable([(NSString *)MIMEType autorelease]);
}

#pragma mark bandwidth measurement / throttling

- (void)performThrottling
{
	if (![self readStream]) {
		return;
	}
	[ASIHTTPRequest measureBandwidthUsage];
	if ([ASIHTTPRequest isBandwidthThrottled]) {
		[bandwidthThrottlingLock lock];
		// Handle throttling
		if (throttleWakeUpTime) {
			if ([throttleWakeUpTime timeIntervalSinceDate:[NSDate date]] > 0) {
				if ([self readStreamIsScheduled]) {
					[self unscheduleReadStream];
					#if DEBUG_THROTTLING
					NSLog(@"Sleeping request %@ until after %@",self,throttleWakeUpTime);
					#endif
				}
			} else {
				if (![self readStreamIsScheduled]) {
					[self scheduleReadStream];
					#if DEBUG_THROTTLING
					NSLog(@"Waking up request %@",self);
					#endif
				}
			}
		} 
		[bandwidthThrottlingLock unlock];
		
	// Bandwidth throttling must have been turned off since we last looked, let's re-schedule the stream
	} else if (![self readStreamIsScheduled]) {
		[self scheduleReadStream];			
	}
}

+ (BOOL)isBandwidthThrottled
{
#if TARGET_OS_IPHONE
	[bandwidthThrottlingLock lock];

	BOOL throttle = isBandwidthThrottled || (!shouldThrottleBandwithForWWANOnly && (maxBandwidthPerSecond));
	[bandwidthThrottlingLock unlock];
	return throttle;
#else
	[bandwidthThrottlingLock lock];
	BOOL throttle = (maxBandwidthPerSecond);
	[bandwidthThrottlingLock unlock];
	return throttle;
#endif
}

+ (unsigned long)maxBandwidthPerSecond
{
	[bandwidthThrottlingLock lock];
	unsigned long amount = maxBandwidthPerSecond;
	[bandwidthThrottlingLock unlock];
	return amount;
}

+ (void)setMaxBandwidthPerSecond:(unsigned long)bytes
{
	[bandwidthThrottlingLock lock];
	maxBandwidthPerSecond = bytes;
	[bandwidthThrottlingLock unlock];
}

+ (void)incrementBandwidthUsedInLastSecond:(unsigned long)bytes
{
	[bandwidthThrottlingLock lock];
	bandwidthUsedInLastSecond += bytes;
	[bandwidthThrottlingLock unlock];
}

+ (void)recordBandwidthUsage
{
	if (bandwidthUsedInLastSecond == 0) {
		[bandwidthUsageTracker removeAllObjects];
	} else {
		NSTimeInterval interval = [bandwidthMeasurementDate timeIntervalSinceNow];
		while ((interval < 0 || [bandwidthUsageTracker count] > 5) && [bandwidthUsageTracker count] > 0) {
			[bandwidthUsageTracker removeObjectAtIndex:0];
			interval++;
		}
	}
	#if DEBUG_THROTTLING
	NSLog(@"===Used: %u bytes of bandwidth in last measurement period===",bandwidthUsedInLastSecond);
	#endif
	[bandwidthUsageTracker addObject:[NSNumber numberWithUnsignedLong:bandwidthUsedInLastSecond]];
	[bandwidthMeasurementDate release];
	bandwidthMeasurementDate = [[NSDate dateWithTimeIntervalSinceNow:1] retain];
	bandwidthUsedInLastSecond = 0;
	
	NSUInteger measurements = [bandwidthUsageTracker count];
	unsigned long totalBytes = 0;
	for (NSNumber *bytes in bandwidthUsageTracker) {
		totalBytes += [bytes unsignedLongValue];
	}
	averageBandwidthUsedPerSecond = totalBytes/measurements;		
}

+ (unsigned long)averageBandwidthUsedPerSecond
{
	[bandwidthThrottlingLock lock];
	unsigned long amount = 	averageBandwidthUsedPerSecond;
	[bandwidthThrottlingLock unlock];
	return amount;
}

+ (void)measureBandwidthUsage
{
	// Other requests may have to wait for this lock if we're sleeping, but this is fine, since in that case we already know they shouldn't be sending or receiving data
	[bandwidthThrottlingLock lock];

	if (!bandwidthMeasurementDate || [bandwidthMeasurementDate timeIntervalSinceNow] < -0) {
		[ASIHTTPRequest recordBandwidthUsage];
	}
	
	// Are we performing bandwidth throttling?
	if (
	#if TARGET_OS_IPHONE
	isBandwidthThrottled || (!shouldThrottleBandwithForWWANOnly && (maxBandwidthPerSecond))
	#else
	maxBandwidthPerSecond
	#endif
	) {
		// How much data can we still send or receive this second?
		long long bytesRemaining = (long long)maxBandwidthPerSecond - (long long)bandwidthUsedInLastSecond;
			
		// Have we used up our allowance?
		if (bytesRemaining < 0) {
			
			// Yes, put this request to sleep until a second is up, with extra added punishment sleeping time for being very naughty (we have used more bandwidth than we were allowed)
			double extraSleepyTime = (-bytesRemaining/(maxBandwidthPerSecond*1.0));
			[throttleWakeUpTime release];
			throttleWakeUpTime = [[NSDate alloc] initWithTimeInterval:extraSleepyTime sinceDate:bandwidthMeasurementDate];
		}
	}
	[bandwidthThrottlingLock unlock];
}
	
+ (unsigned long)maxUploadReadLength
{
	
	[bandwidthThrottlingLock lock];
	
	// We'll split our bandwidth allowance into 4 (which is the default for an ASINetworkQueue's max concurrent operations count) to give all running requests a fighting chance of reading data this cycle
	long long toRead = maxBandwidthPerSecond/4;
	if (maxBandwidthPerSecond > 0 && (bandwidthUsedInLastSecond + toRead > maxBandwidthPerSecond)) {
		toRead = (long long)maxBandwidthPerSecond-(long long)bandwidthUsedInLastSecond;
		if (toRead < 0) {
			toRead = 0;
		}
	}
	
	if (toRead == 0 || !bandwidthMeasurementDate || [bandwidthMeasurementDate timeIntervalSinceNow] < -0) {
		[throttleWakeUpTime release];
		throttleWakeUpTime = [bandwidthMeasurementDate retain];
	}
	[bandwidthThrottlingLock unlock];	
	return (unsigned long)toRead;
}
	

#if TARGET_OS_IPHONE
+ (void)setShouldThrottleBandwidthForWWAN:(BOOL)throttle
{
	if (throttle) {
		[ASIHTTPRequest throttleBandwidthForWWANUsingLimit:ASIWWANBandwidthThrottleAmount];
	} else {
		[ASIHTTPRequest unsubscribeFromNetworkReachabilityNotifications];
		[ASIHTTPRequest setMaxBandwidthPerSecond:0];
		[bandwidthThrottlingLock lock];
		isBandwidthThrottled = NO;
		shouldThrottleBandwithForWWANOnly = NO;
		[bandwidthThrottlingLock unlock];
	}
}

+ (void)throttleBandwidthForWWANUsingLimit:(unsigned long)limit
{	
	[bandwidthThrottlingLock lock];
	shouldThrottleBandwithForWWANOnly = YES;
	maxBandwidthPerSecond = limit;
	[ASIHTTPRequest registerForNetworkReachabilityNotifications];	
	[bandwidthThrottlingLock unlock];
	[ASIHTTPRequest reachabilityChanged:nil];
}

#pragma mark reachability

+ (void)registerForNetworkReachabilityNotifications
{
	[[Reachability reachabilityForInternetConnection] startNotifier];
	[[NSNotificationCenter defaultCenter] addObserver:self selector:@selector(reachabilityChanged:) name:@"kNetworkReachabilityChangedNotification" object:nil];
}


+ (void)unsubscribeFromNetworkReachabilityNotifications
{
	[[NSNotificationCenter defaultCenter] removeObserver:self name:@"kNetworkReachabilityChangedNotification" object:nil];
}

+ (BOOL)isNetworkReachableViaWWAN
{
	return ([[Reachability reachabilityForInternetConnection] currentReachabilityStatus] == ReachableViaWWAN);	
}

+ (void)reachabilityChanged:(NSNotification *)note
{
	[bandwidthThrottlingLock lock];
	isBandwidthThrottled = [ASIHTTPRequest isNetworkReachableViaWWAN];
	[bandwidthThrottlingLock unlock];
}
#endif

#pragma mark cache

+ (void)setDefaultCache:(id <ASICacheDelegate>)cache
{
	[defaultCache release];
	defaultCache = [cache retain];
}

+ (id <ASICacheDelegate>)defaultCache
{
	return defaultCache;
}


#pragma mark network activity

+ (BOOL)isNetworkInUse
{
	[connectionsLock lock];
	BOOL inUse = (runningRequestCount > 0);
	[connectionsLock unlock];
	return inUse;
}
#if TARGET_OS_IPHONE
+ (void)setShouldUpdateNetworkActivityIndicator:(BOOL)shouldUpdate
{
	[connectionsLock lock];
	shouldUpdateNetworkActivityIndicator = shouldUpdate;
	[connectionsLock unlock];
}
#endif


#pragma mark threading behaviour

// In the default implementation, all requests run in a single background thread
// Advanced users only: Override this method in a subclass for a different threading behaviour
// Eg: return [NSThread mainThread] to run all requests in the main thread
// Alternatively, you can create a thread on demand, or manage a pool of threads
// Threads returned by this method will need to run the runloop in default mode (eg CFRunLoopRun())
// Requests will stop the runloop when they complete
// If you have multiple requests sharing the thread or you want to re-use the thread, you'll need to restart the runloop
+ (NSThread *)threadForRequest:(ASIHTTPRequest *)request
{
	if (!networkThread) {
		networkThread = [[NSThread alloc] initWithTarget:self selector:@selector(runRequests) object:nil];
		[networkThread start];
	}
	return networkThread;
}

+ (void)runRequests
{
	// Should keep the runloop from exiting
	CFRunLoopSourceContext context = {0, NULL, NULL, NULL, NULL, NULL, NULL, NULL, NULL, NULL};
	CFRunLoopSourceRef source = CFRunLoopSourceCreate(kCFAllocatorDefault, 0, &context);
	CFRunLoopAddSource(CFRunLoopGetCurrent(), source, kCFRunLoopDefaultMode);

	while (1) {
		NSAutoreleasePool *pool = [[NSAutoreleasePool alloc] init];
		CFRunLoopRun();
		[pool release];
	}

	// Should never be called, but anyway
	CFRunLoopRemoveSource(CFRunLoopGetCurrent(), source, kCFRunLoopDefaultMode);
	CFRelease(source);
}



#pragma mark miscellany 

// From: http://www.cocoadev.com/index.pl?BaseSixtyFour

+ (NSString*)base64forData:(NSData*)theData {
	
	const uint8_t* input = (const uint8_t*)[theData bytes];
	NSInteger length = [theData length];
	
    static char table[] = "ABCDEFGHIJKLMNOPQRSTUVWXYZabcdefghijklmnopqrstuvwxyz0123456789+/=";
	
    NSMutableData* data = [NSMutableData dataWithLength:((length + 2) / 3) * 4];
    uint8_t* output = (uint8_t*)data.mutableBytes;
	
	NSInteger i;
    for (i=0; i < length; i += 3) {
        NSInteger value = 0;
		NSInteger j;
        for (j = i; j < (i + 3); j++) {
            value <<= 8;
			
            if (j < length) {
                value |= (0xFF & input[j]);
            }
        }
		
        NSInteger theIndex = (i / 3) * 4;
        output[theIndex + 0] =                    table[(value >> 18) & 0x3F];
        output[theIndex + 1] =                    table[(value >> 12) & 0x3F];
        output[theIndex + 2] = (i + 1) < length ? table[(value >> 6)  & 0x3F] : '=';
        output[theIndex + 3] = (i + 2) < length ? table[(value >> 0)  & 0x3F] : '=';
    }
	
    return [[[NSString alloc] initWithData:data encoding:NSASCIIStringEncoding] autorelease];
}

// Based on hints from http://stackoverflow.com/questions/1850824/parsing-a-rfc-822-date-with-nsdateformatter
+ (NSDate *)dateFromRFC1123String:(NSString *)string
{
	NSDateFormatter *formatter = [[[NSDateFormatter alloc] init] autorelease];
	[formatter setLocale:[[[NSLocale alloc] initWithLocaleIdentifier:@"en_US_POSIX"] autorelease]];
	// Does the string include a week day?
	NSString *day = @"";
	if ([string rangeOfString:@","].location != NSNotFound) {
		day = @"EEE, ";
	}
	// Does the string include seconds?
	NSString *seconds = @"";
	if ([[string componentsSeparatedByString:@":"] count] == 3) {
		seconds = @":ss";
	}
	[formatter setDateFormat:[NSString stringWithFormat:@"%@dd MMM yyyy HH:mm%@ z",day,seconds]];
	return [formatter dateFromString:string];
}

#pragma mark ===

@synthesize username;
@synthesize password;
@synthesize domain;
@synthesize proxyUsername;
@synthesize proxyPassword;
@synthesize proxyDomain;
@synthesize url;
@synthesize originalURL;
@synthesize delegate;
@synthesize queue;
@synthesize uploadProgressDelegate;
@synthesize downloadProgressDelegate;
@synthesize useKeychainPersistence;
@synthesize useSessionPersistence;
@synthesize useCookiePersistence;
@synthesize downloadDestinationPath;
@synthesize temporaryFileDownloadPath;
@synthesize didStartSelector;
@synthesize didReceiveResponseHeadersSelector;
@synthesize didFinishSelector;
@synthesize didFailSelector;
@synthesize didReceiveDataSelector;
@synthesize authenticationRealm;
@synthesize proxyAuthenticationRealm;
@synthesize error;
@synthesize complete;
@synthesize requestHeaders;
@synthesize responseHeaders;
@synthesize responseCookies;
@synthesize requestCookies;
@synthesize requestCredentials;
@synthesize responseStatusCode;
@synthesize rawResponseData;
@synthesize lastActivityTime;
@synthesize timeOutSeconds;
@synthesize requestMethod;
@synthesize postBody;
@synthesize compressedPostBody;
@synthesize contentLength;
@synthesize partialDownloadSize;
@synthesize postLength;
@synthesize shouldResetDownloadProgress;
@synthesize shouldResetUploadProgress;
@synthesize mainRequest;
@synthesize totalBytesRead;
@synthesize totalBytesSent;
@synthesize showAccurateProgress;
@synthesize uploadBufferSize;
@synthesize defaultResponseEncoding;
@synthesize responseEncoding;
@synthesize allowCompressedResponse;
@synthesize allowResumeForFileDownloads;
@synthesize userInfo;
@synthesize postBodyFilePath;
@synthesize compressedPostBodyFilePath;
@synthesize postBodyWriteStream;
@synthesize postBodyReadStream;
@synthesize shouldStreamPostDataFromDisk;
@synthesize didCreateTemporaryPostDataFile;
@synthesize useHTTPVersionOne;
@synthesize lastBytesRead;
@synthesize lastBytesSent;
@synthesize cancelledLock;
@synthesize haveBuiltPostBody;
@synthesize fileDownloadOutputStream;
@synthesize authenticationRetryCount;
@synthesize proxyAuthenticationRetryCount;
@synthesize updatedProgress;
@synthesize shouldRedirect;
@synthesize validatesSecureCertificate;
@synthesize needsRedirect;
@synthesize redirectCount;
@synthesize shouldCompressRequestBody;
@synthesize proxyCredentials;
@synthesize proxyHost;
@synthesize proxyPort;
@synthesize proxyType;
@synthesize PACurl;
@synthesize authenticationScheme;
@synthesize proxyAuthenticationScheme;
@synthesize shouldPresentAuthenticationDialog;
@synthesize shouldPresentProxyAuthenticationDialog;
@synthesize authenticationNeeded;
@synthesize responseStatusMessage;
@synthesize shouldPresentCredentialsBeforeChallenge;
@synthesize haveBuiltRequestHeaders;
@synthesize inProgress;
@synthesize numberOfTimesToRetryOnTimeout;
@synthesize retryCount;
@synthesize shouldAttemptPersistentConnection;
@synthesize persistentConnectionTimeoutSeconds;
@synthesize connectionCanBeReused;
@synthesize connectionInfo;
@synthesize readStream;
@synthesize readStreamIsScheduled;
@synthesize shouldUseRFC2616RedirectBehaviour;
@synthesize downloadComplete;
@synthesize requestID;
@synthesize runLoopMode;
@synthesize statusTimer;
@synthesize downloadCache;
@synthesize cachePolicy;
@synthesize cacheStoragePolicy;
@synthesize didUseCachedResponse;
@synthesize secondsToCache;
@end<|MERGE_RESOLUTION|>--- conflicted
+++ resolved
@@ -23,12 +23,7 @@
 
 
 // Automatically set on build
-
-<<<<<<< HEAD
-NSString *ASIHTTPRequestVersion = @" 2010-06-29";
-=======
 NSString *ASIHTTPRequestVersion = @"v1.7-13 2010-07-02";
->>>>>>> 22c586d6
 
 NSString* const NetworkRequestErrorDomain = @"ASIHTTPRequestErrorDomain";
 
