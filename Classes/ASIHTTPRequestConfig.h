//
//  ASIHTTPRequestConfig.h
//  Part of ASIHTTPRequest -> http://allseeing-i.com/ASIHTTPRequest
//
//  Created by Ben Copsey on 14/12/2009.
//  Copyright 2009 All-Seeing Interactive. All rights reserved.
//


// ======
// Debug output configuration options
// ======

// When set to 1 ASIHTTPRequests will print information about what a request is doing
#ifndef DEBUG_REQUEST_STATUS
	#define DEBUG_REQUEST_STATUS 0
#endif

// When set to 1, ASIFormDataRequests will print information about the request body to the console
#ifndef DEBUG_FORM_DATA_REQUEST
	#define DEBUG_FORM_DATA_REQUEST 0
#endif

// When set to 1, ASIHTTPRequests will print information about bandwidth throttling to the console
#ifndef DEBUG_THROTTLING
	#define DEBUG_THROTTLING 0
#endif

// When set to 1, ASIHTTPRequests will print information about persistent connections to the console
#ifndef DEBUG_PERSISTENT_CONNECTIONS
	#define DEBUG_PERSISTENT_CONNECTIONS 0
#endif
<<<<<<< HEAD

// ======
// Reachability API (iPhone only)
// ======

/*
ASIHTTPRequest uses Apple's Reachability class (http://developer.apple.com/iphone/library/samplecode/Reachability/) to turn bandwidth throttling on and off automatically when shouldThrottleBandwidthForWWAN is set to YES  on iPhone OS

There are two versions of Apple's Reachability class, both of which are included in the source distribution of ASIHTTPRequest in the External/Reachability folder.

 *    Version 2.0 is the latest version. You should use this if you are targeting iPhone OS 3.x and later
      To use Version 2.0, set this to 1, and include Reachability.h + Reachability.m from the Reachability 2.0 folder in your project

 *    Version 1.5 is the old version, but it is compatible with both iPhone OS 2.2.1 and iPhone OS 3.0 and later. You should use this if your application needs to work on iPhone OS 2.2.1.
      To use Version 1.5, set this to 0, and include Reachability.h + Reachability.m from the Reachability 1.5 folder in your project

This config option is not used for apps targeting Mac OS X
*/

#ifndef REACHABILITY_20_API
	#define REACHABILITY_20_API 0
#endif
=======
>>>>>>> 0a01182f
<|MERGE_RESOLUTION|>--- conflicted
+++ resolved
@@ -29,29 +29,4 @@
 // When set to 1, ASIHTTPRequests will print information about persistent connections to the console
 #ifndef DEBUG_PERSISTENT_CONNECTIONS
 	#define DEBUG_PERSISTENT_CONNECTIONS 0
-#endif
-<<<<<<< HEAD
-
-// ======
-// Reachability API (iPhone only)
-// ======
-
-/*
-ASIHTTPRequest uses Apple's Reachability class (http://developer.apple.com/iphone/library/samplecode/Reachability/) to turn bandwidth throttling on and off automatically when shouldThrottleBandwidthForWWAN is set to YES  on iPhone OS
-
-There are two versions of Apple's Reachability class, both of which are included in the source distribution of ASIHTTPRequest in the External/Reachability folder.
-
- *    Version 2.0 is the latest version. You should use this if you are targeting iPhone OS 3.x and later
-      To use Version 2.0, set this to 1, and include Reachability.h + Reachability.m from the Reachability 2.0 folder in your project
-
- *    Version 1.5 is the old version, but it is compatible with both iPhone OS 2.2.1 and iPhone OS 3.0 and later. You should use this if your application needs to work on iPhone OS 2.2.1.
-      To use Version 1.5, set this to 0, and include Reachability.h + Reachability.m from the Reachability 1.5 folder in your project
-
-This config option is not used for apps targeting Mac OS X
-*/
-
-#ifndef REACHABILITY_20_API
-	#define REACHABILITY_20_API 0
-#endif
-=======
->>>>>>> 0a01182f
+#endif