//
//  ASIAuthenticationDialog.m
//  Part of ASIHTTPRequest -> http://allseeing-i.com/ASIHTTPRequest
//
//  Created by Ben Copsey on 21/08/2009.
//  Copyright 2009 All-Seeing Interactive. All rights reserved.
//

#import "ASIAuthenticationDialog.h"
#import "ASIHTTPRequest.h"
#import <QuartzCore/QuartzCore.h>

static ASIAuthenticationDialog *sharedDialog = nil;
BOOL isDismissing = NO;
static NSMutableArray *requestsNeedingAuthentication = nil;

static const NSUInteger kUsernameRow = 0;
static const NSUInteger kUsernameSection = 0;
static const NSUInteger kPasswordRow = 1;
static const NSUInteger kPasswordSection = 0;
static const NSUInteger kDomainRow = 0;
static const NSUInteger kDomainSection = 1;


@implementation ASIAutorotatingViewController

- (BOOL)shouldAutorotateToInterfaceOrientation:(UIInterfaceOrientation)toInterfaceOrientation
{
	return YES;
}

@end

<<<<<<< HEAD
ASIAuthenticationDialog *sharedDialog = nil;
NSLock *dialogLock = nil;
BOOL isDismissing = NO;

static const NSUInteger kUsernameRow = 0;
static const NSUInteger kUsernameSection = 0;
static const NSUInteger kPasswordRow = 1;
static const NSUInteger kPasswordSection = 0;
static const NSUInteger kDomainRow = 0;
static const NSUInteger kDomainSection = 1;
=======
>>>>>>> 86fa4167

@interface ASIAuthenticationDialog ()
- (void)showTitle;
- (void)show;
<<<<<<< HEAD
@property (retain) UITableView *tableView;
@property (retain) UIBarButtonItem *loginButton;
=======
- (NSArray *)requestsRequiringTheseCredentials;
- (void)presentNextDialog;
@property (retain) UITableView *tableView;
>>>>>>> 86fa4167
@end

@implementation ASIAuthenticationDialog

#pragma mark init / dealloc

+ (void)initialize
{
	if (self == [ASIAuthenticationDialog class]) {
		requestsNeedingAuthentication = [[NSMutableArray array] retain];
	}
}

+ (void)presentAuthenticationDialogForRequest:(ASIHTTPRequest *)request
{
<<<<<<< HEAD
	[dialogLock lock];
	if (!sharedDialog) {
		sharedDialog = [[self alloc] init];
	}
	[sharedDialog setRequest:request];
	[sharedDialog setType:ASIProxyAuthenticationType];
	[sharedDialog show];
	[dialogLock unlock];
=======
	// No need for a lock here, this will always be called on the main thread
	if (!sharedDialog) {
		sharedDialog = [[self alloc] init];
		[sharedDialog setRequest:request];
		if ([request authenticationNeeded] == ASIProxyAuthenticationNeeded) {
			[sharedDialog setType:ASIProxyAuthenticationType];
		} else {
			[sharedDialog setType:ASIStandardAuthenticationType];
		}
		[sharedDialog show];
	} else {
		[requestsNeedingAuthentication addObject:request];
	}
>>>>>>> 86fa4167
}

- (id)init
{
<<<<<<< HEAD
	[dialogLock lock];
	if (!sharedDialog) {
		sharedDialog = [[self alloc] init];
	}
	[sharedDialog setRequest:request];
	[sharedDialog show];
	[dialogLock unlock];
}

- (id)init
{
	if ((self = [self initWithNibName:nil bundle:nil])) {
		[[NSNotificationCenter defaultCenter]
		 addObserver:self
		 selector:@selector(keyboardWillShow:)
		 name:UIKeyboardWillShowNotification
		 object:nil];
	}
	return self;
}

- (void)dealloc
{
	[[NSNotificationCenter defaultCenter]
	 removeObserver:self name:UIKeyboardWillShowNotification object:nil];

	[request release];
	[tableView release];
	[loginButton release];
	[presentingController.view removeFromSuperview];
	[presentingController release];
	[super dealloc];
}

#pragma mark keyboard notifications

- (void)keyboardWillShow:(NSNotification *)notification
{
	NSValue *keyboardBoundsValue = [[notification userInfo] objectForKey:UIKeyboardBoundsUserInfoKey];
	CGRect keyboardBounds;
	[keyboardBoundsValue getValue:&keyboardBounds];
	UIEdgeInsets e = UIEdgeInsetsMake(0, 0, keyboardBounds.size.height, 0);
	[[self tableView] setScrollIndicatorInsets:e];
	[[self tableView] setContentInset:e];
}

#pragma mark utilities

- (UIViewController *)presentingController
{
	if (!presentingController) {
		presentingController = [[UIViewController alloc] initWithNibName:nil bundle:nil];

		// Attach to the window, but don't interfere.
		UIWindow *window = [[[UIApplication sharedApplication] windows] objectAtIndex:0];
		[window addSubview:presentingController.view];
		[[presentingController view] setFrame:CGRectZero];
		[[presentingController view] setUserInteractionEnabled:NO];
	}

	return presentingController;
}

- (UITextField *)textFieldInRow:(NSUInteger)row section:(NSUInteger)section
{
	return [[[[[self tableView] cellForRowAtIndexPath:
			   [NSIndexPath indexPathForRow:row inSection:section]]
			  contentView] subviews] objectAtIndex:0];
}

- (UITextField *)usernameField
{
	return [self textFieldInRow:kUsernameRow section:kUsernameSection];
}

- (UITextField *)passwordField
{
	return [self textFieldInRow:kPasswordRow section:kPasswordSection];
}

- (UITextField *)domainField
{
	return [self textFieldInRow:kDomainRow section:kDomainSection];
}

#pragma mark show / dismiss

+ (void)dismiss
{
	[dialogLock lock];
	[[sharedDialog parentViewController] dismissModalViewControllerAnimated:YES];
	[sharedDialog release];
	sharedDialog = nil;
	[dialogLock unlock];
}

- (void)dismiss
{
	if (self == sharedDialog) {
		[[self class] dismiss];
	} else {
		[[self parentViewController] dismissModalViewControllerAnimated:YES];
	}
=======
	if ((self = [self initWithNibName:nil bundle:nil])) {
		[[NSNotificationCenter defaultCenter] addObserver:self selector:@selector(keyboardWillShow:) name:UIKeyboardWillShowNotification object:nil];

#if __IPHONE_OS_VERSION_MAX_ALLOWED >= __IPHONE_3_2
		if (UI_USER_INTERFACE_IDIOM() == UIUserInterfaceIdiomPhone) {
#endif
			if (![UIDevice currentDevice].generatesDeviceOrientationNotifications) {
				[[UIDevice currentDevice] beginGeneratingDeviceOrientationNotifications];
				[self setDidEnableRotationNotifications:YES];
			}
			[[NSNotificationCenter defaultCenter] addObserver:self selector:@selector(orientationChanged:) name:UIDeviceOrientationDidChangeNotification object:nil];
#if __IPHONE_OS_VERSION_MAX_ALLOWED >= __IPHONE_3_2
		}
#endif
	}
	return self;
>>>>>>> 86fa4167
}

- (void)dealloc
{
<<<<<<< HEAD
	// Remove all subviews
	UIView *v;
	while ((v = [[[self view] subviews] lastObject])) {
		[v removeFromSuperview];
	}

	// Setup toolbar
	UINavigationBar *bar = [[[UINavigationBar alloc] init] autorelease];
	[[self view] addSubview:bar];

	UINavigationItem *navItem = [[[UINavigationItem alloc] init] autorelease];
	bar.items = [NSArray arrayWithObject:navItem];

	// Setup the title
	if ([self type] == ASIProxyAuthenticationType) {
		[navItem setPrompt:@"Login to this secure proxy server."];
	} else {
		[navItem setPrompt:@"Login to this secure server."];
	}
=======
	if ([self didEnableRotationNotifications]) {
		[[NSNotificationCenter defaultCenter] removeObserver:self name:UIDeviceOrientationDidChangeNotification object:nil];
	}
	[[NSNotificationCenter defaultCenter] removeObserver:self name:UIKeyboardWillShowNotification object:nil];

	[request release];
	[tableView release];
	[presentingController.view removeFromSuperview];
	[presentingController release];
	[super dealloc];
}

#pragma mark keyboard notifications

- (void)keyboardWillShow:(NSNotification *)notification
{
#if __IPHONE_OS_VERSION_MAX_ALLOWED >= __IPHONE_3_2
	if (UI_USER_INTERFACE_IDIOM() == UIUserInterfaceIdiomPhone) {
#endif
#if __IPHONE_OS_VERSION_MIN_REQUIRED >= __IPHONE_3_2
		NSValue *keyboardBoundsValue = [[notification userInfo] objectForKey:UIKeyboardFrameEndUserInfoKey];
#else
		NSValue *keyboardBoundsValue = [[notification userInfo] objectForKey:UIKeyboardBoundsUserInfoKey];
#endif
		CGRect keyboardBounds;
		[keyboardBoundsValue getValue:&keyboardBounds];
		UIEdgeInsets e = UIEdgeInsetsMake(0, 0, keyboardBounds.size.height, 0);
		[[self tableView] setScrollIndicatorInsets:e];
		[[self tableView] setContentInset:e];
#if __IPHONE_OS_VERSION_MAX_ALLOWED >= __IPHONE_3_2
	}
#endif
}

// Manually handles orientation changes on iPhone
- (void)orientationChanged:(NSNotification *)notification
{
	[self showTitle];
	
	UIDeviceOrientation o = [[UIApplication sharedApplication] statusBarOrientation];
	CGFloat angle = 0;
	switch (o) {
		case UIDeviceOrientationLandscapeLeft: angle = 90; break;
		case UIDeviceOrientationLandscapeRight: angle = -90; break;
		case UIDeviceOrientationPortraitUpsideDown: angle = 180; break;
		default: break;
	}

	CGRect f = [[UIScreen mainScreen] applicationFrame];

	// Swap the frame height and width if necessary
 	if (UIDeviceOrientationIsLandscape(o)) {
		CGFloat t;
		t = f.size.width;
		f.size.width = f.size.height;
		f.size.height = t;
	}

	CGAffineTransform previousTransform = self.view.layer.affineTransform;
	CGAffineTransform newTransform = CGAffineTransformMakeRotation(angle * M_PI / 180.0);

	// Reset the transform so we can set the size
	self.view.layer.affineTransform = CGAffineTransformIdentity;
	self.view.frame = (CGRect){0,0,f.size};

	// Revert to the previous transform for correct animation
	self.view.layer.affineTransform = previousTransform;

	[UIView beginAnimations:nil context:NULL];
	[UIView setAnimationDuration:0.3];

	// Set the new transform
	self.view.layer.affineTransform = newTransform;

	// Fix the view origin
	self.view.frame = (CGRect){f.origin.x,f.origin.y,self.view.frame.size};
    [UIView commitAnimations];
}
		 
#pragma mark utilities

- (UIViewController *)presentingController
{
	if (!presentingController) {
		presentingController = [[ASIAutorotatingViewController alloc] initWithNibName:nil bundle:nil];

		// Attach to the window, but don't interfere.
		UIWindow *window = [[[UIApplication sharedApplication] windows] objectAtIndex:0];
		[window addSubview:[presentingController view]];
		[[presentingController view] setFrame:CGRectZero];
		[[presentingController view] setUserInteractionEnabled:NO];
	}

	return presentingController;
}

- (UITextField *)textFieldInRow:(NSUInteger)row section:(NSUInteger)section
{
	return [[[[[self tableView] cellForRowAtIndexPath:
			   [NSIndexPath indexPathForRow:row inSection:section]]
			  contentView] subviews] objectAtIndex:0];
}

- (UITextField *)usernameField
{
	return [self textFieldInRow:kUsernameRow section:kUsernameSection];
}

- (UITextField *)passwordField
{
	return [self textFieldInRow:kPasswordRow section:kPasswordSection];
}

- (UITextField *)domainField
{
	return [self textFieldInRow:kDomainRow section:kDomainSection];
}

#pragma mark show / dismiss

+ (void)dismiss
{
	[[sharedDialog parentViewController] dismissModalViewControllerAnimated:YES];
}

- (void)viewDidDisappear:(BOOL)animated
{
	[self retain];
	[sharedDialog release];
	sharedDialog = nil;
	[self presentNextDialog];
	[self release];
}

- (void)dismiss
{
	if (self == sharedDialog) {
		[[self class] dismiss];
	} else {
		[[self parentViewController] dismissModalViewControllerAnimated:YES];
	}
}

- (void)showTitle
{
	UINavigationBar *navigationBar = [[[self view] subviews] objectAtIndex:0];
	UINavigationItem *navItem = [[navigationBar items] objectAtIndex:0];
	if (UIInterfaceOrientationIsPortrait([[UIDevice currentDevice] orientation])) {
		// Setup the title
		if ([self type] == ASIProxyAuthenticationType) {
			[navItem setPrompt:@"Login to this secure proxy server."];
		} else {
			[navItem setPrompt:@"Login to this secure server."];
		}
	} else {
		[navItem setPrompt:nil];
	}
	[navigationBar sizeToFit];
	CGRect f = [[self view] bounds];
	f.origin.y = [navigationBar frame].size.height;
	f.size.height -= f.origin.y;
	[[self tableView] setFrame:f];
}

- (void)show
{
	// Remove all subviews
	UIView *v;
	while ((v = [[[self view] subviews] lastObject])) {
		[v removeFromSuperview];
	}

	// Setup toolbar
	UINavigationBar *bar = [[[UINavigationBar alloc] init] autorelease];
	[bar setAutoresizingMask:UIViewAutoresizingFlexibleWidth];

	UINavigationItem *navItem = [[[UINavigationItem alloc] init] autorelease];
	bar.items = [NSArray arrayWithObject:navItem];

	[[self view] addSubview:bar];

	[self showTitle];
>>>>>>> 86fa4167

	// Setup toolbar buttons
	if ([self type] == ASIProxyAuthenticationType) {
		[navItem setTitle:[[self request] proxyHost]];
	} else {
		[navItem setTitle:[[[self request] url] host]];
	}

<<<<<<< HEAD
	[self setLoginButton:[[UIBarButtonItem alloc] initWithTitle:@"Login" style:UIBarButtonItemStyleDone target:self action:@selector(loginWithCredentialsFromDialog:)]];
	[navItem setLeftBarButtonItem:[[[UIBarButtonItem alloc] initWithBarButtonSystemItem:UIBarButtonSystemItemCancel target:self action:@selector(cancelAuthenticationFromDialog:)] autorelease]];
	[navItem setRightBarButtonItem:loginButton];
	loginButton.enabled = NO;
=======
	[navItem setLeftBarButtonItem:[[[UIBarButtonItem alloc] initWithBarButtonSystemItem:UIBarButtonSystemItemCancel target:self action:@selector(cancelAuthenticationFromDialog:)] autorelease]];
	[navItem setRightBarButtonItem:[[[UIBarButtonItem alloc] initWithTitle:@"Login" style:UIBarButtonItemStyleDone target:self action:@selector(loginWithCredentialsFromDialog:)] autorelease]];
>>>>>>> 86fa4167

	// We show the login form in a table view, similar to Safari's authentication dialog
	[bar sizeToFit];
	CGRect f = [[self view] bounds];
	f.origin.y = [bar frame].size.height;
	f.size.height -= f.origin.y;

	[self setTableView:[[[UITableView alloc] initWithFrame:f style:UITableViewStyleGrouped] autorelease]];
	[[self tableView] setDelegate:self];
	[[self tableView] setDataSource:self];
<<<<<<< HEAD
=======
	[[self tableView] setAutoresizingMask:UIViewAutoresizingFlexibleWidth | UIViewAutoresizingFlexibleHeight];
>>>>>>> 86fa4167
	[[self view] addSubview:[self tableView]];

	// Force reload the table content, and focus the first field to show the keyboard
	[[self tableView] reloadData];
	[[[[[self tableView] cellForRowAtIndexPath:[NSIndexPath indexPathForRow:0 inSection:0]].contentView subviews] objectAtIndex:0] becomeFirstResponder];

<<<<<<< HEAD
=======
#if __IPHONE_OS_VERSION_MAX_ALLOWED >= __IPHONE_3_2
	if (UI_USER_INTERFACE_IDIOM() == UIUserInterfaceIdiomPad) {
		[self setModalPresentationStyle:UIModalPresentationFormSheet];
	}
#endif

>>>>>>> 86fa4167
	[[self presentingController] presentModalViewController:self animated:YES];
}

#pragma mark button callbacks

- (void)cancelAuthenticationFromDialog:(id)sender
{
<<<<<<< HEAD
	[[self request] cancelAuthentication];
	[self dismiss];
=======
	for (ASIHTTPRequest *theRequest in [self requestsRequiringTheseCredentials]) {
		[theRequest cancelAuthentication];
		[requestsNeedingAuthentication removeObject:theRequest];
	}
	[self dismiss];
}

- (NSArray *)requestsRequiringTheseCredentials
{
	NSMutableArray *requestsRequiringTheseCredentials = [NSMutableArray array];
	NSURL *requestURL = [[self request] url];
	for (ASIHTTPRequest *otherRequest in requestsNeedingAuthentication) {
		NSURL *theURL = [otherRequest url];
		if (([otherRequest authenticationNeeded] == [[self request] authenticationNeeded]) && [[theURL host] isEqualToString:[requestURL host]] && ([theURL port] == [requestURL port] || ([requestURL port] && [[theURL port] isEqualToNumber:[requestURL port]])) && [[theURL scheme] isEqualToString:[requestURL scheme]] && ((![otherRequest authenticationRealm] && ![[self request] authenticationRealm]) || ([otherRequest authenticationRealm] && [[self request] authenticationRealm] && [[[self request] authenticationRealm] isEqualToString:[otherRequest authenticationRealm]]))) {
			[requestsRequiringTheseCredentials addObject:otherRequest];
		}
	}
	[requestsRequiringTheseCredentials addObject:[self request]];
	return requestsRequiringTheseCredentials;
>>>>>>> 86fa4167
}

- (void)presentNextDialog
{
<<<<<<< HEAD
	NSString *username = [[self usernameField] text];
	NSString *password = [[self passwordField] text];

	if ([self type] == ASIProxyAuthenticationType) {
		[[self request] setProxyUsername:username];
		[[self request] setProxyPassword:password];
	} else {
		[[self request] setUsername:username];
		[[self request] setPassword:password];
	}

	// Handle NTLM domains
	NSString *scheme = ([self type] == ASIStandardAuthenticationType) ? [[self request] authenticationScheme] : [[self request] proxyAuthenticationScheme];
	if ([scheme isEqualToString:(NSString *)kCFHTTPAuthenticationSchemeNTLM]) {
		NSString *domain = [[self domainField] text];
=======
	if ([requestsNeedingAuthentication count]) {
		ASIHTTPRequest *nextRequest = [requestsNeedingAuthentication objectAtIndex:0];
		[requestsNeedingAuthentication removeObjectAtIndex:0];
		[[self class] presentAuthenticationDialogForRequest:nextRequest];
	}
}


- (void)loginWithCredentialsFromDialog:(id)sender
{
	for (ASIHTTPRequest *theRequest in [self requestsRequiringTheseCredentials]) {

		NSString *username = [[self usernameField] text];
		NSString *password = [[self passwordField] text];

		if (username == nil) { username = @""; }
		if (password == nil) { password = @""; }

>>>>>>> 86fa4167
		if ([self type] == ASIProxyAuthenticationType) {
			[theRequest setProxyUsername:username];
			[theRequest setProxyPassword:password];
		} else {
			[theRequest setUsername:username];
			[theRequest setPassword:password];
		}

		// Handle NTLM domains
		NSString *scheme = ([self type] == ASIStandardAuthenticationType) ? [[self request] authenticationScheme] : [[self request] proxyAuthenticationScheme];
		if ([scheme isEqualToString:(NSString *)kCFHTTPAuthenticationSchemeNTLM]) {
			NSString *domain = [[self domainField] text];
			if ([self type] == ASIProxyAuthenticationType) {
				[theRequest setProxyDomain:domain];
			} else {
				[theRequest setDomain:domain];
			}
		}

		[theRequest retryUsingSuppliedCredentials];
		[requestsNeedingAuthentication removeObject:theRequest];
	}
<<<<<<< HEAD

	[[self request] retryUsingSuppliedCredentials];
=======
	[self dismiss];
>>>>>>> 86fa4167
}

#pragma mark table view data source

- (NSInteger)numberOfSectionsInTableView:(UITableView *)aTableView
{
	NSString *scheme = ([self type] == ASIStandardAuthenticationType) ? [[self request] authenticationScheme] : [[self request] proxyAuthenticationScheme];
	if ([scheme isEqualToString:(NSString *)kCFHTTPAuthenticationSchemeNTLM]) {
		return 2;
	}
	return 1;
}

- (CGFloat)tableView:(UITableView *)aTableView heightForFooterInSection:(NSInteger)section
{
	if (section == [self numberOfSectionsInTableView:aTableView]-1) {
		return 30;
	}
	return 0;
}

- (CGFloat)tableView:(UITableView *)aTableView heightForHeaderInSection:(NSInteger)section
{
	if (section == 0) {
#if __IPHONE_OS_VERSION_MAX_ALLOWED >= __IPHONE_3_2
		if (UI_USER_INTERFACE_IDIOM() == UIUserInterfaceIdiomPad) {
			return 54;
		}
#endif
		return 30;
	}
	return 0;
}

- (NSString *)tableView:(UITableView *)tableView titleForHeaderInSection:(NSInteger)section
{
	if (section == 0) {
		return [[self request] authenticationRealm];
	}
	return nil;
}

- (UITableViewCell *)tableView:(UITableView *)tableView cellForRowAtIndexPath:(NSIndexPath *)indexPath
{
#if __IPHONE_OS_VERSION_MIN_REQUIRED >= __IPHONE_3_0
	UITableViewCell *cell = [[[UITableViewCell alloc] initWithStyle:UITableViewCellStyleDefault reuseIdentifier:nil] autorelease];
#else
	UITableViewCell *cell = [[[UITableViewCell alloc] initWithFrame:CGRectMake(0,0,0,0) reuseIdentifier:nil] autorelease];
#endif

	[cell setSelectionStyle:UITableViewCellSelectionStyleNone];

<<<<<<< HEAD
	CGRect f = CGRectInset(cell.bounds, 10, 10);
=======
	CGRect f = CGRectInset([cell bounds], 10, 10);
>>>>>>> 86fa4167
	UITextField *textField = [[[UITextField alloc] initWithFrame:f] autorelease];
	[textField setAutoresizingMask:UIViewAutoresizingFlexibleWidth | UIViewAutoresizingFlexibleHeight];
	[textField setAutocapitalizationType:UITextAutocapitalizationTypeNone];
	[textField setAutocorrectionType:UITextAutocorrectionTypeNo];
<<<<<<< HEAD
	[textField setDelegate:self];
=======
>>>>>>> 86fa4167

	NSUInteger s = [indexPath section];
	NSUInteger r = [indexPath row];

	if (s == kUsernameSection && r == kUsernameRow) {
		[textField setPlaceholder:@"User"];
	} else if (s == kPasswordSection && r == kPasswordRow) {
		[textField setPlaceholder:@"Password"];
		[textField setSecureTextEntry:YES];
	} else if (s == kDomainSection && r == kDomainRow) {
		[textField setPlaceholder:@"Domain"];
	}
	[cell.contentView addSubview:textField];

	return cell;
}

- (NSInteger)tableView:(UITableView *)tableView numberOfRowsInSection:(NSInteger)section
{
	if (section == 0) {
		return 2;
	} else {
		return 1;
	}
}

- (NSString *)tableView:(UITableView *)aTableView titleForFooterInSection:(NSInteger)section
{
	if (section == [self numberOfSectionsInTableView:aTableView]-1) {
		// If we're using Basic authentication and the connection is not using SSL, we'll show the plain text message
		if ([[[self request] authenticationScheme] isEqualToString:(NSString *)kCFHTTPAuthenticationSchemeBasic] && ![[[[self request] url] scheme] isEqualToString:@"https"]) {
			return @"Password will be sent in the clear.";
		// We are using Digest, NTLM, or any scheme over SSL
		} else {
			return @"Password will be sent securely.";
		}
	}
	return nil;
}

<<<<<<< HEAD
#pragma mark text field delegates

- (BOOL)textField:(UITextField *)textField shouldChangeCharactersInRange:(NSRange)range replacementString:(NSString *)string
{
	NSString *newString = [[textField text] stringByReplacingCharactersInRange:range withString:string];
	NSArray *fields = [NSArray arrayWithObjects:
					   [self usernameField],
					   [self passwordField],
					   [self domainField], // ends the array early if not set
					   nil];
	BOOL allFilled = YES;

	for (UITextField *field in fields) {
		NSString *text = nil;
		if (field == textField) {
			text = newString;
		} else {
			text = [field text];
		}

		if ([text length] == 0) {
			allFilled = NO;
			break;
		}
	}

	loginButton.enabled = allFilled;
	return YES;
}

=======
>>>>>>> 86fa4167
#pragma mark -

@synthesize request;
@synthesize type;
@synthesize tableView;
<<<<<<< HEAD
@synthesize loginButton;
=======
@synthesize didEnableRotationNotifications;
@synthesize presentingController;
>>>>>>> 86fa4167
@end<|MERGE_RESOLUTION|>--- conflicted
+++ resolved
@@ -31,31 +31,13 @@
 
 @end
 
-<<<<<<< HEAD
-ASIAuthenticationDialog *sharedDialog = nil;
-NSLock *dialogLock = nil;
-BOOL isDismissing = NO;
-
-static const NSUInteger kUsernameRow = 0;
-static const NSUInteger kUsernameSection = 0;
-static const NSUInteger kPasswordRow = 1;
-static const NSUInteger kPasswordSection = 0;
-static const NSUInteger kDomainRow = 0;
-static const NSUInteger kDomainSection = 1;
-=======
->>>>>>> 86fa4167
 
 @interface ASIAuthenticationDialog ()
 - (void)showTitle;
 - (void)show;
-<<<<<<< HEAD
-@property (retain) UITableView *tableView;
-@property (retain) UIBarButtonItem *loginButton;
-=======
 - (NSArray *)requestsRequiringTheseCredentials;
 - (void)presentNextDialog;
 @property (retain) UITableView *tableView;
->>>>>>> 86fa4167
 @end
 
 @implementation ASIAuthenticationDialog
@@ -71,16 +53,6 @@
 
 + (void)presentAuthenticationDialogForRequest:(ASIHTTPRequest *)request
 {
-<<<<<<< HEAD
-	[dialogLock lock];
-	if (!sharedDialog) {
-		sharedDialog = [[self alloc] init];
-	}
-	[sharedDialog setRequest:request];
-	[sharedDialog setType:ASIProxyAuthenticationType];
-	[sharedDialog show];
-	[dialogLock unlock];
-=======
 	// No need for a lock here, this will always be called on the main thread
 	if (!sharedDialog) {
 		sharedDialog = [[self alloc] init];
@@ -94,116 +66,10 @@
 	} else {
 		[requestsNeedingAuthentication addObject:request];
 	}
->>>>>>> 86fa4167
 }
 
 - (id)init
 {
-<<<<<<< HEAD
-	[dialogLock lock];
-	if (!sharedDialog) {
-		sharedDialog = [[self alloc] init];
-	}
-	[sharedDialog setRequest:request];
-	[sharedDialog show];
-	[dialogLock unlock];
-}
-
-- (id)init
-{
-	if ((self = [self initWithNibName:nil bundle:nil])) {
-		[[NSNotificationCenter defaultCenter]
-		 addObserver:self
-		 selector:@selector(keyboardWillShow:)
-		 name:UIKeyboardWillShowNotification
-		 object:nil];
-	}
-	return self;
-}
-
-- (void)dealloc
-{
-	[[NSNotificationCenter defaultCenter]
-	 removeObserver:self name:UIKeyboardWillShowNotification object:nil];
-
-	[request release];
-	[tableView release];
-	[loginButton release];
-	[presentingController.view removeFromSuperview];
-	[presentingController release];
-	[super dealloc];
-}
-
-#pragma mark keyboard notifications
-
-- (void)keyboardWillShow:(NSNotification *)notification
-{
-	NSValue *keyboardBoundsValue = [[notification userInfo] objectForKey:UIKeyboardBoundsUserInfoKey];
-	CGRect keyboardBounds;
-	[keyboardBoundsValue getValue:&keyboardBounds];
-	UIEdgeInsets e = UIEdgeInsetsMake(0, 0, keyboardBounds.size.height, 0);
-	[[self tableView] setScrollIndicatorInsets:e];
-	[[self tableView] setContentInset:e];
-}
-
-#pragma mark utilities
-
-- (UIViewController *)presentingController
-{
-	if (!presentingController) {
-		presentingController = [[UIViewController alloc] initWithNibName:nil bundle:nil];
-
-		// Attach to the window, but don't interfere.
-		UIWindow *window = [[[UIApplication sharedApplication] windows] objectAtIndex:0];
-		[window addSubview:presentingController.view];
-		[[presentingController view] setFrame:CGRectZero];
-		[[presentingController view] setUserInteractionEnabled:NO];
-	}
-
-	return presentingController;
-}
-
-- (UITextField *)textFieldInRow:(NSUInteger)row section:(NSUInteger)section
-{
-	return [[[[[self tableView] cellForRowAtIndexPath:
-			   [NSIndexPath indexPathForRow:row inSection:section]]
-			  contentView] subviews] objectAtIndex:0];
-}
-
-- (UITextField *)usernameField
-{
-	return [self textFieldInRow:kUsernameRow section:kUsernameSection];
-}
-
-- (UITextField *)passwordField
-{
-	return [self textFieldInRow:kPasswordRow section:kPasswordSection];
-}
-
-- (UITextField *)domainField
-{
-	return [self textFieldInRow:kDomainRow section:kDomainSection];
-}
-
-#pragma mark show / dismiss
-
-+ (void)dismiss
-{
-	[dialogLock lock];
-	[[sharedDialog parentViewController] dismissModalViewControllerAnimated:YES];
-	[sharedDialog release];
-	sharedDialog = nil;
-	[dialogLock unlock];
-}
-
-- (void)dismiss
-{
-	if (self == sharedDialog) {
-		[[self class] dismiss];
-	} else {
-		[[self parentViewController] dismissModalViewControllerAnimated:YES];
-	}
-=======
 	if ((self = [self initWithNibName:nil bundle:nil])) {
 		[[NSNotificationCenter defaultCenter] addObserver:self selector:@selector(keyboardWillShow:) name:UIKeyboardWillShowNotification object:nil];
 
@@ -220,32 +86,10 @@
 #endif
 	}
 	return self;
->>>>>>> 86fa4167
 }
 
 - (void)dealloc
 {
-<<<<<<< HEAD
-	// Remove all subviews
-	UIView *v;
-	while ((v = [[[self view] subviews] lastObject])) {
-		[v removeFromSuperview];
-	}
-
-	// Setup toolbar
-	UINavigationBar *bar = [[[UINavigationBar alloc] init] autorelease];
-	[[self view] addSubview:bar];
-
-	UINavigationItem *navItem = [[[UINavigationItem alloc] init] autorelease];
-	bar.items = [NSArray arrayWithObject:navItem];
-
-	// Setup the title
-	if ([self type] == ASIProxyAuthenticationType) {
-		[navItem setPrompt:@"Login to this secure proxy server."];
-	} else {
-		[navItem setPrompt:@"Login to this secure server."];
-	}
-=======
 	if ([self didEnableRotationNotifications]) {
 		[[NSNotificationCenter defaultCenter] removeObserver:self name:UIDeviceOrientationDidChangeNotification object:nil];
 	}
@@ -428,7 +272,6 @@
 	[[self view] addSubview:bar];
 
 	[self showTitle];
->>>>>>> 86fa4167
 
 	// Setup toolbar buttons
 	if ([self type] == ASIProxyAuthenticationType) {
@@ -437,15 +280,8 @@
 		[navItem setTitle:[[[self request] url] host]];
 	}
 
-<<<<<<< HEAD
-	[self setLoginButton:[[UIBarButtonItem alloc] initWithTitle:@"Login" style:UIBarButtonItemStyleDone target:self action:@selector(loginWithCredentialsFromDialog:)]];
-	[navItem setLeftBarButtonItem:[[[UIBarButtonItem alloc] initWithBarButtonSystemItem:UIBarButtonSystemItemCancel target:self action:@selector(cancelAuthenticationFromDialog:)] autorelease]];
-	[navItem setRightBarButtonItem:loginButton];
-	loginButton.enabled = NO;
-=======
 	[navItem setLeftBarButtonItem:[[[UIBarButtonItem alloc] initWithBarButtonSystemItem:UIBarButtonSystemItemCancel target:self action:@selector(cancelAuthenticationFromDialog:)] autorelease]];
 	[navItem setRightBarButtonItem:[[[UIBarButtonItem alloc] initWithTitle:@"Login" style:UIBarButtonItemStyleDone target:self action:@selector(loginWithCredentialsFromDialog:)] autorelease]];
->>>>>>> 86fa4167
 
 	// We show the login form in a table view, similar to Safari's authentication dialog
 	[bar sizeToFit];
@@ -456,25 +292,19 @@
 	[self setTableView:[[[UITableView alloc] initWithFrame:f style:UITableViewStyleGrouped] autorelease]];
 	[[self tableView] setDelegate:self];
 	[[self tableView] setDataSource:self];
-<<<<<<< HEAD
-=======
 	[[self tableView] setAutoresizingMask:UIViewAutoresizingFlexibleWidth | UIViewAutoresizingFlexibleHeight];
->>>>>>> 86fa4167
 	[[self view] addSubview:[self tableView]];
 
 	// Force reload the table content, and focus the first field to show the keyboard
 	[[self tableView] reloadData];
 	[[[[[self tableView] cellForRowAtIndexPath:[NSIndexPath indexPathForRow:0 inSection:0]].contentView subviews] objectAtIndex:0] becomeFirstResponder];
 
-<<<<<<< HEAD
-=======
 #if __IPHONE_OS_VERSION_MAX_ALLOWED >= __IPHONE_3_2
 	if (UI_USER_INTERFACE_IDIOM() == UIUserInterfaceIdiomPad) {
 		[self setModalPresentationStyle:UIModalPresentationFormSheet];
 	}
 #endif
 
->>>>>>> 86fa4167
 	[[self presentingController] presentModalViewController:self animated:YES];
 }
 
@@ -482,10 +312,6 @@
 
 - (void)cancelAuthenticationFromDialog:(id)sender
 {
-<<<<<<< HEAD
-	[[self request] cancelAuthentication];
-	[self dismiss];
-=======
 	for (ASIHTTPRequest *theRequest in [self requestsRequiringTheseCredentials]) {
 		[theRequest cancelAuthentication];
 		[requestsNeedingAuthentication removeObject:theRequest];
@@ -505,28 +331,10 @@
 	}
 	[requestsRequiringTheseCredentials addObject:[self request]];
 	return requestsRequiringTheseCredentials;
->>>>>>> 86fa4167
 }
 
 - (void)presentNextDialog
 {
-<<<<<<< HEAD
-	NSString *username = [[self usernameField] text];
-	NSString *password = [[self passwordField] text];
-
-	if ([self type] == ASIProxyAuthenticationType) {
-		[[self request] setProxyUsername:username];
-		[[self request] setProxyPassword:password];
-	} else {
-		[[self request] setUsername:username];
-		[[self request] setPassword:password];
-	}
-
-	// Handle NTLM domains
-	NSString *scheme = ([self type] == ASIStandardAuthenticationType) ? [[self request] authenticationScheme] : [[self request] proxyAuthenticationScheme];
-	if ([scheme isEqualToString:(NSString *)kCFHTTPAuthenticationSchemeNTLM]) {
-		NSString *domain = [[self domainField] text];
-=======
 	if ([requestsNeedingAuthentication count]) {
 		ASIHTTPRequest *nextRequest = [requestsNeedingAuthentication objectAtIndex:0];
 		[requestsNeedingAuthentication removeObjectAtIndex:0];
@@ -545,7 +353,6 @@
 		if (username == nil) { username = @""; }
 		if (password == nil) { password = @""; }
 
->>>>>>> 86fa4167
 		if ([self type] == ASIProxyAuthenticationType) {
 			[theRequest setProxyUsername:username];
 			[theRequest setProxyPassword:password];
@@ -568,12 +375,7 @@
 		[theRequest retryUsingSuppliedCredentials];
 		[requestsNeedingAuthentication removeObject:theRequest];
 	}
-<<<<<<< HEAD
-
-	[[self request] retryUsingSuppliedCredentials];
-=======
 	[self dismiss];
->>>>>>> 86fa4167
 }
 
 #pragma mark table view data source
@@ -626,19 +428,11 @@
 
 	[cell setSelectionStyle:UITableViewCellSelectionStyleNone];
 
-<<<<<<< HEAD
-	CGRect f = CGRectInset(cell.bounds, 10, 10);
-=======
 	CGRect f = CGRectInset([cell bounds], 10, 10);
->>>>>>> 86fa4167
 	UITextField *textField = [[[UITextField alloc] initWithFrame:f] autorelease];
 	[textField setAutoresizingMask:UIViewAutoresizingFlexibleWidth | UIViewAutoresizingFlexibleHeight];
 	[textField setAutocapitalizationType:UITextAutocapitalizationTypeNone];
 	[textField setAutocorrectionType:UITextAutocorrectionTypeNo];
-<<<<<<< HEAD
-	[textField setDelegate:self];
-=======
->>>>>>> 86fa4167
 
 	NSUInteger s = [indexPath section];
 	NSUInteger r = [indexPath row];
@@ -679,48 +473,11 @@
 	return nil;
 }
 
-<<<<<<< HEAD
-#pragma mark text field delegates
-
-- (BOOL)textField:(UITextField *)textField shouldChangeCharactersInRange:(NSRange)range replacementString:(NSString *)string
-{
-	NSString *newString = [[textField text] stringByReplacingCharactersInRange:range withString:string];
-	NSArray *fields = [NSArray arrayWithObjects:
-					   [self usernameField],
-					   [self passwordField],
-					   [self domainField], // ends the array early if not set
-					   nil];
-	BOOL allFilled = YES;
-
-	for (UITextField *field in fields) {
-		NSString *text = nil;
-		if (field == textField) {
-			text = newString;
-		} else {
-			text = [field text];
-		}
-
-		if ([text length] == 0) {
-			allFilled = NO;
-			break;
-		}
-	}
-
-	loginButton.enabled = allFilled;
-	return YES;
-}
-
-=======
->>>>>>> 86fa4167
 #pragma mark -
 
 @synthesize request;
 @synthesize type;
 @synthesize tableView;
-<<<<<<< HEAD
-@synthesize loginButton;
-=======
 @synthesize didEnableRotationNotifications;
 @synthesize presentingController;
->>>>>>> 86fa4167
 @end