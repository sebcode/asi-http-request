--- conflicted
+++ resolved
@@ -318,11 +318,6 @@
 		success = [[request responseString] isEqualToString:[NSString stringWithFormat:@"Non-redirected content with %hi status code",i]];
 		GHAssertTrue(success,[NSString stringWithFormat:@"Got the wrong content when not redirecting after a %hi",i]);
 	
-<<<<<<< HEAD
-		request = [ASIHTTPRequest requestWithURL:url];
-		[request startSynchronous];
-		success = [[request responseString] isEqualToString:[NSString stringWithFormat:@"Redirected content after a %hi status code",i]];
-=======
 		request2 = [ASIFormDataRequest requestWithURL:url];
 		[request2 setPostValue:@"foo" forKey:@"eep"];
 		[request2 start];
@@ -333,7 +328,6 @@
 		}
 		
 		success = [[request2 responseString] isEqualToString:[NSString stringWithFormat:@"Redirected as %@ after a %hi status code",method,i]];
->>>>>>> b3de943a
 		GHAssertTrue(success,[NSString stringWithFormat:@"Got the wrong content when redirecting after a %hi",i]);
 	
 		success = ([request2 responseStatusCode] == 200);
