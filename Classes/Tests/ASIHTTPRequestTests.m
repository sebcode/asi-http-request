--- conflicted
+++ resolved
@@ -1586,7 +1586,7 @@
 	[[self responseData] appendData:data];
 }
 
-<<<<<<< HEAD
+
 - (void)testNilPortCredentialsMatching
 {
 	// Test for http://github.com/pokeb/asi-http-request/issues#issue/39
@@ -1613,7 +1613,7 @@
 
 
 
-=======
+
 - (void)testRFC1123DateParsing
 {
 	unsigned dateUnits = NSYearCalendarUnit | NSMonthCalendarUnit |  NSDayCalendarUnit | NSHourCalendarUnit | NSMinuteCalendarUnit | NSSecondCalendarUnit | NSWeekdayCalendarUnit;
@@ -1634,6 +1634,5 @@
 
 }
 
->>>>>>> 60449064
 @synthesize responseData;
 @end